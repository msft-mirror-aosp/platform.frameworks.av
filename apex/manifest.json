--- conflicted
+++ resolved
@@ -1,10 +1,6 @@
 {
   "name": "com.android.media",
-<<<<<<< HEAD
-  "version": 330411000,
-=======
-  "version": 339990000,
->>>>>>> c804bd96
+  "version": 330510000,
   "requireNativeLibs": [
     "libandroid.so",
     "libbinder_ndk.so",
