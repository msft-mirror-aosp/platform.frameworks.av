--- conflicted
+++ resolved
@@ -1,10 +1,6 @@
 {
   "name": "com.android.media",
-<<<<<<< HEAD
-  "version": 310911000,
-=======
-  "version": 319999900,
->>>>>>> bc3616e6
+  "version": 310912000,
   "requireNativeLibs": [
     "libandroid.so",
     "libbinder_ndk.so",
