--- conflicted
+++ resolved
@@ -1,10 +1,6 @@
 {
   "name": "com.android.media",
-<<<<<<< HEAD
-  "version": 330432000,
-=======
-  "version": 339990000,
->>>>>>> 813869b7
+  "version": 330433000,
   "requireNativeLibs": [
     "libandroid.so",
     "libbinder_ndk.so",
