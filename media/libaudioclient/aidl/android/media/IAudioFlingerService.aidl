--- conflicted
+++ resolved
@@ -299,15 +299,12 @@
      */
     void setTracksInternalMute(in TrackInternalMuteInfo[] tracksInternalMute);
 
-<<<<<<< HEAD
-=======
     /*
      * Reset Circular references in AudioFlinger service.
      * Test API
      */
      void resetReferencesForTest();
 
->>>>>>> 726dc68b
     // When adding a new method, please review and update
     // IAudioFlinger.h AudioFlingerServerAdapter::Delegate::TransactionCode
     // AudioFlinger.cpp AudioFlinger::onTransactWrapper()
