/*
 * Copyright (C) 2007 The Android Open Source Project
 *
 * Licensed under the Apache License, Version 2.0 (the "License");
 * you may not use this file except in compliance with the License.
 * You may obtain a copy of the License at
 *
 *      http://www.apache.org/licenses/LICENSE-2.0
 *
 * Unless required by applicable law or agreed to in writing, software
 * distributed under the License is distributed on an "AS IS" BASIS,
 * WITHOUT WARRANTIES OR CONDITIONS OF ANY KIND, either express or implied.
 * See the License for the specific language governing permissions and
 * limitations under the License.
 */

#ifndef ANDROID_IAUDIOFLINGER_H
#define ANDROID_IAUDIOFLINGER_H

#include <stdint.h>
#include <sys/types.h>
#include <unistd.h>

#include <utils/RefBase.h>
#include <utils/Errors.h>
#include <binder/IInterface.h>
#include <media/AidlConversion.h>
#include <media/AudioClient.h>
#include <media/AudioCommonTypes.h>
#include <media/DeviceDescriptorBase.h>
#include <system/audio.h>
#include <system/audio_effect.h>
#include <system/audio_policy.h>
#include <utils/String8.h>
#include <map>
#include <string>
#include <vector>

#include <android/content/AttributionSourceState.h>
#include <android/media/AudioVibratorInfo.h>
#include <android/media/BnAudioFlingerService.h>
#include <android/media/BpAudioFlingerService.h>
#include <android/media/audio/common/AudioMMapPolicyInfo.h>
#include <android/media/audio/common/AudioMMapPolicyType.h>
#include "android/media/CreateEffectRequest.h"
#include "android/media/CreateEffectResponse.h"
#include "android/media/CreateRecordRequest.h"
#include "android/media/CreateRecordResponse.h"
#include "android/media/CreateTrackRequest.h"
#include "android/media/CreateTrackResponse.h"
#include "android/media/IAudioRecord.h"
#include "android/media/IAudioFlingerClient.h"
#include "android/media/IAudioTrack.h"
#include "android/media/IAudioTrackCallback.h"
#include "android/media/IEffect.h"
#include "android/media/IEffectClient.h"
#include "android/media/ISoundDose.h"
#include "android/media/ISoundDoseCallback.h"
#include "android/media/OpenInputRequest.h"
#include "android/media/OpenInputResponse.h"
#include "android/media/OpenOutputRequest.h"
#include "android/media/OpenOutputResponse.h"
#include "android/media/TrackInternalMuteInfo.h"
#include "android/media/TrackSecondaryOutputInfo.h"

namespace android {

// ----------------------------------------------------------------------------

class IAudioFlinger : public virtual RefBase {
public:
    static constexpr char DEFAULT_SERVICE_NAME[] = "media.audio_flinger";

    virtual ~IAudioFlinger() = default;

    /* CreateTrackInput contains all input arguments sent by AudioTrack to AudioFlinger
     * when calling createTrack() including arguments that will be updated by AudioFlinger
     * and returned in CreateTrackOutput object
     */
    class CreateTrackInput {
    public:
        /* input */
        audio_attributes_t attr;
        audio_config_t config;
        AudioClient clientInfo;
        sp<IMemory> sharedBuffer;
        uint32_t notificationsPerBuffer;
        float speed;
        sp<media::IAudioTrackCallback> audioTrackCallback;

        /* input/output */
        audio_output_flags_t flags;
        size_t frameCount;
        size_t notificationFrameCount;
        audio_port_handle_t selectedDeviceId;
        audio_session_t sessionId;

        ConversionResult<media::CreateTrackRequest> toAidl() const;
        static ConversionResult<CreateTrackInput> fromAidl(const media::CreateTrackRequest& aidl);
    };

    /* CreateTrackOutput contains all output arguments returned by AudioFlinger to AudioTrack
     * when calling createTrack() including arguments that were passed as I/O for update by
     * CreateTrackInput.
     */
    class CreateTrackOutput {
    public:
        /* input/output */
        audio_output_flags_t flags;
        size_t frameCount;
        size_t notificationFrameCount;
        audio_port_handle_t selectedDeviceId;
        audio_session_t sessionId;

        /* output */
        uint32_t sampleRate;
        audio_stream_type_t streamType;
        size_t   afFrameCount;
        uint32_t afSampleRate;
        uint32_t afLatencyMs;
        audio_channel_mask_t afChannelMask;
        audio_format_t afFormat;
        audio_output_flags_t afTrackFlags;
        audio_io_handle_t outputId;
        audio_port_handle_t portId;
        sp<media::IAudioTrack> audioTrack;

        ConversionResult<media::CreateTrackResponse> toAidl() const;
        static ConversionResult<CreateTrackOutput> fromAidl(const media::CreateTrackResponse& aidl);
    };

    /* CreateRecordInput contains all input arguments sent by AudioRecord to AudioFlinger
     * when calling createRecord() including arguments that will be updated by AudioFlinger
     * and returned in CreateRecordOutput object
     */
    class CreateRecordInput {
    public:
        /* input */
        audio_attributes_t attr;
        audio_config_base_t config;
        AudioClient clientInfo;
        audio_unique_id_t riid;
        int32_t maxSharedAudioHistoryMs;

        /* input/output */
        audio_input_flags_t flags;
        size_t frameCount;
        size_t notificationFrameCount;
        audio_port_handle_t selectedDeviceId;
        audio_session_t sessionId;

        ConversionResult<media::CreateRecordRequest> toAidl() const;
        static ConversionResult<CreateRecordInput> fromAidl(const media::CreateRecordRequest& aidl);
    };

    /* CreateRecordOutput contains all output arguments returned by AudioFlinger to AudioRecord
     * when calling createRecord() including arguments that were passed as I/O for update by
     * CreateRecordInput.
     */
    class CreateRecordOutput {
    public:
        /* input/output */
        audio_input_flags_t flags;
        size_t frameCount;
        size_t notificationFrameCount;
        audio_port_handle_t selectedDeviceId;
        audio_session_t sessionId;

        /* output */
        uint32_t sampleRate;
        audio_io_handle_t inputId;
        sp<IMemory> cblk;
        sp<IMemory> buffers;
        audio_port_handle_t portId;
        sp<media::IAudioRecord> audioRecord;
        audio_config_base_t serverConfig;
        audio_config_base_t halConfig;

        ConversionResult<media::CreateRecordResponse> toAidl() const;
        static ConversionResult<CreateRecordOutput>
        fromAidl(const media::CreateRecordResponse& aidl);
    };

    /* create an audio track and registers it with AudioFlinger.
     * The audioTrack field will be null if the track cannot be created and the status will reflect
     * failure.
     */
    virtual status_t createTrack(const media::CreateTrackRequest& input,
                                 media::CreateTrackResponse& output) = 0;

    /* create an audio record and registers it with AudioFlinger.
     * The audioRecord field will be null if the track cannot be created and the status will reflect
     * failure.
     */
    virtual status_t createRecord(const media::CreateRecordRequest& input,
                                  media::CreateRecordResponse& output) = 0;

    // FIXME Surprisingly, format/latency don't work for input handles

    /* query the audio hardware state. This state never changes,
     * and therefore can be cached.
     */
    virtual     uint32_t    sampleRate(audio_io_handle_t ioHandle) const = 0;

    // reserved; formerly channelCount()

    virtual     audio_format_t format(audio_io_handle_t output) const = 0;
    virtual     size_t      frameCount(audio_io_handle_t ioHandle) const = 0;

    // return estimated latency in milliseconds
    virtual     uint32_t    latency(audio_io_handle_t output) const = 0;

    /* set/get the audio hardware state. This will probably be used by
     * the preference panel, mostly.
     */
    virtual     status_t    setMasterVolume(float value) = 0;
    virtual     status_t    setMasterMute(bool muted) = 0;

    virtual     float       masterVolume() const = 0;
    virtual     bool        masterMute() const = 0;

    virtual     status_t    setMasterBalance(float balance) = 0;
    virtual     status_t    getMasterBalance(float *balance) const = 0;

    /* set/get stream type state. This will probably be used by
     * the preference panel, mostly.
     */
    virtual     status_t    setStreamVolume(audio_stream_type_t stream, float value,
                                    audio_io_handle_t output) = 0;
    virtual     status_t    setStreamMute(audio_stream_type_t stream, bool muted) = 0;

    virtual     float       streamVolume(audio_stream_type_t stream,
                                    audio_io_handle_t output) const = 0;
    virtual     bool        streamMute(audio_stream_type_t stream) const = 0;

    // set audio mode
    virtual     status_t    setMode(audio_mode_t mode) = 0;

    // mic mute/state
    virtual     status_t    setMicMute(bool state) = 0;
    virtual     bool        getMicMute() const = 0;
    virtual     void        setRecordSilenced(audio_port_handle_t portId, bool silenced) = 0;

    virtual     status_t    setParameters(audio_io_handle_t ioHandle,
                                    const String8& keyValuePairs) = 0;
    virtual     String8     getParameters(audio_io_handle_t ioHandle, const String8& keys)
                                    const = 0;

    // Register an object to receive audio input/output change and track notifications.
    // For a given calling pid, AudioFlinger disregards any registrations after the first.
    // Thus the IAudioFlingerClient must be a singleton per process.
    virtual void registerClient(const sp<media::IAudioFlingerClient>& client) = 0;

    // retrieve the audio recording buffer size in bytes
    // FIXME This API assumes a route, and so should be deprecated.
    virtual size_t getInputBufferSize(uint32_t sampleRate, audio_format_t format,
            audio_channel_mask_t channelMask) const = 0;

    virtual status_t openOutput(const media::OpenOutputRequest& request,
                                media::OpenOutputResponse* response) = 0;
    virtual audio_io_handle_t openDuplicateOutput(audio_io_handle_t output1,
                                    audio_io_handle_t output2) = 0;
    virtual status_t closeOutput(audio_io_handle_t output) = 0;
    virtual status_t suspendOutput(audio_io_handle_t output) = 0;
    virtual status_t restoreOutput(audio_io_handle_t output) = 0;

    virtual status_t openInput(const media::OpenInputRequest& request,
                               media::OpenInputResponse* response) = 0;

    virtual status_t closeInput(audio_io_handle_t input) = 0;

    virtual status_t setVoiceVolume(float volume) = 0;

    virtual status_t getRenderPosition(uint32_t *halFrames, uint32_t *dspFrames,
                                    audio_io_handle_t output) const = 0;

    virtual uint32_t getInputFramesLost(audio_io_handle_t ioHandle) const = 0;

    virtual audio_unique_id_t newAudioUniqueId(audio_unique_id_use_t use) = 0;

    virtual void acquireAudioSessionId(audio_session_t audioSession, pid_t pid, uid_t uid) = 0;
    virtual void releaseAudioSessionId(audio_session_t audioSession, pid_t pid) = 0;

    virtual status_t queryNumberEffects(uint32_t *numEffects) const = 0;

    virtual status_t queryEffect(uint32_t index, effect_descriptor_t *pDescriptor) const = 0;

    virtual status_t getEffectDescriptor(const effect_uuid_t *pEffectUUID,
                                         const effect_uuid_t *pTypeUUID,
                                         uint32_t preferredTypeFlag,
                                         effect_descriptor_t *pDescriptor) const = 0;

    virtual status_t createEffect(const media::CreateEffectRequest& request,
                                  media::CreateEffectResponse* response) = 0;

    virtual status_t moveEffects(audio_session_t session, audio_io_handle_t srcOutput,
                                    audio_io_handle_t dstOutput) = 0;

    virtual void setEffectSuspended(int effectId,
                                    audio_session_t sessionId,
                                    bool suspended) = 0;

    virtual audio_module_handle_t loadHwModule(const char *name) = 0;

    // helpers for android.media.AudioManager.getProperty(), see description there for meaning
    // FIXME move these APIs to AudioPolicy to permit a more accurate implementation
    // that looks on primary device for a stream with fast flag, primary flag, or first one.
    virtual uint32_t getPrimaryOutputSamplingRate() const = 0;
    virtual size_t getPrimaryOutputFrameCount() const = 0;

    // Intended for AudioService to inform AudioFlinger of device's low RAM attribute,
    // and should be called at most once.  For a definition of what "low RAM" means, see
    // android.app.ActivityManager.isLowRamDevice().  The totalMemory parameter
    // is obtained from android.app.ActivityManager.MemoryInfo.totalMem.
    virtual status_t setLowRamDevice(bool isLowRamDevice, int64_t totalMemory) = 0;

    /* Get attributes for a given audio port */
    virtual status_t getAudioPort(struct audio_port_v7* port) const = 0;

    /* Create an audio patch between several source and sink ports */
    virtual status_t createAudioPatch(const struct audio_patch *patch,
                                       audio_patch_handle_t *handle) = 0;

    /* Release an audio patch */
    virtual status_t releaseAudioPatch(audio_patch_handle_t handle) = 0;

    /* List existing audio patches */
    virtual status_t listAudioPatches(unsigned int *num_patches,
                                      struct audio_patch* patches) const = 0;
    /* Set audio port configuration */
    virtual status_t setAudioPortConfig(const struct audio_port_config *config) = 0;

    /* Get the HW synchronization source used for an audio session */
    virtual audio_hw_sync_t getAudioHwSyncForSession(audio_session_t sessionId) = 0;

    /* Indicate JAVA services are ready (scheduling, power management ...) */
    virtual status_t systemReady() = 0;

    // Indicate audio policy service is ready
    virtual status_t audioPolicyReady() = 0;

    // Returns the number of frames per audio HAL buffer.
    virtual size_t frameCountHAL(audio_io_handle_t ioHandle) const = 0;

    /* List available microphones and their characteristics */
    virtual status_t getMicrophones(std::vector<media::MicrophoneInfoFw>* microphones) const = 0;

    virtual status_t setAudioHalPids(const std::vector<pid_t>& pids) = 0;

    // Set vibrators' information.
    // The values will be used to initialize HapticGenerator.
    virtual status_t setVibratorInfos(
            const std::vector<media::AudioVibratorInfo>& vibratorInfos) = 0;

    virtual status_t updateSecondaryOutputs(
            const TrackSecondaryOutputsMap& trackSecondaryOutputs) = 0;

    virtual status_t getMmapPolicyInfos(
            media::audio::common::AudioMMapPolicyType policyType,
            std::vector<media::audio::common::AudioMMapPolicyInfo> *policyInfos) = 0;

    virtual int32_t getAAudioMixerBurstCount() const = 0;

    virtual int32_t getAAudioHardwareBurstMinUsec() const = 0;

    virtual status_t setDeviceConnectedState(const struct audio_port_v7 *port,
                                             media::DeviceConnectedState state) = 0;

    virtual status_t setSimulateDeviceConnections(bool enabled) = 0;

    virtual status_t setRequestedLatencyMode(
            audio_io_handle_t output, audio_latency_mode_t mode) = 0;

    virtual status_t getSupportedLatencyModes(audio_io_handle_t output,
            std::vector<audio_latency_mode_t>* modes) const = 0;

    virtual status_t getSoundDoseInterface(const sp<media::ISoundDoseCallback>& callback,
                                           sp<media::ISoundDose>* soundDose) const = 0;

    virtual status_t invalidateTracks(const std::vector<audio_port_handle_t>& portIds) = 0;

    virtual status_t setBluetoothVariableLatencyEnabled(bool enabled) = 0;

    virtual status_t isBluetoothVariableLatencyEnabled(bool* enabled) const = 0;

    virtual status_t supportsBluetoothVariableLatency(bool* support) const = 0;

    virtual status_t getAudioPolicyConfig(media::AudioPolicyConfig* output) = 0;

    virtual status_t getAudioMixPort(const struct audio_port_v7 *devicePort,
                                     struct audio_port_v7 *mixPort) const = 0;

    virtual status_t setTracksInternalMute(
            const std::vector<media::TrackInternalMuteInfo>& tracksInternalMute) = 0;
<<<<<<< HEAD
=======

    virtual status_t resetReferencesForTest() = 0;
>>>>>>> c29fe7dd
};

/**
 * A client-side adapter, wrapping an IAudioFlingerService instance and presenting it as an
 * IAudioFlinger. Intended to be used by legacy client code that was written against IAudioFlinger,
 * before IAudioFlingerService was introduced as an AIDL service.
 * New clients should not use this adapter, but rather IAudioFlingerService directly, via
 * BpAudioFlingerService.
 */
class AudioFlingerClientAdapter : public IAudioFlinger {
public:
    explicit AudioFlingerClientAdapter(const sp<media::IAudioFlingerService> delegate);

    status_t createTrack(const media::CreateTrackRequest& input,
                         media::CreateTrackResponse& output) override;
    status_t createRecord(const media::CreateRecordRequest& input,
                          media::CreateRecordResponse& output) override;
    uint32_t sampleRate(audio_io_handle_t ioHandle) const override;
    audio_format_t format(audio_io_handle_t output) const override;
    size_t frameCount(audio_io_handle_t ioHandle) const override;
    uint32_t latency(audio_io_handle_t output) const override;
    status_t setMasterVolume(float value) override;
    status_t setMasterMute(bool muted) override;
    float masterVolume() const override;
    bool masterMute() const override;
    status_t setMasterBalance(float balance) override;
    status_t getMasterBalance(float* balance) const override;
    status_t setStreamVolume(audio_stream_type_t stream, float value,
                             audio_io_handle_t output) override;
    status_t setStreamMute(audio_stream_type_t stream, bool muted) override;
    float streamVolume(audio_stream_type_t stream,
                       audio_io_handle_t output) const override;
    bool streamMute(audio_stream_type_t stream) const override;
    status_t setMode(audio_mode_t mode) override;
    status_t setMicMute(bool state) override;
    bool getMicMute() const override;
    void setRecordSilenced(audio_port_handle_t portId, bool silenced) override;
    status_t setParameters(audio_io_handle_t ioHandle,
                           const String8& keyValuePairs) override;
    String8 getParameters(audio_io_handle_t ioHandle, const String8& keys)
    const override;
    void registerClient(const sp<media::IAudioFlingerClient>& client) override;
    size_t getInputBufferSize(uint32_t sampleRate, audio_format_t format,
                              audio_channel_mask_t channelMask) const override;
    status_t openOutput(const media::OpenOutputRequest& request,
                        media::OpenOutputResponse* response) override;
    audio_io_handle_t openDuplicateOutput(audio_io_handle_t output1,
                                          audio_io_handle_t output2) override;
    status_t closeOutput(audio_io_handle_t output) override;
    status_t suspendOutput(audio_io_handle_t output) override;
    status_t restoreOutput(audio_io_handle_t output) override;
    status_t openInput(const media::OpenInputRequest& request,
                       media::OpenInputResponse* response) override;
    status_t closeInput(audio_io_handle_t input) override;
    status_t setVoiceVolume(float volume) override;
    status_t getRenderPosition(uint32_t* halFrames, uint32_t* dspFrames,
                               audio_io_handle_t output) const override;
    uint32_t getInputFramesLost(audio_io_handle_t ioHandle) const override;
    audio_unique_id_t newAudioUniqueId(audio_unique_id_use_t use) override;
    void acquireAudioSessionId(audio_session_t audioSession, pid_t pid, uid_t uid) override;
    void releaseAudioSessionId(audio_session_t audioSession, pid_t pid) override;
    status_t queryNumberEffects(uint32_t* numEffects) const override;
    status_t queryEffect(uint32_t index, effect_descriptor_t* pDescriptor) const override;
    status_t getEffectDescriptor(const effect_uuid_t* pEffectUUID,
                                 const effect_uuid_t* pTypeUUID,
                                 uint32_t preferredTypeFlag,
                                 effect_descriptor_t* pDescriptor) const override;
    status_t createEffect(const media::CreateEffectRequest& request,
                          media::CreateEffectResponse* response) override;
    status_t moveEffects(audio_session_t session, audio_io_handle_t srcOutput,
                         audio_io_handle_t dstOutput) override;
    void setEffectSuspended(int effectId,
                            audio_session_t sessionId,
                            bool suspended) override;
    audio_module_handle_t loadHwModule(const char* name) override;
    uint32_t getPrimaryOutputSamplingRate() const override;
    size_t getPrimaryOutputFrameCount() const override;
    status_t setLowRamDevice(bool isLowRamDevice, int64_t totalMemory) override;
    status_t getAudioPort(struct audio_port_v7* port) const override;
    status_t createAudioPatch(const struct audio_patch* patch,
                              audio_patch_handle_t* handle) override;
    status_t releaseAudioPatch(audio_patch_handle_t handle) override;
    status_t listAudioPatches(unsigned int* num_patches,
                              struct audio_patch* patches) const override;
    status_t setAudioPortConfig(const struct audio_port_config* config) override;
    audio_hw_sync_t getAudioHwSyncForSession(audio_session_t sessionId) override;
    status_t systemReady() override;
    status_t audioPolicyReady() override;

    size_t frameCountHAL(audio_io_handle_t ioHandle) const override;
    status_t getMicrophones(std::vector<media::MicrophoneInfoFw>* microphones) const override;
    status_t setAudioHalPids(const std::vector<pid_t>& pids) override;
    status_t setVibratorInfos(const std::vector<media::AudioVibratorInfo>& vibratorInfos) override;
    status_t updateSecondaryOutputs(
            const TrackSecondaryOutputsMap& trackSecondaryOutputs) override;
    status_t getMmapPolicyInfos(
            media::audio::common::AudioMMapPolicyType policyType,
            std::vector<media::audio::common::AudioMMapPolicyInfo> *policyInfos) override;
    int32_t getAAudioMixerBurstCount() const override;
    int32_t getAAudioHardwareBurstMinUsec() const override;
    status_t setDeviceConnectedState(const struct audio_port_v7 *port,
                                     media::DeviceConnectedState state) override;
    status_t setSimulateDeviceConnections(bool enabled) override;
    status_t setRequestedLatencyMode(audio_io_handle_t output,
            audio_latency_mode_t mode) override;
    status_t getSupportedLatencyModes(
            audio_io_handle_t output, std::vector<audio_latency_mode_t>* modes) const override;
    status_t setBluetoothVariableLatencyEnabled(bool enabled) override;
    status_t isBluetoothVariableLatencyEnabled(bool* enabled) const override;
    status_t supportsBluetoothVariableLatency(bool* support) const override;
    status_t getSoundDoseInterface(const sp<media::ISoundDoseCallback>& callback,
                                   sp<media::ISoundDose>* soundDose) const override;
    status_t invalidateTracks(const std::vector<audio_port_handle_t>& portIds) override;
    status_t getAudioPolicyConfig(media::AudioPolicyConfig* output) override;
    status_t getAudioMixPort(const struct audio_port_v7 *devicePort,
                             struct audio_port_v7 *mixPort) const override;
    status_t setTracksInternalMute(
            const std::vector<media::TrackInternalMuteInfo>& tracksInternalMute) override;
<<<<<<< HEAD
=======
    status_t resetReferencesForTest() override;
>>>>>>> c29fe7dd

private:
    const sp<media::IAudioFlingerService> mDelegate;
};

/**
 * A server-side adapter, wrapping an IAudioFlinger instance and presenting it as an
 * IAudioFlingerService. Intended to be used by legacy server code that was written against
 * IAudioFlinger, before IAudioFlingerService was introduced as an AIDL service.
 * New servers should not use this adapter, but rather implement IAudioFlingerService directly, via
 * BnAudioFlingerService.
 */
class AudioFlingerServerAdapter : public media::BnAudioFlingerService {
public:
    using Status = binder::Status;

    /**
     * Legacy server should implement this interface in order to be wrapped.
     */
    class Delegate : public IAudioFlinger {
        friend class AudioFlingerServerAdapter;
    public:
        // expose the TransactionCode enum for TimeCheck purposes.
        enum class TransactionCode {
            CREATE_TRACK = media::BnAudioFlingerService::TRANSACTION_createTrack,
            CREATE_RECORD = media::BnAudioFlingerService::TRANSACTION_createRecord,
            SAMPLE_RATE = media::BnAudioFlingerService::TRANSACTION_sampleRate,
            FORMAT = media::BnAudioFlingerService::TRANSACTION_format,
            FRAME_COUNT = media::BnAudioFlingerService::TRANSACTION_frameCount,
            LATENCY = media::BnAudioFlingerService::TRANSACTION_latency,
            SET_MASTER_VOLUME = media::BnAudioFlingerService::TRANSACTION_setMasterVolume,
            SET_MASTER_MUTE = media::BnAudioFlingerService::TRANSACTION_setMasterMute,
            MASTER_VOLUME = media::BnAudioFlingerService::TRANSACTION_masterVolume,
            MASTER_MUTE = media::BnAudioFlingerService::TRANSACTION_masterMute,
            SET_STREAM_VOLUME = media::BnAudioFlingerService::TRANSACTION_setStreamVolume,
            SET_STREAM_MUTE = media::BnAudioFlingerService::TRANSACTION_setStreamMute,
            STREAM_VOLUME = media::BnAudioFlingerService::TRANSACTION_streamVolume,
            STREAM_MUTE = media::BnAudioFlingerService::TRANSACTION_streamMute,
            SET_MODE = media::BnAudioFlingerService::TRANSACTION_setMode,
            SET_MIC_MUTE = media::BnAudioFlingerService::TRANSACTION_setMicMute,
            GET_MIC_MUTE = media::BnAudioFlingerService::TRANSACTION_getMicMute,
            SET_RECORD_SILENCED = media::BnAudioFlingerService::TRANSACTION_setRecordSilenced,
            SET_PARAMETERS = media::BnAudioFlingerService::TRANSACTION_setParameters,
            GET_PARAMETERS = media::BnAudioFlingerService::TRANSACTION_getParameters,
            REGISTER_CLIENT = media::BnAudioFlingerService::TRANSACTION_registerClient,
            GET_INPUTBUFFERSIZE = media::BnAudioFlingerService::TRANSACTION_getInputBufferSize,
            OPEN_OUTPUT = media::BnAudioFlingerService::TRANSACTION_openOutput,
            OPEN_DUPLICATE_OUTPUT = media::BnAudioFlingerService::TRANSACTION_openDuplicateOutput,
            CLOSE_OUTPUT = media::BnAudioFlingerService::TRANSACTION_closeOutput,
            SUSPEND_OUTPUT = media::BnAudioFlingerService::TRANSACTION_suspendOutput,
            RESTORE_OUTPUT = media::BnAudioFlingerService::TRANSACTION_restoreOutput,
            OPEN_INPUT = media::BnAudioFlingerService::TRANSACTION_openInput,
            CLOSE_INPUT = media::BnAudioFlingerService::TRANSACTION_closeInput,
            SET_VOICE_VOLUME = media::BnAudioFlingerService::TRANSACTION_setVoiceVolume,
            GET_RENDER_POSITION = media::BnAudioFlingerService::TRANSACTION_getRenderPosition,
            GET_INPUT_FRAMES_LOST = media::BnAudioFlingerService::TRANSACTION_getInputFramesLost,
            NEW_AUDIO_UNIQUE_ID = media::BnAudioFlingerService::TRANSACTION_newAudioUniqueId,
            ACQUIRE_AUDIO_SESSION_ID = media::BnAudioFlingerService::TRANSACTION_acquireAudioSessionId,
            RELEASE_AUDIO_SESSION_ID = media::BnAudioFlingerService::TRANSACTION_releaseAudioSessionId,
            QUERY_NUM_EFFECTS = media::BnAudioFlingerService::TRANSACTION_queryNumberEffects,
            QUERY_EFFECT = media::BnAudioFlingerService::TRANSACTION_queryEffect,
            GET_EFFECT_DESCRIPTOR = media::BnAudioFlingerService::TRANSACTION_getEffectDescriptor,
            CREATE_EFFECT = media::BnAudioFlingerService::TRANSACTION_createEffect,
            MOVE_EFFECTS = media::BnAudioFlingerService::TRANSACTION_moveEffects,
            LOAD_HW_MODULE = media::BnAudioFlingerService::TRANSACTION_loadHwModule,
            GET_PRIMARY_OUTPUT_SAMPLING_RATE = media::BnAudioFlingerService::TRANSACTION_getPrimaryOutputSamplingRate,
            GET_PRIMARY_OUTPUT_FRAME_COUNT = media::BnAudioFlingerService::TRANSACTION_getPrimaryOutputFrameCount,
            SET_LOW_RAM_DEVICE = media::BnAudioFlingerService::TRANSACTION_setLowRamDevice,
            GET_AUDIO_PORT = media::BnAudioFlingerService::TRANSACTION_getAudioPort,
            CREATE_AUDIO_PATCH = media::BnAudioFlingerService::TRANSACTION_createAudioPatch,
            RELEASE_AUDIO_PATCH = media::BnAudioFlingerService::TRANSACTION_releaseAudioPatch,
            LIST_AUDIO_PATCHES = media::BnAudioFlingerService::TRANSACTION_listAudioPatches,
            SET_AUDIO_PORT_CONFIG = media::BnAudioFlingerService::TRANSACTION_setAudioPortConfig,
            GET_AUDIO_HW_SYNC_FOR_SESSION = media::BnAudioFlingerService::TRANSACTION_getAudioHwSyncForSession,
            SYSTEM_READY = media::BnAudioFlingerService::TRANSACTION_systemReady,
            AUDIO_POLICY_READY = media::BnAudioFlingerService::TRANSACTION_audioPolicyReady,
            FRAME_COUNT_HAL = media::BnAudioFlingerService::TRANSACTION_frameCountHAL,
            GET_MICROPHONES = media::BnAudioFlingerService::TRANSACTION_getMicrophones,
            SET_MASTER_BALANCE = media::BnAudioFlingerService::TRANSACTION_setMasterBalance,
            GET_MASTER_BALANCE = media::BnAudioFlingerService::TRANSACTION_getMasterBalance,
            SET_EFFECT_SUSPENDED = media::BnAudioFlingerService::TRANSACTION_setEffectSuspended,
            SET_AUDIO_HAL_PIDS = media::BnAudioFlingerService::TRANSACTION_setAudioHalPids,
            SET_VIBRATOR_INFOS = media::BnAudioFlingerService::TRANSACTION_setVibratorInfos,
            UPDATE_SECONDARY_OUTPUTS = media::BnAudioFlingerService::TRANSACTION_updateSecondaryOutputs,
            GET_MMAP_POLICY_INFOS = media::BnAudioFlingerService::TRANSACTION_getMmapPolicyInfos,
            GET_AAUDIO_MIXER_BURST_COUNT = media::BnAudioFlingerService::TRANSACTION_getAAudioMixerBurstCount,
            GET_AAUDIO_HARDWARE_BURST_MIN_USEC = media::BnAudioFlingerService::TRANSACTION_getAAudioHardwareBurstMinUsec,
            SET_DEVICE_CONNECTED_STATE = media::BnAudioFlingerService::TRANSACTION_setDeviceConnectedState,
            SET_SIMULATE_DEVICE_CONNECTIONS = media::BnAudioFlingerService::TRANSACTION_setSimulateDeviceConnections,
            SET_REQUESTED_LATENCY_MODE = media::BnAudioFlingerService::TRANSACTION_setRequestedLatencyMode,
            GET_SUPPORTED_LATENCY_MODES = media::BnAudioFlingerService::TRANSACTION_getSupportedLatencyModes,
            SET_BLUETOOTH_VARIABLE_LATENCY_ENABLED =
                    media::BnAudioFlingerService::TRANSACTION_setBluetoothVariableLatencyEnabled,
            IS_BLUETOOTH_VARIABLE_LATENCY_ENABLED =
                    media::BnAudioFlingerService::TRANSACTION_isBluetoothVariableLatencyEnabled,
            SUPPORTS_BLUETOOTH_VARIABLE_LATENCY =
                    media::BnAudioFlingerService::TRANSACTION_supportsBluetoothVariableLatency,
            GET_SOUND_DOSE_INTERFACE = media::BnAudioFlingerService::TRANSACTION_getSoundDoseInterface,
            INVALIDATE_TRACKS = media::BnAudioFlingerService::TRANSACTION_invalidateTracks,
            GET_AUDIO_POLICY_CONFIG =
                    media::BnAudioFlingerService::TRANSACTION_getAudioPolicyConfig,
            GET_AUDIO_MIX_PORT = media::BnAudioFlingerService::TRANSACTION_getAudioMixPort,
            SET_TRACKS_INTERNAL_MUTE = media::BnAudioFlingerService::TRANSACTION_setTracksInternalMute,
<<<<<<< HEAD
=======
            RESET_REFERENCES_FOR_TEST =
                    media::BnAudioFlingerService::TRANSACTION_resetReferencesForTest,
>>>>>>> c29fe7dd
        };

    protected:
        /**
         * And optional hook, called on every transaction, allowing additional operations to be
         * performed before/after the unparceling  ofthe data and dispatching to the respective
         * method. Useful for bulk operations, such as logging or permission checks.
         * The implementer is responsible to invoke the provided delegate function, which is the
         * actual onTransact(), unless an error occurs.
         * By default, this is just a pass-through to the delegate.
         */
        virtual status_t onTransactWrapper(TransactionCode code,
                                           const Parcel& data,
                                           uint32_t flags,
                                           const std::function<status_t()>& delegate) {
            (void) code;
            (void) data;
            (void) flags;
            return delegate();
        }

        /**
         * An optional hook for implementing diagnostics dumping.
         */
        virtual status_t dump(int fd, const Vector<String16>& args) {
            (void) fd;
            (void) args;
            return OK;
        }
    };

    explicit AudioFlingerServerAdapter(
            const sp<AudioFlingerServerAdapter::Delegate>& delegate);

    status_t onTransact(uint32_t code, const Parcel& data, Parcel* reply, uint32_t flags) override;
    status_t dump(int fd, const Vector<String16>& args) override;

    Status createTrack(const media::CreateTrackRequest& request,
                       media::CreateTrackResponse* _aidl_return) override;
    Status createRecord(const media::CreateRecordRequest& request,
                        media::CreateRecordResponse* _aidl_return) override;
    Status sampleRate(int32_t ioHandle, int32_t* _aidl_return) override;
    Status format(int32_t output,
                  media::audio::common::AudioFormatDescription* _aidl_return) override;
    Status frameCount(int32_t ioHandle, int64_t* _aidl_return) override;
    Status latency(int32_t output, int32_t* _aidl_return) override;
    Status setMasterVolume(float value) override;
    Status setMasterMute(bool muted) override;
    Status masterVolume(float* _aidl_return) override;
    Status masterMute(bool* _aidl_return) override;
    Status setMasterBalance(float balance) override;
    Status getMasterBalance(float* _aidl_return) override;
    Status setStreamVolume(media::audio::common::AudioStreamType stream,
                           float value, int32_t output) override;
    Status setStreamMute(media::audio::common::AudioStreamType stream, bool muted) override;
    Status streamVolume(media::audio::common::AudioStreamType stream,
                        int32_t output, float* _aidl_return) override;
    Status streamMute(media::audio::common::AudioStreamType stream, bool* _aidl_return) override;
    Status setMode(media::audio::common::AudioMode mode) override;
    Status setMicMute(bool state) override;
    Status getMicMute(bool* _aidl_return) override;
    Status setRecordSilenced(int32_t portId, bool silenced) override;
    Status setParameters(int32_t ioHandle, const std::string& keyValuePairs) override;
    Status
    getParameters(int32_t ioHandle, const std::string& keys, std::string* _aidl_return) override;
    Status registerClient(const sp<media::IAudioFlingerClient>& client) override;
    Status getInputBufferSize(int32_t sampleRate,
                              const media::audio::common::AudioFormatDescription& format,
                              const media::audio::common::AudioChannelLayout& channelMask,
                              int64_t* _aidl_return) override;
    Status openOutput(const media::OpenOutputRequest& request,
                      media::OpenOutputResponse* _aidl_return) override;
    Status openDuplicateOutput(int32_t output1, int32_t output2, int32_t* _aidl_return) override;
    Status closeOutput(int32_t output) override;
    Status suspendOutput(int32_t output) override;
    Status restoreOutput(int32_t output) override;
    Status openInput(const media::OpenInputRequest& request,
                     media::OpenInputResponse* _aidl_return) override;
    Status closeInput(int32_t input) override;
    Status setVoiceVolume(float volume) override;
    Status getRenderPosition(int32_t output, media::RenderPosition* _aidl_return) override;
    Status getInputFramesLost(int32_t ioHandle, int32_t* _aidl_return) override;
    Status newAudioUniqueId(media::AudioUniqueIdUse use, int32_t* _aidl_return) override;
    Status acquireAudioSessionId(int32_t audioSession, int32_t pid, int32_t uid) override;
    Status releaseAudioSessionId(int32_t audioSession, int32_t pid) override;
    Status queryNumberEffects(int32_t* _aidl_return) override;
    Status queryEffect(int32_t index, media::EffectDescriptor* _aidl_return) override;
    Status getEffectDescriptor(const media::audio::common::AudioUuid& effectUUID,
                               const media::audio::common::AudioUuid& typeUUID,
                               int32_t preferredTypeFlag,
                               media::EffectDescriptor* _aidl_return) override;
    Status createEffect(const media::CreateEffectRequest& request,
                        media::CreateEffectResponse* _aidl_return) override;
    Status moveEffects(int32_t session, int32_t srcOutput, int32_t dstOutput) override;
    Status setEffectSuspended(int32_t effectId, int32_t sessionId, bool suspended) override;
    Status loadHwModule(const std::string& name, int32_t* _aidl_return) override;
    Status getPrimaryOutputSamplingRate(int32_t* _aidl_return) override;
    Status getPrimaryOutputFrameCount(int64_t* _aidl_return) override;
    Status setLowRamDevice(bool isLowRamDevice, int64_t totalMemory) override;
    Status getAudioPort(const media::AudioPortFw& port, media::AudioPortFw* _aidl_return) override;
    Status createAudioPatch(const media::AudioPatchFw& patch, int32_t* _aidl_return) override;
    Status releaseAudioPatch(int32_t handle) override;
    Status listAudioPatches(int32_t maxCount,
                            std::vector<media::AudioPatchFw>* _aidl_return) override;
    Status setAudioPortConfig(const media::AudioPortConfigFw& config) override;
    Status getAudioHwSyncForSession(int32_t sessionId, int32_t* _aidl_return) override;
    Status systemReady() override;
    Status audioPolicyReady() override;
    Status frameCountHAL(int32_t ioHandle, int64_t* _aidl_return) override;
    Status getMicrophones(std::vector<media::MicrophoneInfoFw>* _aidl_return) override;
    Status setAudioHalPids(const std::vector<int32_t>& pids) override;
    Status setVibratorInfos(const std::vector<media::AudioVibratorInfo>& vibratorInfos) override;
    Status updateSecondaryOutputs(
            const std::vector<media::TrackSecondaryOutputInfo>& trackSecondaryOutputInfos) override;
    Status getMmapPolicyInfos(
            media::audio::common::AudioMMapPolicyType policyType,
            std::vector<media::audio::common::AudioMMapPolicyInfo> *_aidl_return) override;
    Status getAAudioMixerBurstCount(int32_t* _aidl_return) override;
    Status getAAudioHardwareBurstMinUsec(int32_t* _aidl_return) override;
    Status setDeviceConnectedState(const media::AudioPortFw& port,
                                   media::DeviceConnectedState state) override;
    Status setSimulateDeviceConnections(bool enabled) override;
    Status setRequestedLatencyMode(
            int output, media::audio::common::AudioLatencyMode mode) override;
    Status getSupportedLatencyModes(int output,
            std::vector<media::audio::common::AudioLatencyMode>* _aidl_return) override;
    Status setBluetoothVariableLatencyEnabled(bool enabled) override;
    Status isBluetoothVariableLatencyEnabled(bool* enabled) override;
    Status supportsBluetoothVariableLatency(bool* support) override;
    Status getSoundDoseInterface(const sp<media::ISoundDoseCallback>& callback,
                                 sp<media::ISoundDose>* _aidl_return) override;
    Status invalidateTracks(const std::vector<int32_t>& portIds) override;
    Status getAudioPolicyConfig(media::AudioPolicyConfig* _aidl_return) override;
    Status getAudioMixPort(const media::AudioPortFw& devicePort,
                           const media::AudioPortFw& mixPort,
                           media::AudioPortFw* _aidl_return) override;
    Status setTracksInternalMute(
            const std::vector<media::TrackInternalMuteInfo>& tracksInternalMute) override;
<<<<<<< HEAD
=======
    Status resetReferencesForTest() override;
>>>>>>> c29fe7dd
private:
    const sp<AudioFlingerServerAdapter::Delegate> mDelegate;
};

}; // namespace android

#endif // ANDROID_IAUDIOFLINGER_H<|MERGE_RESOLUTION|>--- conflicted
+++ resolved
@@ -392,11 +392,8 @@
 
     virtual status_t setTracksInternalMute(
             const std::vector<media::TrackInternalMuteInfo>& tracksInternalMute) = 0;
-<<<<<<< HEAD
-=======
 
     virtual status_t resetReferencesForTest() = 0;
->>>>>>> c29fe7dd
 };
 
 /**
@@ -515,10 +512,7 @@
                              struct audio_port_v7 *mixPort) const override;
     status_t setTracksInternalMute(
             const std::vector<media::TrackInternalMuteInfo>& tracksInternalMute) override;
-<<<<<<< HEAD
-=======
     status_t resetReferencesForTest() override;
->>>>>>> c29fe7dd
 
 private:
     const sp<media::IAudioFlingerService> mDelegate;
@@ -622,11 +616,8 @@
                     media::BnAudioFlingerService::TRANSACTION_getAudioPolicyConfig,
             GET_AUDIO_MIX_PORT = media::BnAudioFlingerService::TRANSACTION_getAudioMixPort,
             SET_TRACKS_INTERNAL_MUTE = media::BnAudioFlingerService::TRANSACTION_setTracksInternalMute,
-<<<<<<< HEAD
-=======
             RESET_REFERENCES_FOR_TEST =
                     media::BnAudioFlingerService::TRANSACTION_resetReferencesForTest,
->>>>>>> c29fe7dd
         };
 
     protected:
@@ -765,10 +756,7 @@
                            media::AudioPortFw* _aidl_return) override;
     Status setTracksInternalMute(
             const std::vector<media::TrackInternalMuteInfo>& tracksInternalMute) override;
-<<<<<<< HEAD
-=======
     Status resetReferencesForTest() override;
->>>>>>> c29fe7dd
 private:
     const sp<AudioFlingerServerAdapter::Delegate> mDelegate;
 };
