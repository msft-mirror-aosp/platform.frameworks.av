/*
 * Copyright (C) 2010 The Android Open Source Project
 *
 * Licensed under the Apache License, Version 2.0 (the "License");
 * you may not use this file except in compliance with the License.
 * You may obtain a copy of the License at
 *
 *      http://www.apache.org/licenses/LICENSE-2.0
 *
 * Unless required by applicable law or agreed to in writing, software
 * distributed under the License is distributed on an "AS IS" BASIS,
 * WITHOUT WARRANTIES OR CONDITIONS OF ANY KIND, either express or implied.
 * See the License for the specific language governing permissions and
 * limitations under the License.
 */

//#define LOG_NDEBUG 0
#define LOG_TAG "NuPlayerDriver"
#include <inttypes.h>
#include <android-base/macros.h>
#include <utils/Log.h>
#include <cutils/properties.h>

#include "NuPlayerDriver.h"

#include "NuPlayer.h"
#include "NuPlayerSource.h"

#include <media/stagefright/foundation/ADebug.h>
#include <media/stagefright/foundation/ALooper.h>
#include <media/stagefright/foundation/AUtils.h>
#include <media/stagefright/foundation/ByteUtils.h>
#include <media/stagefright/MediaClock.h>
#include <media/stagefright/MetaData.h>
#include <media/stagefright/Utils.h>
#include <media/stagefright/FoundationUtils.h>

static const int kDumpLockRetries = 50;
static const int kDumpLockSleepUs = 20000;

namespace android {

// key for media statistics
static const char *kKeyPlayer = "nuplayer";
// attrs for media statistics
    // NB: these are matched with public Java API constants defined
    // in frameworks/base/media/java/android/media/MediaPlayer.java
    // These must be kept synchronized with the constants there.
static const char *kPlayerVMime = "android.media.mediaplayer.video.mime";
static const char *kPlayerVCodec = "android.media.mediaplayer.video.codec";
static const char *kPlayerWidth = "android.media.mediaplayer.width";
static const char *kPlayerHeight = "android.media.mediaplayer.height";
static const char *kPlayerFrames = "android.media.mediaplayer.frames";
static const char *kPlayerFramesDropped = "android.media.mediaplayer.dropped";
static const char *kPlayerFrameRate = "android.media.mediaplayer.fps";
static const char *kPlayerAMime = "android.media.mediaplayer.audio.mime";
static const char *kPlayerACodec = "android.media.mediaplayer.audio.codec";
static const char *kPlayerDuration = "android.media.mediaplayer.durationMs";
static const char *kPlayerPlaying = "android.media.mediaplayer.playingMs";
static const char *kPlayerError = "android.media.mediaplayer.err";
static const char *kPlayerErrorCode = "android.media.mediaplayer.errcode";

    // NB: These are not yet exposed as public Java API constants.
static const char *kPlayerErrorState = "android.media.mediaplayer.errstate";
static const char *kPlayerDataSourceType = "android.media.mediaplayer.dataSource";
//
static const char *kPlayerRebuffering = "android.media.mediaplayer.rebufferingMs";
static const char *kPlayerRebufferingCount = "android.media.mediaplayer.rebuffers";
static const char *kPlayerRebufferingAtExit = "android.media.mediaplayer.rebufferExit";


NuPlayerDriver::NuPlayerDriver(pid_t pid)
    : mState(STATE_IDLE),
      mIsAsyncPrepare(false),
      mAsyncResult(UNKNOWN_ERROR),
      mSetSurfaceInProgress(false),
      mDurationUs(-1),
      mPositionUs(-1),
      mSeekInProgress(false),
      mPlayingTimeUs(0),
      mRebufferingTimeUs(0),
      mRebufferingEvents(0),
      mRebufferingAtExit(false),
      mLooper(new ALooper),
      mMediaClock(new MediaClock),
      mPlayer(new NuPlayer(pid, mMediaClock)),
      mPlayerFlags(0),
      mMetricsItem(NULL),
      mClientUid(-1),
      mAtEOS(false),
      mLooping(false),
      mAutoLoop(false) {
    ALOGD("NuPlayerDriver(%p) created, clientPid(%d)", this, pid);
    mLooper->setName("NuPlayerDriver Looper");

    mMediaClock->init();

    // set up an analytics record
    mMetricsItem = mediametrics::Item::create(kKeyPlayer);

    mLooper->start(
            false, /* runOnCallingThread */
            true,  /* canCallJava */
            PRIORITY_AUDIO);

    mLooper->registerHandler(mPlayer);

    mPlayer->init(this);
}

NuPlayerDriver::~NuPlayerDriver() {
    ALOGV("~NuPlayerDriver(%p)", this);
    mLooper->stop();

    // finalize any pending metrics, usually a no-op.
    updateMetrics("destructor");
    logMetrics("destructor");

    Mutex::Autolock autoLock(mMetricsLock);
<<<<<<< HEAD
    if (mAnalyticsItem != NULL) {
        delete mAnalyticsItem;
        mAnalyticsItem = NULL;
=======
    if (mMetricsItem != NULL) {
        delete mMetricsItem;
        mMetricsItem = NULL;
>>>>>>> 924eccfd
    }
}

status_t NuPlayerDriver::initCheck() {
    return OK;
}

status_t NuPlayerDriver::setUID(uid_t uid) {
    mPlayer->setUID(uid);
    mClientUid = uid;

    Mutex::Autolock autoLock(mMetricsLock);
<<<<<<< HEAD
    if (mAnalyticsItem) {
        mAnalyticsItem->setUid(mClientUid);
=======
    if (mMetricsItem) {
        mMetricsItem->setUid(mClientUid);
>>>>>>> 924eccfd
    }

    return OK;
}

status_t NuPlayerDriver::setDataSource(
        const sp<IMediaHTTPService> &httpService,
        const char *url,
        const KeyedVector<String8, String8> *headers) {
    ALOGV("setDataSource(%p) url(%s)", this, uriDebugString(url, false).c_str());
    Mutex::Autolock autoLock(mLock);

    if (mState != STATE_IDLE) {
        return INVALID_OPERATION;
    }

    mState = STATE_SET_DATASOURCE_PENDING;

    mPlayer->setDataSourceAsync(httpService, url, headers);

    while (mState == STATE_SET_DATASOURCE_PENDING) {
        mCondition.wait(mLock);
    }

    return mAsyncResult;
}

status_t NuPlayerDriver::setDataSource(int fd, int64_t offset, int64_t length) {
    ALOGV("setDataSource(%p) file(%d)", this, fd);
    Mutex::Autolock autoLock(mLock);

    if (mState != STATE_IDLE) {
        return INVALID_OPERATION;
    }

    mState = STATE_SET_DATASOURCE_PENDING;

    mPlayer->setDataSourceAsync(fd, offset, length);

    while (mState == STATE_SET_DATASOURCE_PENDING) {
        mCondition.wait(mLock);
    }

    return mAsyncResult;
}

status_t NuPlayerDriver::setDataSource(const sp<IStreamSource> &source) {
    ALOGV("setDataSource(%p) stream source", this);
    Mutex::Autolock autoLock(mLock);

    if (mState != STATE_IDLE) {
        return INVALID_OPERATION;
    }

    mState = STATE_SET_DATASOURCE_PENDING;

    mPlayer->setDataSourceAsync(source);

    while (mState == STATE_SET_DATASOURCE_PENDING) {
        mCondition.wait(mLock);
    }

    return mAsyncResult;
}

status_t NuPlayerDriver::setDataSource(const sp<DataSource> &source) {
    ALOGV("setDataSource(%p) callback source", this);
    Mutex::Autolock autoLock(mLock);

    if (mState != STATE_IDLE) {
        return INVALID_OPERATION;
    }

    mState = STATE_SET_DATASOURCE_PENDING;

    mPlayer->setDataSourceAsync(source);

    while (mState == STATE_SET_DATASOURCE_PENDING) {
        mCondition.wait(mLock);
    }

    return mAsyncResult;
}

status_t NuPlayerDriver::setVideoSurfaceTexture(
        const sp<IGraphicBufferProducer> &bufferProducer) {
    ALOGV("setVideoSurfaceTexture(%p)", this);
    Mutex::Autolock autoLock(mLock);

    if (mSetSurfaceInProgress) {
        return INVALID_OPERATION;
    }

    switch (mState) {
        case STATE_SET_DATASOURCE_PENDING:
        case STATE_RESET_IN_PROGRESS:
            return INVALID_OPERATION;

        default:
            break;
    }

    mSetSurfaceInProgress = true;

    mPlayer->setVideoSurfaceTextureAsync(bufferProducer);

    while (mSetSurfaceInProgress) {
        mCondition.wait(mLock);
    }

    return OK;
}

status_t NuPlayerDriver::getBufferingSettings(BufferingSettings* buffering) {
    ALOGV("getBufferingSettings(%p)", this);
    {
        Mutex::Autolock autoLock(mLock);
        if (mState == STATE_IDLE) {
            return INVALID_OPERATION;
        }
    }

    return mPlayer->getBufferingSettings(buffering);
}

status_t NuPlayerDriver::setBufferingSettings(const BufferingSettings& buffering) {
    ALOGV("setBufferingSettings(%p)", this);
    {
        Mutex::Autolock autoLock(mLock);
        if (mState == STATE_IDLE) {
            return INVALID_OPERATION;
        }
    }

    return mPlayer->setBufferingSettings(buffering);
}

status_t NuPlayerDriver::prepare() {
    ALOGV("prepare(%p)", this);
    Mutex::Autolock autoLock(mLock);
    return prepare_l();
}

status_t NuPlayerDriver::prepare_l() {
    switch (mState) {
        case STATE_UNPREPARED:
            mState = STATE_PREPARING;

            // Make sure we're not posting any notifications, success or
            // failure information is only communicated through our result
            // code.
            mIsAsyncPrepare = false;
            mPlayer->prepareAsync();
            while (mState == STATE_PREPARING) {
                mCondition.wait(mLock);
            }
            return (mState == STATE_PREPARED) ? OK : UNKNOWN_ERROR;
        case STATE_STOPPED:
            // this is really just paused. handle as seek to start
            mAtEOS = false;
            mState = STATE_STOPPED_AND_PREPARING;
            mIsAsyncPrepare = false;
            mPlayer->seekToAsync(0, MediaPlayerSeekMode::SEEK_PREVIOUS_SYNC /* mode */,
                    true /* needNotify */);
            while (mState == STATE_STOPPED_AND_PREPARING) {
                mCondition.wait(mLock);
            }
            return (mState == STATE_STOPPED_AND_PREPARED) ? OK : UNKNOWN_ERROR;
        default:
            return INVALID_OPERATION;
    };
}

status_t NuPlayerDriver::prepareAsync() {
    ALOGV("prepareAsync(%p)", this);
    Mutex::Autolock autoLock(mLock);

    switch (mState) {
        case STATE_UNPREPARED:
            mState = STATE_PREPARING;
            mIsAsyncPrepare = true;
            mPlayer->prepareAsync();
            return OK;
        case STATE_STOPPED:
            // this is really just paused. handle as seek to start
            mAtEOS = false;
            mState = STATE_STOPPED_AND_PREPARING;
            mIsAsyncPrepare = true;
            mPlayer->seekToAsync(0, MediaPlayerSeekMode::SEEK_PREVIOUS_SYNC /* mode */,
                    true /* needNotify */);
            return OK;
        default:
            return INVALID_OPERATION;
    };
}

status_t NuPlayerDriver::start() {
    ALOGV("start(%p), state is %d, eos is %d", this, mState, mAtEOS);
    Mutex::Autolock autoLock(mLock);
    return start_l();
}

status_t NuPlayerDriver::start_l() {
    switch (mState) {
        case STATE_UNPREPARED:
        {
            status_t err = prepare_l();

            if (err != OK) {
                return err;
            }

            CHECK_EQ(mState, STATE_PREPARED);

            FALLTHROUGH_INTENDED;
        }

        case STATE_PAUSED:
        case STATE_STOPPED_AND_PREPARED:
        case STATE_PREPARED:
        {
            mPlayer->start();

            FALLTHROUGH_INTENDED;
        }

        case STATE_RUNNING:
        {
            if (mAtEOS) {
                mPlayer->seekToAsync(0);
                mAtEOS = false;
                mPositionUs = -1;
            }
            break;
        }

        default:
            return INVALID_OPERATION;
    }

    mState = STATE_RUNNING;

    return OK;
}

status_t NuPlayerDriver::stop() {
    ALOGD("stop(%p)", this);
    Mutex::Autolock autoLock(mLock);

    switch (mState) {
        case STATE_RUNNING:
            mPlayer->pause();
            FALLTHROUGH_INTENDED;

        case STATE_PAUSED:
            mState = STATE_STOPPED;
            notifyListener_l(MEDIA_STOPPED);
            break;

        case STATE_PREPARED:
        case STATE_STOPPED:
        case STATE_STOPPED_AND_PREPARING:
        case STATE_STOPPED_AND_PREPARED:
            mState = STATE_STOPPED;
            break;

        default:
            return INVALID_OPERATION;
    }

    return OK;
}

status_t NuPlayerDriver::pause() {
    ALOGD("pause(%p)", this);
    // The NuPlayerRenderer may get flushed if pause for long enough, e.g. the pause timeout tear
    // down for audio offload mode. If that happens, the NuPlayerRenderer will no longer know the
    // current position. So similar to seekTo, update |mPositionUs| to the pause position by calling
    // getCurrentPosition here.
    int unused;
    getCurrentPosition(&unused);

    Mutex::Autolock autoLock(mLock);

    switch (mState) {
        case STATE_PAUSED:
        case STATE_PREPARED:
            return OK;

        case STATE_RUNNING:
            mState = STATE_PAUSED;
            notifyListener_l(MEDIA_PAUSED);
            mPlayer->pause();
            break;

        default:
            return INVALID_OPERATION;
    }

    return OK;
}

bool NuPlayerDriver::isPlaying() {
    return mState == STATE_RUNNING && !mAtEOS;
}

status_t NuPlayerDriver::setPlaybackSettings(const AudioPlaybackRate &rate) {
    status_t err = mPlayer->setPlaybackSettings(rate);
    if (err == OK) {
        // try to update position
        int unused;
        getCurrentPosition(&unused);
        Mutex::Autolock autoLock(mLock);
        if (rate.mSpeed == 0.f && mState == STATE_RUNNING) {
            mState = STATE_PAUSED;
            notifyListener_l(MEDIA_PAUSED);
        } else if (rate.mSpeed != 0.f
                && (mState == STATE_PAUSED
                    || mState == STATE_STOPPED_AND_PREPARED
                    || mState == STATE_PREPARED)) {
            err = start_l();
        }
    }
    return err;
}

status_t NuPlayerDriver::getPlaybackSettings(AudioPlaybackRate *rate) {
    return mPlayer->getPlaybackSettings(rate);
}

status_t NuPlayerDriver::setSyncSettings(const AVSyncSettings &sync, float videoFpsHint) {
    return mPlayer->setSyncSettings(sync, videoFpsHint);
}

status_t NuPlayerDriver::getSyncSettings(AVSyncSettings *sync, float *videoFps) {
    return mPlayer->getSyncSettings(sync, videoFps);
}

status_t NuPlayerDriver::seekTo(int msec, MediaPlayerSeekMode mode) {
    ALOGV("seekTo(%p) (%d ms, %d) at state %d", this, msec, mode, mState);
    Mutex::Autolock autoLock(mLock);

    int64_t seekTimeUs = msec * 1000LL;

    switch (mState) {
        case STATE_PREPARED:
        case STATE_STOPPED_AND_PREPARED:
        case STATE_PAUSED:
        case STATE_RUNNING:
        {
            mAtEOS = false;
            mSeekInProgress = true;
            // seeks can take a while, so we essentially paused
            notifyListener_l(MEDIA_PAUSED);
            mPlayer->seekToAsync(seekTimeUs, mode, true /* needNotify */);
            break;
        }

        default:
            return INVALID_OPERATION;
    }

    mPositionUs = seekTimeUs;
    return OK;
}

status_t NuPlayerDriver::getCurrentPosition(int *msec) {
    int64_t tempUs = 0;
    {
        Mutex::Autolock autoLock(mLock);
        if (mSeekInProgress || (mState == STATE_PAUSED && !mAtEOS)) {
            tempUs = (mPositionUs <= 0) ? 0 : mPositionUs;
            *msec = (int)divRound(tempUs, (int64_t)(1000));
            return OK;
        }
    }

    status_t ret = mPlayer->getCurrentPosition(&tempUs);

    Mutex::Autolock autoLock(mLock);
    // We need to check mSeekInProgress here because mPlayer->seekToAsync is an async call, which
    // means getCurrentPosition can be called before seek is completed. Iow, renderer may return a
    // position value that's different the seek to position.
    if (ret != OK) {
        tempUs = (mPositionUs <= 0) ? 0 : mPositionUs;
    } else {
        mPositionUs = tempUs;
    }
    *msec = (int)divRound(tempUs, (int64_t)(1000));
    return OK;
}

status_t NuPlayerDriver::getDuration(int *msec) {
    Mutex::Autolock autoLock(mLock);

    if (mDurationUs < 0) {
        return UNKNOWN_ERROR;
    }

    *msec = (mDurationUs + 500LL) / 1000;

    return OK;
}

void NuPlayerDriver::updateMetrics(const char *where) {

    if (where == NULL) {
        where = "unknown";
    }
    ALOGV("updateMetrics(%p) from %s at state %d", this, where, mState);

<<<<<<< HEAD
    // gather the final track statistics for this record
=======
    // avoid nested locks by gathering our data outside of the metrics lock.

    // final track statistics for this record
>>>>>>> 924eccfd
    Vector<sp<AMessage>> trackStats;
    mPlayer->getStats(&trackStats);

    // getDuration() uses mLock
    int duration_ms = -1;
    getDuration(&duration_ms);
<<<<<<< HEAD
    mAnalyticsItem->setInt64(kPlayerDuration, duration_ms);
=======
>>>>>>> 924eccfd

    mPlayer->updateInternalTimers();

    int64_t playingTimeUs;
    int64_t rebufferingTimeUs;
    int32_t rebufferingEvents;
    bool rebufferingAtExit;
    {
        Mutex::Autolock autoLock(mLock);

        playingTimeUs = mPlayingTimeUs;
        rebufferingTimeUs = mRebufferingTimeUs;
        rebufferingEvents = mRebufferingEvents;
        rebufferingAtExit = mRebufferingAtExit;
    }

<<<<<<< HEAD
    // finish the rest of the gathering holding mLock;
    // some of the fields we read are updated under mLock.
    // we also avoid any races within mAnalyticsItem machinery
    Mutex::Autolock autoLock(mMetricsLock);

    mAnalyticsItem->setInt64(kPlayerPlaying, (playingTimeUs+500)/1000 );

    if (mRebufferingEvents != 0) {
        mAnalyticsItem->setInt64(kPlayerRebuffering, (rebufferingTimeUs+500)/1000 );
        mAnalyticsItem->setInt32(kPlayerRebufferingCount, rebufferingEvents);
        mAnalyticsItem->setInt32(kPlayerRebufferingAtExit, rebufferingAtExit);

     }

    mAnalyticsItem->setCString(kPlayerDataSourceType, mPlayer->getDataSourceType());
=======
    // finish the rest of the gathering under our mutex to avoid metrics races.
    // some of the fields we read are updated under mLock.
    Mutex::Autolock autoLock(mMetricsLock);

    if (mMetricsItem == NULL) {
        return;
    }

    mMetricsItem->setInt64(kPlayerDuration, duration_ms);
    mMetricsItem->setInt64(kPlayerPlaying, (playingTimeUs+500)/1000 );

    if (rebufferingEvents != 0) {
        mMetricsItem->setInt64(kPlayerRebuffering, (rebufferingTimeUs+500)/1000 );
        mMetricsItem->setInt32(kPlayerRebufferingCount, rebufferingEvents);
        mMetricsItem->setInt32(kPlayerRebufferingAtExit, rebufferingAtExit);
    }

    mMetricsItem->setCString(kPlayerDataSourceType, mPlayer->getDataSourceType());
>>>>>>> 924eccfd

    if (trackStats.size() > 0) {
        for (size_t i = 0; i < trackStats.size(); ++i) {
            const sp<AMessage> &stats = trackStats.itemAt(i);

            AString mime;
            stats->findString("mime", &mime);

            AString name;
            stats->findString("component-name", &name);

            if (mime.startsWith("video/")) {
                int32_t width, height;
                mMetricsItem->setCString(kPlayerVMime, mime.c_str());
                if (!name.empty()) {
                    mMetricsItem->setCString(kPlayerVCodec, name.c_str());
                }

                if (stats->findInt32("width", &width)
                        && stats->findInt32("height", &height)) {
                    mMetricsItem->setInt32(kPlayerWidth, width);
                    mMetricsItem->setInt32(kPlayerHeight, height);
                }

                int64_t numFramesTotal = 0;
                int64_t numFramesDropped = 0;
                stats->findInt64("frames-total", &numFramesTotal);
                stats->findInt64("frames-dropped-output", &numFramesDropped);

                mMetricsItem->setInt64(kPlayerFrames, numFramesTotal);
                mMetricsItem->setInt64(kPlayerFramesDropped, numFramesDropped);

                float frameRate = 0;
                if (stats->findFloat("frame-rate-total", &frameRate)) {
                    mMetricsItem->setDouble(kPlayerFrameRate, (double) frameRate);
                }

            } else if (mime.startsWith("audio/")) {
                mMetricsItem->setCString(kPlayerAMime, mime.c_str());
                if (!name.empty()) {
                    mMetricsItem->setCString(kPlayerACodec, name.c_str());
                }
            }
        }
    }
}


void NuPlayerDriver::logMetrics(const char *where) {
    if (where == NULL) {
        where = "unknown";
    }
    ALOGV("logMetrics(%p) from %s at state %d", this, where, mState);

<<<<<<< HEAD
    // make sure that the stats are stable while we're writing them.
    Mutex::Autolock autoLock(mMetricsLock);

    if (mAnalyticsItem == NULL || mAnalyticsItem->isEnabled() == false) {
=======
    // ensure mMetricsItem stability while we write it out
    Mutex::Autolock autoLock(mMetricsLock);

    if (mMetricsItem == NULL || mMetricsItem->isEnabled() == false) {
>>>>>>> 924eccfd
        return;
    }

    // log only non-empty records
    // we always updateMetrics() before we get here
    // and that always injects 3 fields (duration, playing time, and
    // datasource) into the record.
    // So the canonical "empty" record has 3 elements in it.
    if (mMetricsItem->count() > 3) {

        mMetricsItem->selfrecord();

        // re-init in case we prepare() and start() again.
        delete mMetricsItem ;
        mMetricsItem = mediametrics::Item::create(kKeyPlayer);
        if (mMetricsItem) {
            mMetricsItem->setUid(mClientUid);
        }
    } else {
        ALOGV("nothing to record (only %zu fields)", mMetricsItem->count());
    }
}

status_t NuPlayerDriver::reset() {
    ALOGD("reset(%p) at state %d", this, mState);

    updateMetrics("reset");
    logMetrics("reset");

    Mutex::Autolock autoLock(mLock);

    switch (mState) {
        case STATE_IDLE:
            return OK;

        case STATE_SET_DATASOURCE_PENDING:
        case STATE_RESET_IN_PROGRESS:
            return INVALID_OPERATION;

        case STATE_PREPARING:
        {
            CHECK(mIsAsyncPrepare);

            notifyListener_l(MEDIA_PREPARED);
            break;
        }

        default:
            break;
    }

    if (mState != STATE_STOPPED) {
        notifyListener_l(MEDIA_STOPPED);
    }

    if (property_get_bool("persist.debug.sf.stats", false)) {
        Vector<String16> args;
        dump(-1, args);
    }

    mState = STATE_RESET_IN_PROGRESS;
    mPlayer->resetAsync();

    while (mState == STATE_RESET_IN_PROGRESS) {
        mCondition.wait(mLock);
    }

    mDurationUs = -1;
    mPositionUs = -1;
    mLooping = false;
    mPlayingTimeUs = 0;
    mRebufferingTimeUs = 0;
    mRebufferingEvents = 0;
    mRebufferingAtExit = false;

    return OK;
}

status_t NuPlayerDriver::notifyAt(int64_t mediaTimeUs) {
    ALOGV("notifyAt(%p), time:%lld", this, (long long)mediaTimeUs);
    return mPlayer->notifyAt(mediaTimeUs);
}

status_t NuPlayerDriver::setLooping(int loop) {
    mLooping = loop != 0;
    return OK;
}

player_type NuPlayerDriver::playerType() {
    return NU_PLAYER;
}

status_t NuPlayerDriver::invoke(const Parcel &request, Parcel *reply) {
    if (reply == NULL) {
        ALOGE("reply is a NULL pointer");
        return BAD_VALUE;
    }

    int32_t methodId;
    status_t ret = request.readInt32(&methodId);
    if (ret != OK) {
        ALOGE("Failed to retrieve the requested method to invoke");
        return ret;
    }

    switch (methodId) {
        case INVOKE_ID_SET_VIDEO_SCALING_MODE:
        {
            int mode = request.readInt32();
            return mPlayer->setVideoScalingMode(mode);
        }

        case INVOKE_ID_GET_TRACK_INFO:
        {
            return mPlayer->getTrackInfo(reply);
        }

        case INVOKE_ID_SELECT_TRACK:
        {
            int trackIndex = request.readInt32();
            int msec = 0;
            // getCurrentPosition should always return OK
            getCurrentPosition(&msec);
            return mPlayer->selectTrack(trackIndex, true /* select */, msec * 1000LL);
        }

        case INVOKE_ID_UNSELECT_TRACK:
        {
            int trackIndex = request.readInt32();
            return mPlayer->selectTrack(trackIndex, false /* select */, 0xdeadbeef /* not used */);
        }

        case INVOKE_ID_GET_SELECTED_TRACK:
        {
            int32_t type = request.readInt32();
            return mPlayer->getSelectedTrack(type, reply);
        }

        default:
        {
            return INVALID_OPERATION;
        }
    }
}

void NuPlayerDriver::setAudioSink(const sp<AudioSink> &audioSink) {
    mPlayer->setAudioSink(audioSink);
    mAudioSink = audioSink;
}

status_t NuPlayerDriver::setParameter(
        int /* key */, const Parcel & /* request */) {
    return INVALID_OPERATION;
}

status_t NuPlayerDriver::getParameter(int key, Parcel *reply) {

    if (key == FOURCC('m','t','r','X')) {
        // mtrX -- a play on 'metrics' (not matrix)
        // gather current info all together, parcel it, and send it back
        updateMetrics("api");

<<<<<<< HEAD
        // ensure mAnalyticsItem stability while writing to parcel
        Mutex::Autolock autoLock(mMetricsLock);
        if (mAnalyticsItem != NULL) {
            mAnalyticsItem->writeToParcel(reply);
=======
        // ensure mMetricsItem stability while writing to parcel
        Mutex::Autolock autoLock(mMetricsLock);
        if (mMetricsItem != NULL) {
            mMetricsItem->writeToParcel(reply);
>>>>>>> 924eccfd
        }
        return OK;
    }

    return INVALID_OPERATION;
}

status_t NuPlayerDriver::getMetadata(
        const media::Metadata::Filter& /* ids */, Parcel *records) {
    Mutex::Autolock autoLock(mLock);

    using media::Metadata;

    Metadata meta(records);

    meta.appendBool(
            Metadata::kPauseAvailable,
            mPlayerFlags & NuPlayer::Source::FLAG_CAN_PAUSE);

    meta.appendBool(
            Metadata::kSeekBackwardAvailable,
            mPlayerFlags & NuPlayer::Source::FLAG_CAN_SEEK_BACKWARD);

    meta.appendBool(
            Metadata::kSeekForwardAvailable,
            mPlayerFlags & NuPlayer::Source::FLAG_CAN_SEEK_FORWARD);

    meta.appendBool(
            Metadata::kSeekAvailable,
            mPlayerFlags & NuPlayer::Source::FLAG_CAN_SEEK);

    return OK;
}

void NuPlayerDriver::notifyResetComplete() {
    ALOGD("notifyResetComplete(%p)", this);
    Mutex::Autolock autoLock(mLock);

    CHECK_EQ(mState, STATE_RESET_IN_PROGRESS);
    mState = STATE_IDLE;
    mCondition.broadcast();
}

void NuPlayerDriver::notifySetSurfaceComplete() {
    ALOGV("notifySetSurfaceComplete(%p)", this);
    Mutex::Autolock autoLock(mLock);

    CHECK(mSetSurfaceInProgress);
    mSetSurfaceInProgress = false;

    mCondition.broadcast();
}

void NuPlayerDriver::notifyDuration(int64_t durationUs) {
    Mutex::Autolock autoLock(mLock);
    mDurationUs = durationUs;
}

void NuPlayerDriver::notifyMorePlayingTimeUs(int64_t playingUs) {
    Mutex::Autolock autoLock(mLock);
    mPlayingTimeUs += playingUs;
}

void NuPlayerDriver::notifyMoreRebufferingTimeUs(int64_t rebufferingUs) {
    Mutex::Autolock autoLock(mLock);
    mRebufferingTimeUs += rebufferingUs;
    mRebufferingEvents++;
}

void NuPlayerDriver::notifyRebufferingWhenExit(bool status) {
    Mutex::Autolock autoLock(mLock);
    mRebufferingAtExit = status;
}

void NuPlayerDriver::notifySeekComplete() {
    ALOGV("notifySeekComplete(%p)", this);
    Mutex::Autolock autoLock(mLock);
    mSeekInProgress = false;
    notifySeekComplete_l();
}

void NuPlayerDriver::notifySeekComplete_l() {
    bool wasSeeking = true;
    if (mState == STATE_STOPPED_AND_PREPARING) {
        wasSeeking = false;
        mState = STATE_STOPPED_AND_PREPARED;
        mCondition.broadcast();
        if (!mIsAsyncPrepare) {
            // if we are preparing synchronously, no need to notify listener
            return;
        }
    } else if (mState == STATE_STOPPED) {
        // no need to notify listener
        return;
    }
    notifyListener_l(wasSeeking ? MEDIA_SEEK_COMPLETE : MEDIA_PREPARED);
}

status_t NuPlayerDriver::dump(
        int fd, const Vector<String16> & /* args */) const {

    Vector<sp<AMessage> > trackStats;
    mPlayer->getStats(&trackStats);

    AString logString(" NuPlayer\n");
    char buf[256] = {0};

    bool locked = false;
    for (int i = 0; i < kDumpLockRetries; ++i) {
        if (mLock.tryLock() == NO_ERROR) {
            locked = true;
            break;
        }
        usleep(kDumpLockSleepUs);
    }

    if (locked) {
        snprintf(buf, sizeof(buf), "  state(%d), atEOS(%d), looping(%d), autoLoop(%d)\n",
                mState, mAtEOS, mLooping, mAutoLoop);
        mLock.unlock();
    } else {
        snprintf(buf, sizeof(buf), "  NPD(%p) lock is taken\n", this);
    }
    logString.append(buf);

    for (size_t i = 0; i < trackStats.size(); ++i) {
        const sp<AMessage> &stats = trackStats.itemAt(i);

        AString mime;
        if (stats->findString("mime", &mime)) {
            snprintf(buf, sizeof(buf), "  mime(%s)\n", mime.c_str());
            logString.append(buf);
        }

        AString name;
        if (stats->findString("component-name", &name)) {
            snprintf(buf, sizeof(buf), "    decoder(%s)\n", name.c_str());
            logString.append(buf);
        }

        if (mime.startsWith("video/")) {
            int32_t width, height;
            if (stats->findInt32("width", &width)
                    && stats->findInt32("height", &height)) {
                snprintf(buf, sizeof(buf), "    resolution(%d x %d)\n", width, height);
                logString.append(buf);
            }

            int64_t numFramesTotal = 0;
            int64_t numFramesDropped = 0;

            stats->findInt64("frames-total", &numFramesTotal);
            stats->findInt64("frames-dropped-output", &numFramesDropped);
            snprintf(buf, sizeof(buf), "    numFramesTotal(%lld), numFramesDropped(%lld), "
                     "percentageDropped(%.2f%%)\n",
                     (long long)numFramesTotal,
                     (long long)numFramesDropped,
                     numFramesTotal == 0
                            ? 0.0 : (double)(numFramesDropped * 100) / numFramesTotal);
            logString.append(buf);
        }
    }

    ALOGI("%s", logString.c_str());

    if (fd >= 0) {
        FILE *out = fdopen(dup(fd), "w");
        fprintf(out, "%s", logString.c_str());
        fclose(out);
        out = NULL;
    }

    return OK;
}

void NuPlayerDriver::notifyListener(
        int msg, int ext1, int ext2, const Parcel *in) {
    Mutex::Autolock autoLock(mLock);
    notifyListener_l(msg, ext1, ext2, in);
}

void NuPlayerDriver::notifyListener_l(
        int msg, int ext1, int ext2, const Parcel *in) {
    ALOGV("notifyListener_l(%p), (%d, %d, %d, %d), loop setting(%d, %d)",
            this, msg, ext1, ext2, (in == NULL ? -1 : (int)in->dataSize()), mAutoLoop, mLooping);
    switch (msg) {
        case MEDIA_PLAYBACK_COMPLETE:
        {
            if (mState != STATE_RESET_IN_PROGRESS) {
                if (mAutoLoop) {
                    audio_stream_type_t streamType = AUDIO_STREAM_MUSIC;
                    if (mAudioSink != NULL) {
                        streamType = mAudioSink->getAudioStreamType();
                    }
                    if (streamType == AUDIO_STREAM_NOTIFICATION) {
                        ALOGW("disabling auto-loop for notification");
                        mAutoLoop = false;
                    }
                }
                if (mLooping || mAutoLoop) {
                    mPlayer->seekToAsync(0);
                    if (mAudioSink != NULL) {
                        // The renderer has stopped the sink at the end in order to play out
                        // the last little bit of audio. If we're looping, we need to restart it.
                        mAudioSink->start();
                    }
                    // don't send completion event when looping
                    return;
                }
                if (property_get_bool("persist.debug.sf.stats", false)) {
                    Vector<String16> args;
                    dump(-1, args);
                }
                mPlayer->pause();
                mState = STATE_PAUSED;
            }
            FALLTHROUGH_INTENDED;
        }

        case MEDIA_ERROR:
        {
            // when we have an error, add it to the analytics for this playback.
            // ext1 is our primary 'error type' value. Only add ext2 when non-zero.
            // [test against msg is due to fall through from previous switch value]
            if (msg == MEDIA_ERROR) {
                Mutex::Autolock autoLock(mMetricsLock);
<<<<<<< HEAD
                if (mAnalyticsItem != NULL) {
                    mAnalyticsItem->setInt32(kPlayerError, ext1);
                    if (ext2 != 0) {
                        mAnalyticsItem->setInt32(kPlayerErrorCode, ext2);
                    }
                    mAnalyticsItem->setCString(kPlayerErrorState, stateString(mState).c_str());
=======
                if (mMetricsItem != NULL) {
                    mMetricsItem->setInt32(kPlayerError, ext1);
                    if (ext2 != 0) {
                        mMetricsItem->setInt32(kPlayerErrorCode, ext2);
                    }
                    mMetricsItem->setCString(kPlayerErrorState, stateString(mState).c_str());
>>>>>>> 924eccfd
                }
            }
            mAtEOS = true;
            break;
        }

        default:
            break;
    }

    mLock.unlock();
    sendEvent(msg, ext1, ext2, in);
    mLock.lock();
}

void NuPlayerDriver::notifySetDataSourceCompleted(status_t err) {
    Mutex::Autolock autoLock(mLock);

    CHECK_EQ(mState, STATE_SET_DATASOURCE_PENDING);

    mAsyncResult = err;
    mState = (err == OK) ? STATE_UNPREPARED : STATE_IDLE;
    mCondition.broadcast();
}

void NuPlayerDriver::notifyPrepareCompleted(status_t err) {
    ALOGV("notifyPrepareCompleted %d", err);

    Mutex::Autolock autoLock(mLock);

    if (mState != STATE_PREPARING) {
        // We were preparing asynchronously when the client called
        // reset(), we sent a premature "prepared" notification and
        // then initiated the reset. This notification is stale.
        CHECK(mState == STATE_RESET_IN_PROGRESS || mState == STATE_IDLE);
        return;
    }

    CHECK_EQ(mState, STATE_PREPARING);

    mAsyncResult = err;

    if (err == OK) {
        // update state before notifying client, so that if client calls back into NuPlayerDriver
        // in response, NuPlayerDriver has the right state
        mState = STATE_PREPARED;
        if (mIsAsyncPrepare) {
            notifyListener_l(MEDIA_PREPARED);
        }
    } else {
        mState = STATE_UNPREPARED;
        if (mIsAsyncPrepare) {
            notifyListener_l(MEDIA_ERROR, MEDIA_ERROR_UNKNOWN, err);
        }
    }

    sp<MetaData> meta = mPlayer->getFileMeta();
    int32_t loop;
    if (meta != NULL
            && meta->findInt32(kKeyAutoLoop, &loop) && loop != 0) {
        mAutoLoop = true;
    }

    mCondition.broadcast();
}

void NuPlayerDriver::notifyFlagsChanged(uint32_t flags) {
    Mutex::Autolock autoLock(mLock);

    mPlayerFlags = flags;
}

// Modular DRM
status_t NuPlayerDriver::prepareDrm(const uint8_t uuid[16], const Vector<uint8_t> &drmSessionId)
{
    ALOGV("prepareDrm(%p) state: %d", this, mState);

    // leaving the state verification for mediaplayer.cpp
    status_t ret = mPlayer->prepareDrm(uuid, drmSessionId);

    ALOGV("prepareDrm ret: %d", ret);

    return ret;
}

status_t NuPlayerDriver::releaseDrm()
{
    ALOGV("releaseDrm(%p) state: %d", this, mState);

    // leaving the state verification for mediaplayer.cpp
    status_t ret = mPlayer->releaseDrm();

    ALOGV("releaseDrm ret: %d", ret);

    return ret;
}

std::string NuPlayerDriver::stateString(State state) {
    const char *rval = NULL;
    char rawbuffer[16];  // allows "%d"

    switch (state) {
        case STATE_IDLE: rval = "IDLE"; break;
        case STATE_SET_DATASOURCE_PENDING: rval = "SET_DATASOURCE_PENDING"; break;
        case STATE_UNPREPARED: rval = "UNPREPARED"; break;
        case STATE_PREPARING: rval = "PREPARING"; break;
        case STATE_PREPARED: rval = "PREPARED"; break;
        case STATE_RUNNING: rval = "RUNNING"; break;
        case STATE_PAUSED: rval = "PAUSED"; break;
        case STATE_RESET_IN_PROGRESS: rval = "RESET_IN_PROGRESS"; break;
        case STATE_STOPPED: rval = "STOPPED"; break;
        case STATE_STOPPED_AND_PREPARING: rval = "STOPPED_AND_PREPARING"; break;
        case STATE_STOPPED_AND_PREPARED: rval = "STOPPED_AND_PREPARED"; break;
        default:
            // yes, this buffer is shared and vulnerable to races
            snprintf(rawbuffer, sizeof(rawbuffer), "%d", state);
            rval = rawbuffer;
            break;
    }

    return rval;
}

}  // namespace android<|MERGE_RESOLUTION|>--- conflicted
+++ resolved
@@ -117,15 +117,9 @@
     logMetrics("destructor");
 
     Mutex::Autolock autoLock(mMetricsLock);
-<<<<<<< HEAD
-    if (mAnalyticsItem != NULL) {
-        delete mAnalyticsItem;
-        mAnalyticsItem = NULL;
-=======
     if (mMetricsItem != NULL) {
         delete mMetricsItem;
         mMetricsItem = NULL;
->>>>>>> 924eccfd
     }
 }
 
@@ -138,13 +132,8 @@
     mClientUid = uid;
 
     Mutex::Autolock autoLock(mMetricsLock);
-<<<<<<< HEAD
-    if (mAnalyticsItem) {
-        mAnalyticsItem->setUid(mClientUid);
-=======
     if (mMetricsItem) {
         mMetricsItem->setUid(mClientUid);
->>>>>>> 924eccfd
     }
 
     return OK;
@@ -556,23 +545,15 @@
     }
     ALOGV("updateMetrics(%p) from %s at state %d", this, where, mState);
 
-<<<<<<< HEAD
-    // gather the final track statistics for this record
-=======
     // avoid nested locks by gathering our data outside of the metrics lock.
 
     // final track statistics for this record
->>>>>>> 924eccfd
     Vector<sp<AMessage>> trackStats;
     mPlayer->getStats(&trackStats);
 
     // getDuration() uses mLock
     int duration_ms = -1;
     getDuration(&duration_ms);
-<<<<<<< HEAD
-    mAnalyticsItem->setInt64(kPlayerDuration, duration_ms);
-=======
->>>>>>> 924eccfd
 
     mPlayer->updateInternalTimers();
 
@@ -589,23 +570,6 @@
         rebufferingAtExit = mRebufferingAtExit;
     }
 
-<<<<<<< HEAD
-    // finish the rest of the gathering holding mLock;
-    // some of the fields we read are updated under mLock.
-    // we also avoid any races within mAnalyticsItem machinery
-    Mutex::Autolock autoLock(mMetricsLock);
-
-    mAnalyticsItem->setInt64(kPlayerPlaying, (playingTimeUs+500)/1000 );
-
-    if (mRebufferingEvents != 0) {
-        mAnalyticsItem->setInt64(kPlayerRebuffering, (rebufferingTimeUs+500)/1000 );
-        mAnalyticsItem->setInt32(kPlayerRebufferingCount, rebufferingEvents);
-        mAnalyticsItem->setInt32(kPlayerRebufferingAtExit, rebufferingAtExit);
-
-     }
-
-    mAnalyticsItem->setCString(kPlayerDataSourceType, mPlayer->getDataSourceType());
-=======
     // finish the rest of the gathering under our mutex to avoid metrics races.
     // some of the fields we read are updated under mLock.
     Mutex::Autolock autoLock(mMetricsLock);
@@ -624,7 +588,6 @@
     }
 
     mMetricsItem->setCString(kPlayerDataSourceType, mPlayer->getDataSourceType());
->>>>>>> 924eccfd
 
     if (trackStats.size() > 0) {
         for (size_t i = 0; i < trackStats.size(); ++i) {
@@ -679,17 +642,10 @@
     }
     ALOGV("logMetrics(%p) from %s at state %d", this, where, mState);
 
-<<<<<<< HEAD
-    // make sure that the stats are stable while we're writing them.
-    Mutex::Autolock autoLock(mMetricsLock);
-
-    if (mAnalyticsItem == NULL || mAnalyticsItem->isEnabled() == false) {
-=======
     // ensure mMetricsItem stability while we write it out
     Mutex::Autolock autoLock(mMetricsLock);
 
     if (mMetricsItem == NULL || mMetricsItem->isEnabled() == false) {
->>>>>>> 924eccfd
         return;
     }
 
@@ -852,17 +808,10 @@
         // gather current info all together, parcel it, and send it back
         updateMetrics("api");
 
-<<<<<<< HEAD
-        // ensure mAnalyticsItem stability while writing to parcel
-        Mutex::Autolock autoLock(mMetricsLock);
-        if (mAnalyticsItem != NULL) {
-            mAnalyticsItem->writeToParcel(reply);
-=======
         // ensure mMetricsItem stability while writing to parcel
         Mutex::Autolock autoLock(mMetricsLock);
         if (mMetricsItem != NULL) {
             mMetricsItem->writeToParcel(reply);
->>>>>>> 924eccfd
         }
         return OK;
     }
@@ -1089,21 +1038,12 @@
             // [test against msg is due to fall through from previous switch value]
             if (msg == MEDIA_ERROR) {
                 Mutex::Autolock autoLock(mMetricsLock);
-<<<<<<< HEAD
-                if (mAnalyticsItem != NULL) {
-                    mAnalyticsItem->setInt32(kPlayerError, ext1);
-                    if (ext2 != 0) {
-                        mAnalyticsItem->setInt32(kPlayerErrorCode, ext2);
-                    }
-                    mAnalyticsItem->setCString(kPlayerErrorState, stateString(mState).c_str());
-=======
                 if (mMetricsItem != NULL) {
                     mMetricsItem->setInt32(kPlayerError, ext1);
                     if (ext2 != 0) {
                         mMetricsItem->setInt32(kPlayerErrorCode, ext2);
                     }
                     mMetricsItem->setCString(kPlayerErrorState, stateString(mState).c_str());
->>>>>>> 924eccfd
                 }
             }
             mAtEOS = true;
