# Flags for package android.media.audiopolicy.
# Only add flags here which must be included in framework.jar
#
# Please add flags in alphabetical order.

package: "android.media.audiopolicy"
container: "system"
<<<<<<< HEAD
=======

flag {
    name: "audio_mix_ownership"
    namespace: "media_audio"
    description: "Improves ownership model of AudioMixes and the relationship between AudioPolicy and AudioMix."
    bug: "309080867"
    is_fixed_read_only: true
}

flag {
    name: "audio_mix_policy_ordering"
    namespace: "media_audio"
    description: "Orders AudioMixes per registered AudioPolicy."
    bug: "309080867"
    is_fixed_read_only: true
}

flag {
    name: "audio_mix_test_api"
    namespace: "media_audio"
    description: "Enable new Test APIs that provide access to registered AudioMixes on system server and native side."
    bug: "309080867"
    is_fixed_read_only: true
}
>>>>>>> 38b856f7

flag {
    name: "audio_policy_update_mixing_rules_api"
    namespace: "media_audio"
    description: "Enable AudioPolicy.updateMixingRules API for hot-swapping audio mixing rules."
    bug: "293874525"
}

flag {
    name: "enable_fade_manager_configuration"
    namespace: "media_audio"
    description: "Enable Fade Manager Configuration support to determine fade properties"
    bug: "307354764"
}

flag {
    name: "multi_zone_audio"
    namespace: "media_audio"
    description: "Enable multi-zone audio support in audio product strategies."
    bug: "316643994"
}

flag {
    name: "record_audio_device_aware_permission"
    namespace: "media_audio"
    description: "Enable device-aware permission handling for RECORD_AUDIO permission"
    bug: "291737188"
    is_fixed_read_only: true
}<|MERGE_RESOLUTION|>--- conflicted
+++ resolved
@@ -5,8 +5,6 @@
 
 package: "android.media.audiopolicy"
 container: "system"
-<<<<<<< HEAD
-=======
 
 flag {
     name: "audio_mix_ownership"
@@ -31,7 +29,6 @@
     bug: "309080867"
     is_fixed_read_only: true
 }
->>>>>>> 38b856f7
 
 flag {
     name: "audio_policy_update_mixing_rules_api"
