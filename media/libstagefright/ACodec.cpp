--- conflicted
+++ resolved
@@ -3098,10 +3098,6 @@
         }
 
         buffer.clear();
-<<<<<<< HEAD
-        mode = KEEP_BUFFERS;
-=======
->>>>>>> 2381f06f
     }
 
     int32_t tmp;
