--- conflicted
+++ resolved
@@ -315,16 +315,8 @@
         "libaudioclient_aidl_conversion",
         "packagemanager_aidl-cpp",
         "server_configurable_flags",
-<<<<<<< HEAD
-        "aconfig_mediacodec_flags_c_lib",
-    ],
-
-    defaults: [
-        "aconfig_lib_cc_static_link.defaults",
-=======
         "libaconfig_storage_read_api_cc",
         "aconfig_mediacodec_flags_c_lib",
->>>>>>> c29fe7dd
     ],
 
     static_libs: [
