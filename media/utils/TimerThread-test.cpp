/*
 * Copyright (C) 2021 The Android Open Source Project
 *
 * Licensed under the Apache License, Version 2.0 (the "License");
 * you may not use this file except in compliance with the License.
 * You may obtain a copy of the License at
 *
 *      http://www.apache.org/licenses/LICENSE-2.0
 *
 * Unless required by applicable law or agreed to in writing, software
 * distributed under the License is distributed on an "AS IS" BASIS,
 * WITHOUT WARRANTIES OR CONDITIONS OF ANY KIND, either express or implied.
 * See the License for the specific language governing permissions and
 * limitations under the License.
 */

#include <chrono>
#include <thread>
#include <gtest/gtest.h>
#include <mediautils/TimerThread.h>

using namespace std::chrono_literals;
using namespace android::mediautils;

namespace {

constexpr auto kJitter = 10ms;

// Each task written by *ToString() will start with a left brace.
constexpr char REQUEST_START = '{';

inline size_t countChars(std::string_view s, char c) {
    return std::count(s.begin(), s.end(), c);
}


// Split msec time between timeout and second chance time
// This tests expiration times weighted between timeout and the second chance time.
#define DISTRIBUTE_TIMEOUT_SECONDCHANCE_MS_FRAC(msec, frac) \
    std::chrono::milliseconds(int((msec) * (frac)) + 1), \
    std::chrono::milliseconds(int((msec) * (1.f - (frac))))

// The TimerThreadTest is parameterized on a fraction between 0.f and 1.f which
// is how the total timeout time is split between the first timeout and the second chance time.
//
class TimerThreadTest : public ::testing::TestWithParam<float> {
protected:

static void testBasic() {
    const auto frac = GetParam();

    std::atomic<bool> taskRan = false;
    TimerThread thread;
    TimerThread::Handle handle =
            thread.scheduleTask("Basic", [&taskRan](TimerThread::Handle handle __unused) {
<<<<<<< HEAD
                    taskRan = true; }, 100ms);
=======
                    taskRan = true; }, DISTRIBUTE_TIMEOUT_SECONDCHANCE_MS_FRAC(100, frac));
>>>>>>> 1c7fb942
    ASSERT_TRUE(TimerThread::isTimeoutHandle(handle));
    std::this_thread::sleep_for(100ms - kJitter);
    ASSERT_FALSE(taskRan);
    std::this_thread::sleep_for(2 * kJitter);
    ASSERT_TRUE(taskRan);
    ASSERT_EQ(1, countChars(thread.retiredToString(), REQUEST_START));
}

static void testCancel() {
    const auto frac = GetParam();

    std::atomic<bool> taskRan = false;
    TimerThread thread;
    TimerThread::Handle handle =
            thread.scheduleTask("Cancel", [&taskRan](TimerThread::Handle handle __unused) {
<<<<<<< HEAD
                    taskRan = true; }, 100ms);
=======
                    taskRan = true; }, DISTRIBUTE_TIMEOUT_SECONDCHANCE_MS_FRAC(100, frac));
>>>>>>> 1c7fb942
    ASSERT_TRUE(TimerThread::isTimeoutHandle(handle));
    std::this_thread::sleep_for(100ms - kJitter);
    ASSERT_FALSE(taskRan);
    ASSERT_TRUE(thread.cancelTask(handle));
    std::this_thread::sleep_for(2 * kJitter);
    ASSERT_FALSE(taskRan);
    ASSERT_EQ(1, countChars(thread.retiredToString(), REQUEST_START));
}

static void testCancelAfterRun() {
    const auto frac = GetParam();

    std::atomic<bool> taskRan = false;
    TimerThread thread;
    TimerThread::Handle handle =
            thread.scheduleTask("CancelAfterRun",
                    [&taskRan](TimerThread::Handle handle __unused) {
<<<<<<< HEAD
                            taskRan = true; }, 100ms);
=======
                            taskRan = true; },
                            DISTRIBUTE_TIMEOUT_SECONDCHANCE_MS_FRAC(100, frac));
>>>>>>> 1c7fb942
    ASSERT_TRUE(TimerThread::isTimeoutHandle(handle));
    std::this_thread::sleep_for(100ms + kJitter);
    ASSERT_TRUE(taskRan);
    ASSERT_FALSE(thread.cancelTask(handle));
    ASSERT_EQ(1, countChars(thread.retiredToString(), REQUEST_START));
}

static void testMultipleTasks() {
    const auto frac = GetParam();

    std::array<std::atomic<bool>, 6> taskRan{};
    TimerThread thread;

    auto startTime = std::chrono::steady_clock::now();

    thread.scheduleTask("0", [&taskRan](TimerThread::Handle handle __unused) {
<<<<<<< HEAD
            taskRan[0] = true; }, 300ms);
    thread.scheduleTask("1", [&taskRan](TimerThread::Handle handle __unused) {
            taskRan[1] = true; }, 100ms);
    thread.scheduleTask("2", [&taskRan](TimerThread::Handle handle __unused) {
            taskRan[2] = true; }, 200ms);
    thread.scheduleTask("3", [&taskRan](TimerThread::Handle handle __unused) {
            taskRan[3] = true; }, 400ms);
    auto handle4 = thread.scheduleTask("4", [&taskRan](TimerThread::Handle handle __unused) {
            taskRan[4] = true; }, 200ms);
    thread.scheduleTask("5", [&taskRan](TimerThread::Handle handle __unused) {
            taskRan[5] = true; }, 200ms);
=======
            taskRan[0] = true; }, DISTRIBUTE_TIMEOUT_SECONDCHANCE_MS_FRAC(300, frac));
    thread.scheduleTask("1", [&taskRan](TimerThread::Handle handle __unused) {
            taskRan[1] = true; }, DISTRIBUTE_TIMEOUT_SECONDCHANCE_MS_FRAC(100, frac));
    thread.scheduleTask("2", [&taskRan](TimerThread::Handle handle __unused) {
            taskRan[2] = true; }, DISTRIBUTE_TIMEOUT_SECONDCHANCE_MS_FRAC(200, frac));
    thread.scheduleTask("3", [&taskRan](TimerThread::Handle handle __unused) {
            taskRan[3] = true; }, DISTRIBUTE_TIMEOUT_SECONDCHANCE_MS_FRAC(400, frac));
    auto handle4 = thread.scheduleTask("4", [&taskRan](TimerThread::Handle handle __unused) {
            taskRan[4] = true; }, DISTRIBUTE_TIMEOUT_SECONDCHANCE_MS_FRAC(200, frac));
    thread.scheduleTask("5", [&taskRan](TimerThread::Handle handle __unused) {
            taskRan[5] = true; }, DISTRIBUTE_TIMEOUT_SECONDCHANCE_MS_FRAC(200, frac));
>>>>>>> 1c7fb942

    // 6 tasks pending
    ASSERT_EQ(6, countChars(thread.pendingToString(), REQUEST_START));
    // 0 tasks completed
    ASSERT_EQ(0, countChars(thread.retiredToString(), REQUEST_START));

    // None of the tasks are expected to have finished at the start.
    std::array<std::atomic<bool>, 6> expected{};

    // Task 1 should trigger around 100ms.
    std::this_thread::sleep_until(startTime + 100ms - kJitter);

    ASSERT_EQ(expected, taskRan);


    std::this_thread::sleep_until(startTime + 100ms + kJitter);

    expected[1] = true;
    ASSERT_EQ(expected, taskRan);

    // Cancel task 4 before it gets a chance to run.
    thread.cancelTask(handle4);

    // Tasks 2 and 5 should trigger around 200ms.
    std::this_thread::sleep_until(startTime + 200ms - kJitter);

    ASSERT_EQ(expected, taskRan);


    std::this_thread::sleep_until(startTime + 200ms + kJitter);

    expected[2] = true;
    expected[5] = true;
    ASSERT_EQ(expected, taskRan);

    // Task 0 should trigger around 300ms.
    std::this_thread::sleep_until(startTime + 300ms - kJitter);

    ASSERT_EQ(expected, taskRan);

    std::this_thread::sleep_until(startTime + 300ms + kJitter);

    expected[0] = true;
    ASSERT_EQ(expected, taskRan);

    // 1 task pending
    ASSERT_EQ(1, countChars(thread.pendingToString(), REQUEST_START));
    // 4 tasks ran and 1 cancelled
    ASSERT_EQ(4 + 1, countChars(thread.retiredToString(), REQUEST_START));

    // Task 3 should trigger around 400ms.
    std::this_thread::sleep_until(startTime + 400ms - kJitter);

    ASSERT_EQ(expected, taskRan);

    // 4 tasks ran and 1 cancelled
    ASSERT_EQ(4 + 1, countChars(thread.retiredToString(), REQUEST_START));

    std::this_thread::sleep_until(startTime + 400ms + kJitter);

    expected[3] = true;
    ASSERT_EQ(expected, taskRan);

    // 0 tasks pending
    ASSERT_EQ(0, countChars(thread.pendingToString(), REQUEST_START));
    // 5 tasks ran and 1 cancelled
    ASSERT_EQ(5 + 1, countChars(thread.retiredToString(), REQUEST_START));
}

}; // class TimerThreadTest

TEST_P(TimerThreadTest, Basic) {
    testBasic();
}

TEST_P(TimerThreadTest, Cancel) {
    testCancel();
}

TEST_P(TimerThreadTest, CancelAfterRun) {
    testCancelAfterRun();
}

TEST_P(TimerThreadTest, MultipleTasks) {
    testMultipleTasks();
}

INSTANTIATE_TEST_CASE_P(
        TimerThread,
        TimerThreadTest,
        ::testing::Values(0.f, 0.5f, 1.f)
        );

TEST(TimerThread, TrackedTasks) {
    TimerThread thread;

    auto handle0 = thread.trackTask("0");
    auto handle1 = thread.trackTask("1");
    auto handle2 = thread.trackTask("2");

    ASSERT_TRUE(TimerThread::isNoTimeoutHandle(handle0));
    ASSERT_TRUE(TimerThread::isNoTimeoutHandle(handle1));
    ASSERT_TRUE(TimerThread::isNoTimeoutHandle(handle2));

    // 3 tasks pending
    ASSERT_EQ(3, countChars(thread.pendingToString(), REQUEST_START));
    // 0 tasks retired
    ASSERT_EQ(0, countChars(thread.retiredToString(), REQUEST_START));

    ASSERT_TRUE(thread.cancelTask(handle0));
    ASSERT_TRUE(thread.cancelTask(handle1));

    // 1 task pending
    ASSERT_EQ(1, countChars(thread.pendingToString(), REQUEST_START));
    // 2 tasks retired
    ASSERT_EQ(2, countChars(thread.retiredToString(), REQUEST_START));

    // handle1 is stale, cancel returns false.
    ASSERT_FALSE(thread.cancelTask(handle1));

    // 1 task pending
    ASSERT_EQ(1, countChars(thread.pendingToString(), REQUEST_START));
    // 2 tasks retired
    ASSERT_EQ(2, countChars(thread.retiredToString(), REQUEST_START));

    // Add another tracked task.
    auto handle3 = thread.trackTask("3");
    ASSERT_TRUE(TimerThread::isNoTimeoutHandle(handle3));

    // 2 tasks pending
    ASSERT_EQ(2, countChars(thread.pendingToString(), REQUEST_START));
    // 2 tasks retired
    ASSERT_EQ(2, countChars(thread.retiredToString(), REQUEST_START));

    ASSERT_TRUE(thread.cancelTask(handle2));

    // 1 tasks pending
    ASSERT_EQ(1, countChars(thread.pendingToString(), REQUEST_START));
    // 3 tasks retired
    ASSERT_EQ(3, countChars(thread.retiredToString(), REQUEST_START));

    ASSERT_TRUE(thread.cancelTask(handle3));

    // 0 tasks pending
    ASSERT_EQ(0, countChars(thread.pendingToString(), REQUEST_START));
    // 4 tasks retired
    ASSERT_EQ(4, countChars(thread.retiredToString(), REQUEST_START));
}

}  // namespace<|MERGE_RESOLUTION|>--- conflicted
+++ resolved
@@ -53,11 +53,7 @@
     TimerThread thread;
     TimerThread::Handle handle =
             thread.scheduleTask("Basic", [&taskRan](TimerThread::Handle handle __unused) {
-<<<<<<< HEAD
-                    taskRan = true; }, 100ms);
-=======
                     taskRan = true; }, DISTRIBUTE_TIMEOUT_SECONDCHANCE_MS_FRAC(100, frac));
->>>>>>> 1c7fb942
     ASSERT_TRUE(TimerThread::isTimeoutHandle(handle));
     std::this_thread::sleep_for(100ms - kJitter);
     ASSERT_FALSE(taskRan);
@@ -73,11 +69,7 @@
     TimerThread thread;
     TimerThread::Handle handle =
             thread.scheduleTask("Cancel", [&taskRan](TimerThread::Handle handle __unused) {
-<<<<<<< HEAD
-                    taskRan = true; }, 100ms);
-=======
                     taskRan = true; }, DISTRIBUTE_TIMEOUT_SECONDCHANCE_MS_FRAC(100, frac));
->>>>>>> 1c7fb942
     ASSERT_TRUE(TimerThread::isTimeoutHandle(handle));
     std::this_thread::sleep_for(100ms - kJitter);
     ASSERT_FALSE(taskRan);
@@ -95,12 +87,8 @@
     TimerThread::Handle handle =
             thread.scheduleTask("CancelAfterRun",
                     [&taskRan](TimerThread::Handle handle __unused) {
-<<<<<<< HEAD
-                            taskRan = true; }, 100ms);
-=======
                             taskRan = true; },
                             DISTRIBUTE_TIMEOUT_SECONDCHANCE_MS_FRAC(100, frac));
->>>>>>> 1c7fb942
     ASSERT_TRUE(TimerThread::isTimeoutHandle(handle));
     std::this_thread::sleep_for(100ms + kJitter);
     ASSERT_TRUE(taskRan);
@@ -117,19 +105,6 @@
     auto startTime = std::chrono::steady_clock::now();
 
     thread.scheduleTask("0", [&taskRan](TimerThread::Handle handle __unused) {
-<<<<<<< HEAD
-            taskRan[0] = true; }, 300ms);
-    thread.scheduleTask("1", [&taskRan](TimerThread::Handle handle __unused) {
-            taskRan[1] = true; }, 100ms);
-    thread.scheduleTask("2", [&taskRan](TimerThread::Handle handle __unused) {
-            taskRan[2] = true; }, 200ms);
-    thread.scheduleTask("3", [&taskRan](TimerThread::Handle handle __unused) {
-            taskRan[3] = true; }, 400ms);
-    auto handle4 = thread.scheduleTask("4", [&taskRan](TimerThread::Handle handle __unused) {
-            taskRan[4] = true; }, 200ms);
-    thread.scheduleTask("5", [&taskRan](TimerThread::Handle handle __unused) {
-            taskRan[5] = true; }, 200ms);
-=======
             taskRan[0] = true; }, DISTRIBUTE_TIMEOUT_SECONDCHANCE_MS_FRAC(300, frac));
     thread.scheduleTask("1", [&taskRan](TimerThread::Handle handle __unused) {
             taskRan[1] = true; }, DISTRIBUTE_TIMEOUT_SECONDCHANCE_MS_FRAC(100, frac));
@@ -141,7 +116,6 @@
             taskRan[4] = true; }, DISTRIBUTE_TIMEOUT_SECONDCHANCE_MS_FRAC(200, frac));
     thread.scheduleTask("5", [&taskRan](TimerThread::Handle handle __unused) {
             taskRan[5] = true; }, DISTRIBUTE_TIMEOUT_SECONDCHANCE_MS_FRAC(200, frac));
->>>>>>> 1c7fb942
 
     // 6 tasks pending
     ASSERT_EQ(6, countChars(thread.pendingToString(), REQUEST_START));
