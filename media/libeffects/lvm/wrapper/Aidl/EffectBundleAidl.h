--- conflicted
+++ resolved
@@ -67,14 +67,11 @@
     ndk::ScopedAStatus setParameterEqualizer(const Parameter::Specific& specific);
     ndk::ScopedAStatus getParameterEqualizer(const Equalizer::Id& id,
                                              Parameter::Specific* specific);
-<<<<<<< HEAD
-=======
     ndk::ScopedAStatus setParameterVolume(const Parameter::Specific& specific);
     ndk::ScopedAStatus getParameterVolume(const Volume::Id& id, Parameter::Specific* specific);
     ndk::ScopedAStatus setParameterVirtualizer(const Parameter::Specific& specific);
     ndk::ScopedAStatus getParameterVirtualizer(const Virtualizer::Id& id,
                                                Parameter::Specific* specific);
->>>>>>> 127406a4
 };
 
 }  // namespace aidl::android::hardware::audio::effect