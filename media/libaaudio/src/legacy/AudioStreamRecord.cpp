--- conflicted
+++ resolved
@@ -65,11 +65,8 @@
     const audio_session_t sessionId = AAudioConvert_aaudioToAndroidSessionId(requestedSessionId);
 
     // TODO Support UNSPECIFIED in AudioRecord. For now, use stereo if unspecified.
-    int32_t samplesPerFrame = (getSamplesPerFrame() == AAUDIO_UNSPECIFIED)
-                              ? 2 : getSamplesPerFrame();
-    audio_channel_mask_t channelMask = samplesPerFrame <= 2 ?
-                               audio_channel_in_mask_from_count(samplesPerFrame) :
-                               audio_channel_mask_for_index_assignment_from_count(samplesPerFrame);
+    audio_channel_mask_t channelMask =
+            AAudio_getChannelMaskForOpen(getChannelMask(), getSamplesPerFrame(), true /*isInput*/);
 
     size_t frameCount = (builder.getBufferCapacity() == AAUDIO_UNSPECIFIED) ? 0
                         : builder.getBufferCapacity();
@@ -115,7 +112,7 @@
     constexpr int32_t kMostLikelySampleRateForFast = 48000;
     if (getFormat() == AUDIO_FORMAT_PCM_FLOAT
             && perfMode == AAUDIO_PERFORMANCE_MODE_LOW_LATENCY
-            && (samplesPerFrame <= 2) // FAST only for mono and stereo
+            && (audio_channel_count_from_in_mask(channelMask) <= 2) // FAST only for mono and stereo
             && (getSampleRate() == kMostLikelySampleRateForFast
                 || getSampleRate() == AAUDIO_UNSPECIFIED)) {
         setDeviceFormat(AUDIO_FORMAT_PCM_16_BIT);
@@ -127,21 +124,11 @@
     uint32_t notificationFrames = 0;
 
     // Setup the callback if there is one.
-<<<<<<< HEAD
-    AudioRecord::callback_t callback = nullptr;
-    void *callbackData = nullptr;
-    AudioRecord::transfer_type streamTransferType = AudioRecord::transfer_type::TRANSFER_SYNC;
-    if (builder.getDataCallbackProc() != nullptr) {
-        streamTransferType = AudioRecord::transfer_type::TRANSFER_CALLBACK;
-        callback = getLegacyCallback();
-        callbackData = this;
-=======
     sp<AudioRecord::IAudioRecordCallback> callback;
     AudioRecord::transfer_type streamTransferType = AudioRecord::transfer_type::TRANSFER_SYNC;
     if (builder.getDataCallbackProc() != nullptr) {
         streamTransferType = AudioRecord::transfer_type::TRANSFER_CALLBACK;
         callback = sp<AudioRecord::IAudioRecordCallback>::fromExisting(this);
->>>>>>> 5f0d5e46
     }
     mCallbackBufferSize = builder.getFramesPerDataCallback();
 
@@ -235,7 +222,9 @@
             .set(AMEDIAMETRICS_PROP_ENCODINGCLIENT, toString(requestedFormat).c_str()).record();
 
     // Get the actual values from the AudioRecord.
-    setSamplesPerFrame(mAudioRecord->channelCount());
+    setChannelMask(AAudioConvert_androidToAAudioChannelMask(
+            mAudioRecord->channelMask(), true /*isInput*/,
+            AAudio_isChannelIndexMask(getChannelMask())));
     setSampleRate(mAudioRecord->getSampleRate());
     setBufferCapacity(getBufferCapacityFromDevice());
     setFramesPerBurst(getFramesPerBurstFromDevice());
@@ -358,26 +347,6 @@
     }
 }
 
-<<<<<<< HEAD
-void AudioStreamRecord::processCallback(int event, void *info) {
-    switch (event) {
-        case AudioRecord::EVENT_MORE_DATA:
-            processCallbackCommon(AAUDIO_CALLBACK_OPERATION_PROCESS_DATA, info);
-            break;
-
-            // Stream got rerouted so we disconnect.
-        case AudioRecord::EVENT_NEW_IAUDIORECORD:
-            processCallbackCommon(AAUDIO_CALLBACK_OPERATION_DISCONNECTED, info);
-            break;
-
-        default:
-            break;
-    }
-    return;
-}
-
-=======
->>>>>>> 5f0d5e46
 aaudio_result_t AudioStreamRecord::requestStart_l()
 {
     if (mAudioRecord.get() == nullptr) {
@@ -515,7 +484,7 @@
     return (aaudio_result_t) framesRead;
 }
 
-aaudio_result_t AudioStreamRecord::setBufferSize(int32_t requestedFrames)
+aaudio_result_t AudioStreamRecord::setBufferSize(int32_t /*requestedFrames*/)
 {
     return getBufferSize();
 }
@@ -563,7 +532,7 @@
         case AAUDIO_STREAM_STATE_STARTED:
             result = mAudioRecord->getPosition(&position);
             if (result == OK) {
-                mFramesWritten.update32(position);
+                mFramesWritten.update32((int32_t)position);
             }
             break;
         case AAUDIO_STREAM_STATE_STOPPING:
