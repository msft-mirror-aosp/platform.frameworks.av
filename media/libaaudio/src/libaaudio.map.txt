--- conflicted
+++ resolved
@@ -71,24 +71,18 @@
     AAudioStream_getHardwareChannelCount; # introduced=UpsideDownCake
     AAudioStream_getHardwareFormat;       # introduced=UpsideDownCake
     AAudioStream_getHardwareSampleRate;   # introduced=UpsideDownCake
-<<<<<<< HEAD
-=======
     AAudio_getPlatformMMapPolicy; # introduced=36
     AAudio_getPlatformMMapExclusivePolicy; #introduced=36
     AAudioStream_getDeviceIds; # introduced=36
->>>>>>> 7dfeaa17
     AAudioStream_setOffloadDelayPadding; #introduced=36
     AAudioStream_getOffloadDelay; #introduced=36
     AAudioStream_getOffloadPadding; #introduced=36
     AAudioStream_setOffloadEndOfStream; #introduced=36
-<<<<<<< HEAD
-=======
 
     AAudioStreamBuilder_addTag; # systemapi
     AAudioStreamBuilder_clearTags; # systemapi
     AAudioStream_obtainTags; # systemapi
     AAudioStream_releaseTags; #systemapi
->>>>>>> 7dfeaa17
   local:
     *;
 };