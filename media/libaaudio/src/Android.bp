--- conflicted
+++ resolved
@@ -263,11 +263,7 @@
         "binding/aidl/aaudio/IAAudioService.aidl",
     ],
     imports: [
-<<<<<<< HEAD
-        "android.media.audio.common.types",
-=======
         "android.media.audio.common.types-V2",
->>>>>>> 1495f5db
         "audioclient-types-aidl",
         "shared-file-region-aidl",
         "framework-permission-aidl",
