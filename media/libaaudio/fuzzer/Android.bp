/*
 * Copyright (C) 2021 The Android Open Source Project
 *
 * Licensed under the Apache License, Version 2.0 (the "License");
 * you may not use this file except in compliance with the License.
 * You may obtain a copy of the License at:
 *
 * http://www.apache.org/licenses/LICENSE-2.0
 *
 * Unless required by applicable law or agreed to in writing, software
 * distributed under the License is distributed on an "AS IS" BASIS,
 * WITHOUT WARRANTIES OR CONDITIONS OF ANY KIND, either express or implied.
 * See the License for the specific language governing permissions and
 * limitations under the License.
 */

package {
    default_team: "trendy_team_media_framework_audio",
    // See: http://go/android-license-faq
    // A large-scale-change added 'default_applicable_licenses' to import
    // all of the 'license_kinds' from "frameworks_av_license"
    // to get the below license kinds:
    //   SPDX-license-identifier-Apache-2.0
    default_applicable_licenses: ["frameworks_av_license"],
}

cc_fuzz {
    name: "libaaudio_fuzzer",
    defaults: [
        "latest_android_media_audio_common_types_cpp_static",
    ],
    srcs: [
        "libaaudio_fuzzer.cpp",
    ],
    header_libs: [
        "libaaudio_headers",
    ],
    shared_libs: [
        "com.android.media.aaudio-aconfig-cc",
        "libaudio_aidl_conversion_common_cpp",
        "libaudioclient_aidl_conversion",
        "libaudiomanager",
        "libaudiopolicy",
        "libbinder",
        "libutils",
    ],
    static_libs: [
        "aaudio-aidl-cpp",
        "audioclient-types-aidl-cpp",
        "audioflinger-aidl-cpp",
<<<<<<< HEAD
=======
        "audio-permission-aidl-cpp",
>>>>>>> c29fe7dd
        "audiopolicy-aidl-cpp",
        "audiopolicy-types-aidl-cpp",
        "av-types-aidl-cpp",
        "framework-permission-aidl-cpp",
        "libaaudio",
        "libaaudio_internal",
        "libaudioclient",
        "libaudioutils",
        "libbase_ndk",
        "libcgrouprc",
        "libcgrouprc_format",
        "libcutils",
        "libjsoncpp",
        "liblog",
        "libmedia_helper",
        "libmediametrics",
        "libprocessgroup",
        "mediametricsservice-aidl-cpp",
        "shared-file-region-aidl-cpp",
    ],
    fuzz_config: {
        cc: [
            "android-audio-fuzzing-reports@google.com",
        ],
        componentid: 155276,
        hotlists: [
            "4593311",
        ],
        description: "The fuzzer targets the APIs of libaaudio",
        vector: "local_no_privileges_required",
        service_privilege: "privileged",
        users: "multi_user",
        fuzzed_code_usage: "shipped",
    },
}<|MERGE_RESOLUTION|>--- conflicted
+++ resolved
@@ -48,10 +48,7 @@
         "aaudio-aidl-cpp",
         "audioclient-types-aidl-cpp",
         "audioflinger-aidl-cpp",
-<<<<<<< HEAD
-=======
         "audio-permission-aidl-cpp",
->>>>>>> c29fe7dd
         "audiopolicy-aidl-cpp",
         "audiopolicy-types-aidl-cpp",
         "av-types-aidl-cpp",
