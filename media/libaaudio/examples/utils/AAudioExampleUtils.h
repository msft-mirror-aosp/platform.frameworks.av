/*
 * Copyright (C) 2017 The Android Open Source Project
 *
 * Licensed under the Apache License, Version 2.0 (the "License");
 * you may not use this file except in compliance with the License.
 * You may obtain a copy of the License at
 *
 *      http://www.apache.org/licenses/LICENSE-2.0
 *
 * Unless required by applicable law or agreed to in writing, software
 * distributed under the License is distributed on an "AS IS" BASIS,
 * WITHOUT WARRANTIES OR CONDITIONS OF ANY KIND, either express or implied.
 * See the License for the specific language governing permissions and
 * limitations under the License.
 */

#ifndef AAUDIO_EXAMPLE_UTILS_H
#define AAUDIO_EXAMPLE_UTILS_H

#include <atomic>
#include <errno.h>
#include <linux/futex.h>
#include <sched.h>
#include <string.h>
#include <sys/syscall.h>
#include <unistd.h>

#include <aaudio/AAudio.h>
#include <utils/Errors.h>

#define NANOS_PER_MICROSECOND ((int64_t)1000)
#define NANOS_PER_MILLISECOND (NANOS_PER_MICROSECOND * 1000)
#define NANOS_PER_SECOND      (NANOS_PER_MILLISECOND * 1000)

<<<<<<< HEAD
const char *getSharingModeText(aaudio_sharing_mode_t mode) {
    const char *text = "unknown";
=======
template <class T = aaudio_sharing_mode_t>
const char *getSharingModeText(aaudio_sharing_mode_t mode) {
    const char *modeText = "unknown";
>>>>>>> 5c4fbd28
    switch (mode) {
        case AAUDIO_SHARING_MODE_EXCLUSIVE:
            text = "EXCLUSIVE";
            break;
        case AAUDIO_SHARING_MODE_SHARED:
            text = "SHARED";
            break;
        default:
            break;
    }
    return text;
}

const char *getPerformanceModeText(aaudio_performance_mode_t mode) {
    const char *text = "unknown";
    switch (mode) {
        case AAUDIO_PERFORMANCE_MODE_NONE:
            text = "NONE";
            break;
        case AAUDIO_PERFORMANCE_MODE_LOW_LATENCY:
            text = "LOW_LATENCY";
            break;
        case AAUDIO_PERFORMANCE_MODE_POWER_SAVING:
            text = "POWER_SAVING";
            break;
        default:
            break;
    }
    return text;
}

const char *getDirectionText(aaudio_direction_t direction) {
    const char *text = "unknown";
    switch (direction) {
        case AAUDIO_DIRECTION_INPUT:
            text = "INPUT";
            break;
        case AAUDIO_DIRECTION_OUTPUT:
            text = "OUTPUT";
            break;
        default:
            break;
    }
    return text;
}

static void convertNanosecondsToTimespec(int64_t nanoseconds, struct timespec *time) {
    time->tv_sec = nanoseconds / NANOS_PER_SECOND;
    // Calculate the fractional nanoseconds. Avoids expensive % operation.
    time->tv_nsec = nanoseconds - (time->tv_sec * NANOS_PER_SECOND);
}

template <class T = clockid_t>
int64_t getNanoseconds(clockid_t clockId = CLOCK_MONOTONIC) {
    struct timespec time;
    int result = clock_gettime(clockId, &time);
    if (result < 0) {
        return -errno;
    }
    return (time.tv_sec * NANOS_PER_SECOND) + time.tv_nsec;
}

static void displayPeakLevel(float peakLevel) {
    printf("%5.3f ", peakLevel);
    const int maxStars = 50; // arbitrary, fits on one line
    int numStars = (int) (peakLevel * maxStars);
    for (int i = 0; i < numStars; i++) {
        printf("*");
    }
    printf("\n");
}

/**
 * @param position1 position of hardware frame
 * @param nanoseconds1
 * @param position2 position of client read/write
 * @param nanoseconds2
 * @param sampleRate
 * @return latency in milliseconds
 */
static double calculateLatencyMillis(int64_t position1, int64_t nanoseconds1,
                              int64_t position2, int64_t nanoseconds2,
                              int64_t sampleRate) {
    int64_t deltaFrames = position2 - position1;
    int64_t deltaTime =
            (NANOS_PER_SECOND * deltaFrames / sampleRate);
    int64_t timeCurrentFramePlayed = nanoseconds1 + deltaTime;
    int64_t latencyNanos = timeCurrentFramePlayed - nanoseconds2;
    double latencyMillis = latencyNanos / 1000000.0;
    return latencyMillis;
}

// ================================================================================
// These Futex calls are common online examples.
static android::status_t sys_futex(void *addr1, int op, int val1,
                      struct timespec *timeout, void *addr2, int val3) {
    android::status_t result = (android::status_t) syscall(SYS_futex, addr1,
                                                           op, val1, timeout,
                                                           addr2, val3);
    return (result == 0) ? 0 : -errno;
}

static android::status_t futex_wake(void *addr, int numWake) {
    // Use _PRIVATE because we are just using the futex in one process.
    return sys_futex(addr, FUTEX_WAKE_PRIVATE, numWake, NULL, NULL, 0);
}

static android::status_t futex_wait(void *addr, int current, struct timespec *time) {
    // Use _PRIVATE because we are just using the futex in one process.
    return sys_futex(addr, FUTEX_WAIT_PRIVATE, current, time, NULL, 0);
}

// TODO better name?
/**
 * The WakeUp class is used to send a wakeup signal to one or more sleeping threads.
 */
class WakeUp {
public:
    WakeUp() : mValue(0) {}
    explicit WakeUp(int32_t value) : mValue(value) {}

    /**
     * Wait until the internal value no longer matches the given value.
     * Note that this code uses a futex, which is subject to spurious wake-ups.
     * So check to make sure that the desired condition has been met.
     *
     * @return zero if the value changes or various negative errors including
     *    -ETIMEDOUT if a timeout occurs,
     *    or -EINTR if interrupted by a signal,
     *    or -EAGAIN or -EWOULDBLOCK if the internal value does not match the specified value
     */
    android::status_t wait(int32_t value, int64_t timeoutNanoseconds) {
        struct timespec time;
        convertNanosecondsToTimespec(timeoutNanoseconds, &time);
        return futex_wait(&mValue, value, &time);
    }

    /**
     * Increment value and wake up any threads that need to be woken.
     *
     * @return number of waiters woken up
     */
    android::status_t wake() {
        ++mValue;
        return futex_wake(&mValue, INT_MAX);
    }

    /**
     * Set value and wake up any threads that need to be woken.
     *
     * @return number of waiters woken up
     */
    android::status_t wake(int32_t value) {
        mValue.store(value);
        return futex_wake(&mValue, INT_MAX);
    }

    int32_t get() {
        return mValue.load();
    }

private:
    std::atomic<int32_t>   mValue;
};

#endif // AAUDIO_EXAMPLE_UTILS_H<|MERGE_RESOLUTION|>--- conflicted
+++ resolved
@@ -32,14 +32,9 @@
 #define NANOS_PER_MILLISECOND (NANOS_PER_MICROSECOND * 1000)
 #define NANOS_PER_SECOND      (NANOS_PER_MILLISECOND * 1000)
 
-<<<<<<< HEAD
+template <class T = aaudio_sharing_mode_t>
 const char *getSharingModeText(aaudio_sharing_mode_t mode) {
     const char *text = "unknown";
-=======
-template <class T = aaudio_sharing_mode_t>
-const char *getSharingModeText(aaudio_sharing_mode_t mode) {
-    const char *modeText = "unknown";
->>>>>>> 5c4fbd28
     switch (mode) {
         case AAUDIO_SHARING_MODE_EXCLUSIVE:
             text = "EXCLUSIVE";
@@ -86,7 +81,8 @@
     return text;
 }
 
-static void convertNanosecondsToTimespec(int64_t nanoseconds, struct timespec *time) {
+template <class T = int64_t>
+void convertNanosecondsToTimespec(int64_t nanoseconds, struct timespec *time) {
     time->tv_sec = nanoseconds / NANOS_PER_SECOND;
     // Calculate the fractional nanoseconds. Avoids expensive % operation.
     time->tv_nsec = nanoseconds - (time->tv_sec * NANOS_PER_SECOND);
@@ -102,7 +98,8 @@
     return (time.tv_sec * NANOS_PER_SECOND) + time.tv_nsec;
 }
 
-static void displayPeakLevel(float peakLevel) {
+template <class T = float>
+void displayPeakLevel(float peakLevel) {
     printf("%5.3f ", peakLevel);
     const int maxStars = 50; // arbitrary, fits on one line
     int numStars = (int) (peakLevel * maxStars);
@@ -120,7 +117,8 @@
  * @param sampleRate
  * @return latency in milliseconds
  */
-static double calculateLatencyMillis(int64_t position1, int64_t nanoseconds1,
+template <class T = int64_t>
+double calculateLatencyMillis(int64_t position1, int64_t nanoseconds1,
                               int64_t position2, int64_t nanoseconds2,
                               int64_t sampleRate) {
     int64_t deltaFrames = position2 - position1;
@@ -134,7 +132,8 @@
 
 // ================================================================================
 // These Futex calls are common online examples.
-static android::status_t sys_futex(void *addr1, int op, int val1,
+template <class T = int>
+android::status_t sys_futex(void *addr1, int op, int val1,
                       struct timespec *timeout, void *addr2, int val3) {
     android::status_t result = (android::status_t) syscall(SYS_futex, addr1,
                                                            op, val1, timeout,
@@ -142,12 +141,14 @@
     return (result == 0) ? 0 : -errno;
 }
 
-static android::status_t futex_wake(void *addr, int numWake) {
+template <class T = int>
+android::status_t futex_wake(void *addr, int numWake) {
     // Use _PRIVATE because we are just using the futex in one process.
     return sys_futex(addr, FUTEX_WAKE_PRIVATE, numWake, NULL, NULL, 0);
 }
 
-static android::status_t futex_wait(void *addr, int current, struct timespec *time) {
+template <class T = int>
+android::status_t futex_wait(void *addr, int current, struct timespec *time) {
     // Use _PRIVATE because we are just using the futex in one process.
     return sys_futex(addr, FUTEX_WAIT_PRIVATE, current, time, NULL, 0);
 }
