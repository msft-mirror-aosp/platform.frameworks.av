/*
 * Copyright (C) 2017 The Android Open Source Project
 *
 * Licensed under the Apache License, Version 2.0 (the "License");
 * you may not use this file except in compliance with the License.
 * You may obtain a copy of the License at
 *
 *      http://www.apache.org/licenses/LICENSE-2.0
 *
 * Unless required by applicable law or agreed to in writing, software
 * distributed under the License is distributed on an "AS IS" BASIS,
 * WITHOUT WARRANTIES OR CONDITIONS OF ANY KIND, either express or implied.
 * See the License for the specific language governing permissions and
 * limitations under the License.
 */

//#define LOG_NDEBUG 0
#define LOG_TAG "CCodec"
#include <utils/Log.h>

#include <sstream>
#include <thread>

#include <android_media_codec.h>

#include <C2Config.h>
#include <C2Debug.h>
#include <C2ParamInternal.h>
#include <C2PlatformSupport.h>

#include <aidl/android/hardware/graphics/common/Dataspace.h>
#include <aidl/android/media/IAidlGraphicBufferSource.h>
#include <aidl/android/media/IAidlBufferSource.h>
#include <android/IOMXBufferSource.h>
#include <android/hardware/media/c2/1.0/IInputSurface.h>
#include <android/hardware/media/omx/1.0/IGraphicBufferSource.h>
#include <android/hardware/media/omx/1.0/IOmx.h>
#include <android-base/properties.h>
#include <android-base/stringprintf.h>
#include <cutils/properties.h>
#include <gui/IGraphicBufferProducer.h>
#include <gui/Surface.h>
#include <gui/bufferqueue/1.0/H2BGraphicBufferProducer.h>
#include <media/omx/1.0/WOmxNode.h>
#include <media/openmax/OMX_Core.h>
#include <media/openmax/OMX_IndexExt.h>
#include <media/stagefright/foundation/avc_utils.h>
#include <media/stagefright/foundation/AUtils.h>
#include <media/stagefright/aidlpersistentsurface/AidlGraphicBufferSource.h>
#include <media/stagefright/aidlpersistentsurface/C2NodeDef.h>
#include <media/stagefright/aidlpersistentsurface/wrapper/Conversion.h>
#include <media/stagefright/aidlpersistentsurface/wrapper/WAidlGraphicBufferSource.h>
#include <media/stagefright/omx/1.0/WGraphicBufferSource.h>
#include <media/stagefright/omx/OmxGraphicBufferSource.h>
#include <media/stagefright/CCodec.h>
#include <media/stagefright/BufferProducerWrapper.h>
#include <media/stagefright/MediaCodecConstants.h>
#include <media/stagefright/MediaCodecMetricsConstants.h>
#include <media/stagefright/PersistentSurface.h>
#include <media/stagefright/RenderedFrameInfo.h>
#include <utils/NativeHandle.h>

#include "C2AidlNode.h"
#include "C2OMXNode.h"
#include "CCodecBufferChannel.h"
#include "CCodecConfig.h"
#include "Codec2Mapper.h"
#include "InputSurfaceWrapper.h"

extern "C" android::PersistentSurface *CreateInputSurface();

namespace android {

using namespace std::chrono_literals;
using ::android::hardware::graphics::bufferqueue::V1_0::utils::H2BGraphicBufferProducer;
using android::base::StringPrintf;
using ::android::hardware::media::c2::V1_0::IInputSurface;
using ::aidl::android::media::IAidlBufferSource;
using ::aidl::android::media::IAidlNode;
using ::android::media::AidlGraphicBufferSource;
using ::android::media::WAidlGraphicBufferSource;
using ::android::media::aidl_conversion::fromAidlStatus;

typedef hardware::media::omx::V1_0::IGraphicBufferSource HGraphicBufferSource;
typedef aidl::android::media::IAidlGraphicBufferSource AGraphicBufferSource;
typedef CCodecConfig Config;

namespace {

class CCodecWatchdog : public AHandler {
private:
    enum {
        kWhatWatch,
    };
    constexpr static int64_t kWatchIntervalUs = 3300000;  // 3.3 secs

public:
    static sp<CCodecWatchdog> getInstance() {
        static sp<CCodecWatchdog> instance(new CCodecWatchdog);
        static std::once_flag flag;
        // Call Init() only once.
        std::call_once(flag, Init, instance);
        return instance;
    }

    ~CCodecWatchdog() = default;

    void watch(sp<CCodec> codec) {
        bool shouldPost = false;
        {
            Mutexed<std::set<wp<CCodec>>>::Locked codecs(mCodecsToWatch);
            // If a watch message is in flight, piggy-back this instance as well.
            // Otherwise, post a new watch message.
            shouldPost = codecs->empty();
            codecs->emplace(codec);
        }
        if (shouldPost) {
            ALOGV("posting watch message");
            (new AMessage(kWhatWatch, this))->post(kWatchIntervalUs);
        }
    }

protected:
    void onMessageReceived(const sp<AMessage> &msg) {
        switch (msg->what()) {
            case kWhatWatch: {
                Mutexed<std::set<wp<CCodec>>>::Locked codecs(mCodecsToWatch);
                ALOGV("watch for %zu codecs", codecs->size());
                for (auto it = codecs->begin(); it != codecs->end(); ++it) {
                    sp<CCodec> codec = it->promote();
                    if (codec == nullptr) {
                        continue;
                    }
                    codec->initiateReleaseIfStuck();
                }
                codecs->clear();
                break;
            }

            default: {
                TRESPASS("CCodecWatchdog: unrecognized message");
            }
        }
    }

private:
    CCodecWatchdog() : mLooper(new ALooper) {}

    static void Init(const sp<CCodecWatchdog> &thiz) {
        ALOGV("Init");
        thiz->mLooper->setName("CCodecWatchdog");
        thiz->mLooper->registerHandler(thiz);
        thiz->mLooper->start();
    }

    sp<ALooper> mLooper;

    Mutexed<std::set<wp<CCodec>>> mCodecsToWatch;
};

class C2InputSurfaceWrapper : public InputSurfaceWrapper {
public:
    explicit C2InputSurfaceWrapper(
            const std::shared_ptr<Codec2Client::InputSurface> &surface) :
        mSurface(surface) {
    }

    ~C2InputSurfaceWrapper() override = default;

    status_t connect(const std::shared_ptr<Codec2Client::Component> &comp) override {
        if (mConnection != nullptr) {
            return ALREADY_EXISTS;
        }
        return toStatusT(comp->connectToInputSurface(mSurface, &mConnection));
    }

    void disconnect() override {
        if (mConnection != nullptr) {
            mConnection->disconnect();
            mConnection = nullptr;
        }
    }

    status_t start() override {
        // InputSurface does not distinguish started state
        return OK;
    }

    status_t signalEndOfInputStream() override {
        C2InputSurfaceEosTuning eos(true);
        std::vector<std::unique_ptr<C2SettingResult>> failures;
        c2_status_t err = mSurface->config({&eos}, C2_MAY_BLOCK, &failures);
        if (err != C2_OK) {
            return UNKNOWN_ERROR;
        }
        return OK;
    }

    status_t configure(Config &config __unused) {
        // TODO
        return OK;
    }

private:
    std::shared_ptr<Codec2Client::InputSurface> mSurface;
    std::shared_ptr<Codec2Client::InputSurfaceConnection> mConnection;
};

class HGraphicBufferSourceWrapper : public InputSurfaceWrapper {
public:
    typedef hardware::media::omx::V1_0::Status OmxStatus;

    HGraphicBufferSourceWrapper(
            const sp<HGraphicBufferSource> &source,
            uint32_t width,
            uint32_t height,
            uint64_t usage)
        : mSource(source), mWidth(width), mHeight(height) {
        mDataSpace = HAL_DATASPACE_BT709;
        mConfig.mUsage = usage;
    }
    ~HGraphicBufferSourceWrapper() override = default;

    status_t connect(const std::shared_ptr<Codec2Client::Component> &comp) override {
        mNode = new C2OMXNode(comp);
        mOmxNode = new hardware::media::omx::V1_0::utils::TWOmxNode(mNode);
        mNode->setFrameSize(mWidth, mHeight);
        // Usage is queried during configure(), so setting it beforehand.
        // 64 bit set parameter is existing only in C2OMXNode.
        OMX_U64 usage64 = mConfig.mUsage;
        status_t res = mNode->setParameter(
                (OMX_INDEXTYPE)OMX_IndexParamConsumerUsageBits64,
                &usage64, sizeof(usage64));

        if (res != OK) {
            OMX_U32 usage = mConfig.mUsage & 0xFFFFFFFF;
            (void)mNode->setParameter(
                    (OMX_INDEXTYPE)OMX_IndexParamConsumerUsageBits,
                    &usage, sizeof(usage));
        }

        return GetStatus(mSource->configure(
                mOmxNode, static_cast<hardware::graphics::common::V1_0::Dataspace>(mDataSpace)));
    }

    void disconnect() override {
        if (mNode == nullptr) {
            return;
        }
        sp<IOMXBufferSource> source = mNode->getSource();
        if (source == nullptr) {
            ALOGD("GBSWrapper::disconnect: node is not configured with OMXBufferSource.");
            return;
        }
        source->onOmxIdle();
        source->onOmxLoaded();
        mNode.clear();
        mOmxNode.clear();
    }

    status_t GetStatus(hardware::Return<OmxStatus> &&status) {
        if (status.isOk()) {
            return static_cast<status_t>(status.withDefault(OmxStatus::UNKNOWN_ERROR));
        } else if (status.isDeadObject()) {
            return DEAD_OBJECT;
        }
        return UNKNOWN_ERROR;
    }

    status_t start() override {
        sp<IOMXBufferSource> source = mNode->getSource();
        if (source == nullptr) {
            return NO_INIT;
        }

        size_t numSlots = 16;
        constexpr OMX_U32 kPortIndexInput = 0;

        OMX_PARAM_PORTDEFINITIONTYPE param;
        param.nPortIndex = kPortIndexInput;
        status_t err = mNode->getParameter(OMX_IndexParamPortDefinition,
                                           &param, sizeof(param));
        if (err == OK) {
            numSlots = param.nBufferCountActual;
        }

        for (size_t i = 0; i < numSlots; ++i) {
            source->onInputBufferAdded(i);
        }

        source->onOmxExecuting();
        return OK;
    }

    status_t signalEndOfInputStream() override {
        return GetStatus(mSource->signalEndOfInputStream());
    }

    status_t configure(Config &config) {
        std::stringstream status;
        status_t err = OK;

        // handle each configuration granually, in case we need to handle part of the configuration
        // elsewhere

        // TRICKY: we do not unset frame delay repeating
        if (config.mMinFps > 0 && config.mMinFps != mConfig.mMinFps) {
            int64_t us = 1e6 / config.mMinFps + 0.5;
            status_t res = GetStatus(mSource->setRepeatPreviousFrameDelayUs(us));
            status << " minFps=" << config.mMinFps << " => repeatDelayUs=" << us;
            if (res != OK) {
                status << " (=> " << asString(res) << ")";
                err = res;
            }
            mConfig.mMinFps = config.mMinFps;
        }

        // pts gap
        if (config.mMinAdjustedFps > 0 || config.mFixedAdjustedFps > 0) {
            if (mNode != nullptr) {
                OMX_PARAM_U32TYPE ptrGapParam = {};
                ptrGapParam.nSize = sizeof(OMX_PARAM_U32TYPE);
                float gap = (config.mMinAdjustedFps > 0)
                        ? c2_min(INT32_MAX + 0., 1e6 / config.mMinAdjustedFps + 0.5)
                        : c2_max(0. - INT32_MAX, -1e6 / config.mFixedAdjustedFps - 0.5);
                // float -> uint32_t is undefined if the value is negative.
                // First convert to int32_t to ensure the expected behavior.
                ptrGapParam.nU32 = int32_t(gap);
                (void)mNode->setParameter(
                        (OMX_INDEXTYPE)OMX_IndexParamMaxFrameDurationForBitrateControl,
                        &ptrGapParam, sizeof(ptrGapParam));
            }
        }

        // max fps
        // TRICKY: we do not unset max fps to 0 unless using fixed fps
        if ((config.mMaxFps > 0 || (config.mFixedAdjustedFps > 0 && config.mMaxFps == -1))
                && config.mMaxFps != mConfig.mMaxFps) {
            status_t res = GetStatus(mSource->setMaxFps(config.mMaxFps));
            status << " maxFps=" << config.mMaxFps;
            if (res != OK) {
                status << " (=> " << asString(res) << ")";
                err = res;
            }
            mConfig.mMaxFps = config.mMaxFps;
        }

        if (config.mTimeOffsetUs != mConfig.mTimeOffsetUs) {
            status_t res = GetStatus(mSource->setTimeOffsetUs(config.mTimeOffsetUs));
            status << " timeOffset " << config.mTimeOffsetUs << "us";
            if (res != OK) {
                status << " (=> " << asString(res) << ")";
                err = res;
            }
            mConfig.mTimeOffsetUs = config.mTimeOffsetUs;
        }

        if (config.mCaptureFps != mConfig.mCaptureFps || config.mCodedFps != mConfig.mCodedFps) {
            status_t res =
                GetStatus(mSource->setTimeLapseConfig(config.mCodedFps, config.mCaptureFps));
            status << " timeLapse " << config.mCaptureFps << "fps as " << config.mCodedFps << "fps";
            if (res != OK) {
                status << " (=> " << asString(res) << ")";
                err = res;
            }
            mConfig.mCaptureFps = config.mCaptureFps;
            mConfig.mCodedFps = config.mCodedFps;
        }

        if (config.mStartAtUs != mConfig.mStartAtUs
                || (config.mStopped != mConfig.mStopped && !config.mStopped)) {
            status_t res = GetStatus(mSource->setStartTimeUs(config.mStartAtUs));
            status << " start at " << config.mStartAtUs << "us";
            if (res != OK) {
                status << " (=> " << asString(res) << ")";
                err = res;
            }
            mConfig.mStartAtUs = config.mStartAtUs;
            mConfig.mStopped = config.mStopped;
        }

        // suspend-resume
        if (config.mSuspended != mConfig.mSuspended) {
            status_t res = GetStatus(mSource->setSuspend(config.mSuspended, config.mSuspendAtUs));
            status << " " << (config.mSuspended ? "suspend" : "resume")
                    << " at " << config.mSuspendAtUs << "us";
            if (res != OK) {
                status << " (=> " << asString(res) << ")";
                err = res;
            }
            mConfig.mSuspended = config.mSuspended;
            mConfig.mSuspendAtUs = config.mSuspendAtUs;
        }

        if (config.mStopped != mConfig.mStopped && config.mStopped) {
            status_t res = GetStatus(mSource->setStopTimeUs(config.mStopAtUs));
            status << " stop at " << config.mStopAtUs << "us";
            if (res != OK) {
                status << " (=> " << asString(res) << ")";
                err = res;
            } else {
                status << " delayUs";
                hardware::Return<void> trans = mSource->getStopTimeOffsetUs(
                        [&res, &delayUs = config.mInputDelayUs](
                                auto status, auto stopTimeOffsetUs) {
                            res = static_cast<status_t>(status);
                            delayUs = stopTimeOffsetUs;
                        });
                if (!trans.isOk()) {
                    res = trans.isDeadObject() ? DEAD_OBJECT : UNKNOWN_ERROR;
                }
                if (res != OK) {
                    status << " (=> " << asString(res) << ")";
                } else {
                    status << "=" << config.mInputDelayUs << "us";
                }
                mConfig.mInputDelayUs = config.mInputDelayUs;
            }
            mConfig.mStopAtUs = config.mStopAtUs;
            mConfig.mStopped = config.mStopped;
        }

        // color aspects (android._color-aspects)

        // consumer usage is queried earlier.

        // priority
        if (mConfig.mPriority != config.mPriority) {
            if (config.mPriority != INT_MAX) {
                mNode->setPriority(config.mPriority);
            }
            mConfig.mPriority = config.mPriority;
        }

        if (status.str().empty()) {
            ALOGD("ISConfig not changed");
        } else {
            ALOGD("ISConfig%s", status.str().c_str());
        }
        return err;
    }

    void onInputBufferDone(c2_cntr64_t index) override {
        mNode->onInputBufferDone(index);
    }

    void onInputBufferEmptied() override {
        mNode->onInputBufferEmptied();
    }

    android_dataspace getDataspace() override {
        return mNode->getDataspace();
    }

    uint32_t getPixelFormat() override {
        return mNode->getPixelFormat();
    }

private:
    sp<HGraphicBufferSource> mSource;
    sp<C2OMXNode> mNode;
    sp<hardware::media::omx::V1_0::IOmxNode> mOmxNode;
    uint32_t mWidth;
    uint32_t mHeight;
    Config mConfig;
};

class AGraphicBufferSourceWrapper : public InputSurfaceWrapper {
public:
    AGraphicBufferSourceWrapper(
            const std::shared_ptr<AGraphicBufferSource> &source,
            uint32_t width,
            uint32_t height,
            uint64_t usage)
        : mSource(source), mWidth(width), mHeight(height) {
        mDataSpace = HAL_DATASPACE_BT709;
        mConfig.mUsage = usage;
    }
    ~AGraphicBufferSourceWrapper() override = default;

    status_t connect(const std::shared_ptr<Codec2Client::Component> &comp) override {
        mNode = ::ndk::SharedRefBase::make<C2AidlNode>(comp);
        mNode->setFrameSize(mWidth, mHeight);
        // Usage is queried during configure(), so setting it beforehand.
        uint64_t usage = mConfig.mUsage;
        (void)mNode->setConsumerUsage((int64_t)usage);

        return fromAidlStatus(mSource->configure(
                mNode, static_cast<::aidl::android::hardware::graphics::common::Dataspace>(
                        mDataSpace)));
    }

    void disconnect() override {
        if (mNode == nullptr) {
            return;
        }
        std::shared_ptr<IAidlBufferSource> source = mNode->getSource();
        if (source == nullptr) {
            ALOGD("GBSWrapper::disconnect: node is not configured with OMXBufferSource.");
            return;
        }
        (void)source->onStop();
        (void)source->onRelease();
        mNode.reset();
    }

    status_t start() override {
        std::shared_ptr<IAidlBufferSource> source = mNode->getSource();
        if (source == nullptr) {
            return NO_INIT;
        }

        size_t numSlots = 16;

        IAidlNode::InputBufferParams param;
        status_t err = fromAidlStatus(mNode->getInputBufferParams(&param));
        if (err == OK) {
            numSlots = param.bufferCountActual;
        }

        for (size_t i = 0; i < numSlots; ++i) {
            (void)source->onInputBufferAdded(i);
        }

        (void)source->onStart();
        return OK;
    }

    status_t signalEndOfInputStream() override {
        return fromAidlStatus(mSource->signalEndOfInputStream());
    }

    status_t configure(Config &config) {
        std::stringstream status;
        status_t err = OK;

        // handle each configuration granually, in case we need to handle part of the configuration
        // elsewhere

        // TRICKY: we do not unset frame delay repeating
        if (config.mMinFps > 0 && config.mMinFps != mConfig.mMinFps) {
            int64_t us = 1e6 / config.mMinFps + 0.5;
            status_t res = fromAidlStatus(mSource->setRepeatPreviousFrameDelayUs(us));
            status << " minFps=" << config.mMinFps << " => repeatDelayUs=" << us;
            if (res != OK) {
                status << " (=> " << asString(res) << ")";
                err = res;
            }
            mConfig.mMinFps = config.mMinFps;
        }

        // pts gap
        if (config.mMinAdjustedFps > 0 || config.mFixedAdjustedFps > 0) {
            if (mNode != nullptr) {
                float gap = (config.mMinAdjustedFps > 0)
                        ? c2_min(INT32_MAX + 0., 1e6 / config.mMinAdjustedFps + 0.5)
                        : c2_max(0. - INT32_MAX, -1e6 / config.mFixedAdjustedFps - 0.5);
                // float -> uint32_t is undefined if the value is negative.
                // First convert to int32_t to ensure the expected behavior.
                int32_t gapUs = int32_t(gap);
                (void)mNode->setAdjustTimestampGapUs(gapUs);
            }
        }

        // max fps
        // TRICKY: we do not unset max fps to 0 unless using fixed fps
        if ((config.mMaxFps > 0 || (config.mFixedAdjustedFps > 0 && config.mMaxFps == -1))
                && config.mMaxFps != mConfig.mMaxFps) {
            status_t res = fromAidlStatus(mSource->setMaxFps(config.mMaxFps));
            status << " maxFps=" << config.mMaxFps;
            if (res != OK) {
                status << " (=> " << asString(res) << ")";
                err = res;
            }
            mConfig.mMaxFps = config.mMaxFps;
        }

        if (config.mTimeOffsetUs != mConfig.mTimeOffsetUs) {
            status_t res = fromAidlStatus(mSource->setTimeOffsetUs(config.mTimeOffsetUs));
            status << " timeOffset " << config.mTimeOffsetUs << "us";
            if (res != OK) {
                status << " (=> " << asString(res) << ")";
                err = res;
            }
            mConfig.mTimeOffsetUs = config.mTimeOffsetUs;
        }

        if (config.mCaptureFps != mConfig.mCaptureFps || config.mCodedFps != mConfig.mCodedFps) {
            status_t res =
                fromAidlStatus(mSource->setTimeLapseConfig(config.mCodedFps, config.mCaptureFps));
            status << " timeLapse " << config.mCaptureFps << "fps as " << config.mCodedFps << "fps";
            if (res != OK) {
                status << " (=> " << asString(res) << ")";
                err = res;
            }
            mConfig.mCaptureFps = config.mCaptureFps;
            mConfig.mCodedFps = config.mCodedFps;
        }

        if (config.mStartAtUs != mConfig.mStartAtUs
                || (config.mStopped != mConfig.mStopped && !config.mStopped)) {
            status_t res = fromAidlStatus(mSource->setStartTimeUs(config.mStartAtUs));
            status << " start at " << config.mStartAtUs << "us";
            if (res != OK) {
                status << " (=> " << asString(res) << ")";
                err = res;
            }
            mConfig.mStartAtUs = config.mStartAtUs;
            mConfig.mStopped = config.mStopped;
        }

        // suspend-resume
        if (config.mSuspended != mConfig.mSuspended) {
            status_t res = fromAidlStatus(mSource->setSuspend(
                    config.mSuspended, config.mSuspendAtUs));
            status << " " << (config.mSuspended ? "suspend" : "resume")
                    << " at " << config.mSuspendAtUs << "us";
            if (res != OK) {
                status << " (=> " << asString(res) << ")";
                err = res;
            }
            mConfig.mSuspended = config.mSuspended;
            mConfig.mSuspendAtUs = config.mSuspendAtUs;
        }

        if (config.mStopped != mConfig.mStopped && config.mStopped) {
            status_t res = fromAidlStatus(mSource->setStopTimeUs(config.mStopAtUs));
            status << " stop at " << config.mStopAtUs << "us";
            if (res != OK) {
                status << " (=> " << asString(res) << ")";
                err = res;
            } else {
                status << " delayUs";
                res = fromAidlStatus(mSource->getStopTimeOffsetUs(&config.mInputDelayUs));
                if (res != OK) {
                    status << " (=> " << asString(res) << ")";
                } else {
                    status << "=" << config.mInputDelayUs << "us";
                }
                mConfig.mInputDelayUs = config.mInputDelayUs;
            }
            mConfig.mStopAtUs = config.mStopAtUs;
            mConfig.mStopped = config.mStopped;
        }

        // color aspects (android._color-aspects)

        // consumer usage is queried earlier.

        // priority
        if (mConfig.mPriority != config.mPriority) {
            if (config.mPriority != INT_MAX) {
                mNode->setPriority(config.mPriority);
            }
            mConfig.mPriority = config.mPriority;
        }

        if (status.str().empty()) {
            ALOGD("ISConfig not changed");
        } else {
            ALOGD("ISConfig%s", status.str().c_str());
        }
        return err;
    }

    void onInputBufferDone(c2_cntr64_t index) override {
        mNode->onInputBufferDone(index);
    }

<<<<<<< HEAD
=======
    void onInputBufferEmptied() override {
        mNode->onInputBufferEmptied();
    }

>>>>>>> 369b5e6f
    android_dataspace getDataspace() override {
        return mNode->getDataspace();
    }

    uint32_t getPixelFormat() override {
        return mNode->getPixelFormat();
    }

private:
    std::shared_ptr<AGraphicBufferSource> mSource;
    std::shared_ptr<C2AidlNode> mNode;
    uint32_t mWidth;
    uint32_t mHeight;
    Config mConfig;
};

class Codec2ClientInterfaceWrapper : public C2ComponentStore {
    std::shared_ptr<Codec2Client> mClient;

public:
    Codec2ClientInterfaceWrapper(std::shared_ptr<Codec2Client> client)
        : mClient(client) { }

    virtual ~Codec2ClientInterfaceWrapper() = default;

    virtual c2_status_t config_sm(
            const std::vector<C2Param *> &params,
            std::vector<std::unique_ptr<C2SettingResult>> *const failures) {
        return mClient->config(params, C2_MAY_BLOCK, failures);
    };

    virtual c2_status_t copyBuffer(
            std::shared_ptr<C2GraphicBuffer>,
            std::shared_ptr<C2GraphicBuffer>) {
        return C2_OMITTED;
    }

    virtual c2_status_t createComponent(
            C2String, std::shared_ptr<C2Component> *const component) {
        component->reset();
        return C2_OMITTED;
    }

    virtual c2_status_t createInterface(
            C2String, std::shared_ptr<C2ComponentInterface> *const interface) {
        interface->reset();
        return C2_OMITTED;
    }

    virtual c2_status_t query_sm(
            const std::vector<C2Param *> &stackParams,
            const std::vector<C2Param::Index> &heapParamIndices,
            std::vector<std::unique_ptr<C2Param>> *const heapParams) const {
        return mClient->query(stackParams, heapParamIndices, C2_MAY_BLOCK, heapParams);
    }

    virtual c2_status_t querySupportedParams_nb(
            std::vector<std::shared_ptr<C2ParamDescriptor>> *const params) const {
        return mClient->querySupportedParams(params);
    }

    virtual c2_status_t querySupportedValues_sm(
            std::vector<C2FieldSupportedValuesQuery> &fields) const {
        return mClient->querySupportedValues(fields, C2_MAY_BLOCK);
    }

    virtual C2String getName() const {
        return mClient->getName();
    }

    virtual std::shared_ptr<C2ParamReflector> getParamReflector() const {
        return mClient->getParamReflector();
    }

    virtual std::vector<std::shared_ptr<const C2Component::Traits>> listComponents() {
        return std::vector<std::shared_ptr<const C2Component::Traits>>();
    }
};

void RevertOutputFormatIfNeeded(
        const sp<AMessage> &oldFormat, sp<AMessage> &currentFormat) {
    // We used to not report changes to these keys to the client.
    const static std::set<std::string> sIgnoredKeys({
            KEY_BIT_RATE,
            KEY_FRAME_RATE,
            KEY_MAX_BIT_RATE,
            KEY_MAX_WIDTH,
            KEY_MAX_HEIGHT,
            "csd-0",
            "csd-1",
            "csd-2",
    });
    if (currentFormat == oldFormat) {
        return;
    }
    sp<AMessage> diff = currentFormat->changesFrom(oldFormat);
    AMessage::Type type;
    for (size_t i = diff->countEntries(); i > 0; --i) {
        if (sIgnoredKeys.count(diff->getEntryNameAt(i - 1, &type)) > 0) {
            diff->removeEntryAt(i - 1);
        }
    }
    if (diff->countEntries() == 0) {
        currentFormat = oldFormat;
    }
}

void AmendOutputFormatWithCodecSpecificData(
        const uint8_t *data, size_t size, const std::string &mediaType,
        const sp<AMessage> &outputFormat) {
    if (mediaType == MIMETYPE_VIDEO_AVC) {
        // Codec specific data should be SPS and PPS in a single buffer,
        // each prefixed by a startcode (0x00 0x00 0x00 0x01).
        // We separate the two and put them into the output format
        // under the keys "csd-0" and "csd-1".

        unsigned csdIndex = 0;

        const uint8_t *nalStart;
        size_t nalSize;
        while (getNextNALUnit(&data, &size, &nalStart, &nalSize, true) == OK) {
            sp<ABuffer> csd = new ABuffer(nalSize + 4);
            memcpy(csd->data(), "\x00\x00\x00\x01", 4);
            memcpy(csd->data() + 4, nalStart, nalSize);

            outputFormat->setBuffer(
                    AStringPrintf("csd-%u", csdIndex).c_str(), csd);

            ++csdIndex;
        }

        if (csdIndex != 2) {
            ALOGW("Expected two NAL units from AVC codec config, but %u found",
                    csdIndex);
        }
    } else {
        // For everything else we just stash the codec specific data into
        // the output format as a single piece of csd under "csd-0".
        sp<ABuffer> csd = new ABuffer(size);
        memcpy(csd->data(), data, size);
        csd->setRange(0, size);
        outputFormat->setBuffer("csd-0", csd);
    }
}

}  // namespace

// CCodec::ClientListener

struct CCodec::ClientListener : public Codec2Client::Listener {

    explicit ClientListener(const wp<CCodec> &codec) : mCodec(codec) {}

    virtual void onWorkDone(
            const std::weak_ptr<Codec2Client::Component>& component,
            std::list<std::unique_ptr<C2Work>>& workItems) override {
        (void)component;
        sp<CCodec> codec(mCodec.promote());
        if (!codec) {
            return;
        }
        codec->onWorkDone(workItems);
    }

    virtual void onTripped(
            const std::weak_ptr<Codec2Client::Component>& component,
            const std::vector<std::shared_ptr<C2SettingResult>>& settingResult
            ) override {
        // TODO
        (void)component;
        (void)settingResult;
    }

    virtual void onError(
            const std::weak_ptr<Codec2Client::Component>& component,
            uint32_t errorCode) override {
        {
            // Component is only used for reporting as we use a separate listener for each instance
            std::shared_ptr<Codec2Client::Component> comp = component.lock();
            if (!comp) {
                ALOGD("Component died with error: 0x%x", errorCode);
            } else {
                ALOGD("Component \"%s\" returned error: 0x%x", comp->getName().c_str(), errorCode);
            }
        }

        // Report to MediaCodec
        // Note: for now we do not propagate the error code to MediaCodec
        // except for C2_NO_MEMORY, as we would need to translate to a MediaCodec error.
        sp<CCodec> codec(mCodec.promote());
        if (!codec || !codec->mCallback) {
            return;
        }
        codec->mCallback->onError(
                errorCode == C2_NO_MEMORY ? NO_MEMORY : UNKNOWN_ERROR,
                ACTION_CODE_FATAL);
    }

    virtual void onDeath(
            const std::weak_ptr<Codec2Client::Component>& component) override {
        { // Log the death of the component.
            std::shared_ptr<Codec2Client::Component> comp = component.lock();
            if (!comp) {
                ALOGE("Codec2 component died.");
            } else {
                ALOGE("Codec2 component \"%s\" died.", comp->getName().c_str());
            }
        }

        // Report to MediaCodec.
        sp<CCodec> codec(mCodec.promote());
        if (!codec || !codec->mCallback) {
            return;
        }
        codec->mCallback->onError(DEAD_OBJECT, ACTION_CODE_FATAL);
    }

    virtual void onFrameRendered(uint64_t bufferQueueId,
                                 int32_t slotId,
                                 int64_t timestampNs) override {
        // TODO: implement
        (void)bufferQueueId;
        (void)slotId;
        (void)timestampNs;
    }

    virtual void onInputBufferDone(
            uint64_t frameIndex, size_t arrayIndex) override {
        sp<CCodec> codec(mCodec.promote());
        if (codec) {
            codec->onInputBufferDone(frameIndex, arrayIndex);
        }
    }

private:
    wp<CCodec> mCodec;
};

// CCodecCallbackImpl

class CCodecCallbackImpl : public CCodecCallback {
public:
    explicit CCodecCallbackImpl(CCodec *codec) : mCodec(codec) {}
    ~CCodecCallbackImpl() override = default;

    void onError(status_t err, enum ActionCode actionCode) override {
        mCodec->mCallback->onError(err, actionCode);
    }

    void onOutputFramesRendered(int64_t mediaTimeUs, nsecs_t renderTimeNs) override {
        mCodec->mCallback->onOutputFramesRendered({RenderedFrameInfo(mediaTimeUs, renderTimeNs)});
    }

    void onOutputBuffersChanged() override {
        mCodec->mCallback->onOutputBuffersChanged();
    }

    void onFirstTunnelFrameReady() override {
        mCodec->mCallback->onFirstTunnelFrameReady();
    }

private:
    CCodec *mCodec;
};

// CCodec

CCodec::CCodec()
    : mChannel(new CCodecBufferChannel(std::make_shared<CCodecCallbackImpl>(this))),
      mConfig(new CCodecConfig) {
}

CCodec::~CCodec() {
}

std::shared_ptr<BufferChannelBase> CCodec::getBufferChannel() {
    return mChannel;
}

status_t CCodec::tryAndReportOnError(std::function<status_t()> job) {
    status_t err = job();
    if (err != C2_OK) {
        mCallback->onError(err, ACTION_CODE_FATAL);
    }
    return err;
}

void CCodec::initiateAllocateComponent(const sp<AMessage> &msg) {
    auto setAllocating = [this] {
        Mutexed<State>::Locked state(mState);
        if (state->get() != RELEASED) {
            return INVALID_OPERATION;
        }
        state->set(ALLOCATING);
        return OK;
    };
    if (tryAndReportOnError(setAllocating) != OK) {
        return;
    }

    sp<RefBase> codecInfo;
    CHECK(msg->findObject("codecInfo", &codecInfo));
    // For Codec 2.0 components, componentName == codecInfo->getCodecName().

    sp<AMessage> allocMsg(new AMessage(kWhatAllocate, this));
    allocMsg->setObject("codecInfo", codecInfo);
    allocMsg->post();
}

void CCodec::allocate(const sp<MediaCodecInfo> &codecInfo) {
    if (codecInfo == nullptr) {
        mCallback->onError(UNKNOWN_ERROR, ACTION_CODE_FATAL);
        return;
    }
    ALOGD("allocate(%s)", codecInfo->getCodecName());
    mClientListener.reset(new ClientListener(this));

    AString componentName = codecInfo->getCodecName();
    std::shared_ptr<Codec2Client> client;

    // set up preferred component store to access vendor store parameters
    client = Codec2Client::CreateFromService("default");
    if (client) {
        ALOGI("setting up '%s' as default (vendor) store", client->getServiceName().c_str());
        SetPreferredCodec2ComponentStore(
                std::make_shared<Codec2ClientInterfaceWrapper>(client));
    }

    std::shared_ptr<Codec2Client::Component> comp;
    c2_status_t status = Codec2Client::CreateComponentByName(
            componentName.c_str(),
            mClientListener,
            &comp,
            &client);
    if (status != C2_OK) {
        ALOGE("Failed Create component: %s, error=%d", componentName.c_str(), status);
        Mutexed<State>::Locked state(mState);
        state->set(RELEASED);
        state.unlock();
        mCallback->onError((status == C2_NO_MEMORY ? NO_MEMORY : UNKNOWN_ERROR), ACTION_CODE_FATAL);
        state.lock();
        return;
    }
    ALOGI("Created component [%s]", componentName.c_str());
    mChannel->setComponent(comp);
    auto setAllocated = [this, comp, client] {
        Mutexed<State>::Locked state(mState);
        if (state->get() != ALLOCATING) {
            state->set(RELEASED);
            return UNKNOWN_ERROR;
        }
        state->set(ALLOCATED);
        state->comp = comp;
        mClient = client;
        return OK;
    };
    if (tryAndReportOnError(setAllocated) != OK) {
        return;
    }

    // initialize config here in case setParameters is called prior to configure
    Mutexed<std::unique_ptr<Config>>::Locked configLocked(mConfig);
    const std::unique_ptr<Config> &config = *configLocked;
    status_t err = config->initialize(mClient->getParamReflector(), comp);
    if (err != OK) {
        ALOGW("Failed to initialize configuration support");
        // TODO: report error once we complete implementation.
    }
    config->queryConfiguration(comp);

    mCallback->onComponentAllocated(componentName.c_str());
}

void CCodec::initiateConfigureComponent(const sp<AMessage> &format) {
    auto checkAllocated = [this] {
        Mutexed<State>::Locked state(mState);
        return (state->get() != ALLOCATED) ? UNKNOWN_ERROR : OK;
    };
    if (tryAndReportOnError(checkAllocated) != OK) {
        return;
    }

    sp<AMessage> msg(new AMessage(kWhatConfigure, this));
    msg->setMessage("format", format);
    msg->post();
}

void CCodec::configure(const sp<AMessage> &msg) {
    std::shared_ptr<Codec2Client::Component> comp;
    auto checkAllocated = [this, &comp] {
        Mutexed<State>::Locked state(mState);
        if (state->get() != ALLOCATED) {
            state->set(RELEASED);
            return UNKNOWN_ERROR;
        }
        comp = state->comp;
        return OK;
    };
    if (tryAndReportOnError(checkAllocated) != OK) {
        return;
    }

    auto doConfig = [msg, comp, this]() -> status_t {
        AString mime;
        if (!msg->findString("mime", &mime)) {
            return BAD_VALUE;
        }

        int32_t encoder;
        if (!msg->findInt32("encoder", &encoder)) {
            encoder = false;
        }

        int32_t flags;
        if (!msg->findInt32("flags", &flags)) {
            return BAD_VALUE;
        }

        // TODO: read from intf()
        if ((!encoder) != (comp->getName().find("encoder") == std::string::npos)) {
            return UNKNOWN_ERROR;
        }

        int32_t storeMeta;
        if (encoder
                && msg->findInt32("android._input-metadata-buffer-type", &storeMeta)
                && storeMeta != kMetadataBufferTypeInvalid) {
            if (storeMeta != kMetadataBufferTypeANWBuffer) {
                ALOGD("Only ANW buffers are supported for legacy metadata mode");
                return BAD_VALUE;
            }
            mChannel->setMetaMode(CCodecBufferChannel::MODE_ANW);
        }

        status_t err = OK;
        sp<RefBase> obj;
        sp<Surface> surface;
        if (msg->findObject("native-window", &obj)) {
            surface = static_cast<Surface *>(obj.get());
            int32_t generation;
            (void)msg->findInt32("native-window-generation", &generation);
            // setup tunneled playback
            if (surface != nullptr) {
                Mutexed<std::unique_ptr<Config>>::Locked configLocked(mConfig);
                const std::unique_ptr<Config> &config = *configLocked;
                if ((config->mDomain & Config::IS_DECODER)
                        && (config->mDomain & Config::IS_VIDEO)) {
                    int32_t tunneled;
                    if (msg->findInt32("feature-tunneled-playback", &tunneled) && tunneled != 0) {
                        ALOGI("Configuring TUNNELED video playback.");

                        err = configureTunneledVideoPlayback(comp, &config->mSidebandHandle, msg);
                        if (err != OK) {
                            ALOGE("configureTunneledVideoPlayback failed!");
                            return err;
                        }
                        config->mTunneled = true;
                    }

                    int32_t pushBlankBuffersOnStop = 0;
                    if (msg->findInt32(KEY_PUSH_BLANK_BUFFERS_ON_STOP, &pushBlankBuffersOnStop)) {
                        config->mPushBlankBuffersOnStop = pushBlankBuffersOnStop == 1;
                    }
                    // secure compoment or protected content default with
                    // "push-blank-buffers-on-shutdown" flag
                    if (!config->mPushBlankBuffersOnStop) {
                        int32_t usageProtected;
                        if (comp->getName().find(".secure") != std::string::npos) {
                            config->mPushBlankBuffersOnStop = true;
                        } else if (msg->findInt32("protected", &usageProtected) && usageProtected) {
                            config->mPushBlankBuffersOnStop = true;
                        }
                    }
                }
            }
            setSurface(surface, (uint32_t)generation);
        }

        Mutexed<std::unique_ptr<Config>>::Locked configLocked(mConfig);
        const std::unique_ptr<Config> &config = *configLocked;
        config->mUsingSurface = surface != nullptr;
        config->mBuffersBoundToCodec = ((flags & CONFIGURE_FLAG_USE_BLOCK_MODEL) == 0);
        ALOGD("[%s] buffers are %sbound to CCodec for this session",
              comp->getName().c_str(), config->mBuffersBoundToCodec ? "" : "not ");

        // Enforce required parameters
        int32_t i32;
        float flt;
        if (config->mDomain & Config::IS_AUDIO) {
            if (!msg->findInt32(KEY_SAMPLE_RATE, &i32)) {
                ALOGD("sample rate is missing, which is required for audio components.");
                return BAD_VALUE;
            }
            if (!msg->findInt32(KEY_CHANNEL_COUNT, &i32)) {
                ALOGD("channel count is missing, which is required for audio components.");
                return BAD_VALUE;
            }
            if ((config->mDomain & Config::IS_ENCODER)
                    && !mime.equalsIgnoreCase(MEDIA_MIMETYPE_AUDIO_FLAC)
                    && !msg->findInt32(KEY_BIT_RATE, &i32)
                    && !msg->findFloat(KEY_BIT_RATE, &flt)) {
                ALOGD("bitrate is missing, which is required for audio encoders.");
                return BAD_VALUE;
            }
        }
        int32_t width = 0;
        int32_t height = 0;
        if (config->mDomain & (Config::IS_IMAGE | Config::IS_VIDEO)) {
            if (!msg->findInt32(KEY_WIDTH, &width)) {
                ALOGD("width is missing, which is required for image/video components.");
                return BAD_VALUE;
            }
            if (!msg->findInt32(KEY_HEIGHT, &height)) {
                ALOGD("height is missing, which is required for image/video components.");
                return BAD_VALUE;
            }
            if ((config->mDomain & Config::IS_ENCODER) && (config->mDomain & Config::IS_VIDEO)) {
                int32_t mode = BITRATE_MODE_VBR;
                if (msg->findInt32(KEY_BITRATE_MODE, &mode) && mode == BITRATE_MODE_CQ) {
                    if (!msg->findInt32(KEY_QUALITY, &i32)) {
                        ALOGD("quality is missing, which is required for video encoders in CQ.");
                        return BAD_VALUE;
                    }
                } else {
                    if (!msg->findInt32(KEY_BIT_RATE, &i32)
                            && !msg->findFloat(KEY_BIT_RATE, &flt)) {
                        ALOGD("bitrate is missing, which is required for video encoders.");
                        return BAD_VALUE;
                    }
                }
                if (!msg->findInt32(KEY_I_FRAME_INTERVAL, &i32)
                        && !msg->findFloat(KEY_I_FRAME_INTERVAL, &flt)) {
                    ALOGD("I frame interval is missing, which is required for video encoders.");
                    return BAD_VALUE;
                }
                if (!msg->findInt32(KEY_FRAME_RATE, &i32)
                        && !msg->findFloat(KEY_FRAME_RATE, &flt)) {
                    ALOGD("frame rate is missing, which is required for video encoders.");
                    return BAD_VALUE;
                }
            }
        }

        /*
         * Handle input surface configuration
         */
        if ((config->mDomain & (Config::IS_VIDEO | Config::IS_IMAGE))
                && (config->mDomain & Config::IS_ENCODER)) {
            config->mISConfig.reset(new InputSurfaceWrapper::Config{});
            {
                config->mISConfig->mMinFps = 0;
                int64_t value;
                if (msg->findInt64(KEY_REPEAT_PREVIOUS_FRAME_AFTER, &value) && value > 0) {
                    config->mISConfig->mMinFps = 1e6 / value;
                }
                if (!msg->findFloat(
                        KEY_MAX_FPS_TO_ENCODER, &config->mISConfig->mMaxFps)) {
                    config->mISConfig->mMaxFps = -1;
                }
                config->mISConfig->mMinAdjustedFps = 0;
                config->mISConfig->mFixedAdjustedFps = 0;
                if (msg->findInt64(KEY_MAX_PTS_GAP_TO_ENCODER, &value)) {
                    if (value < 0 && value >= INT32_MIN) {
                        config->mISConfig->mFixedAdjustedFps = -1e6 / value;
                        config->mISConfig->mMaxFps = -1;
                    } else if (value > 0 && value <= INT32_MAX) {
                        config->mISConfig->mMinAdjustedFps = 1e6 / value;
                    }
                }
            }

            {
                bool captureFpsFound = false;
                double timeLapseFps;
                float captureRate;
                if (msg->findDouble("time-lapse-fps", &timeLapseFps)) {
                    config->mISConfig->mCaptureFps = timeLapseFps;
                    captureFpsFound = true;
                } else if (msg->findAsFloat(KEY_CAPTURE_RATE, &captureRate)) {
                    config->mISConfig->mCaptureFps = captureRate;
                    captureFpsFound = true;
                }
                if (captureFpsFound) {
                    (void)msg->findAsFloat(KEY_FRAME_RATE, &config->mISConfig->mCodedFps);
                }
            }

            {
                config->mISConfig->mSuspended = false;
                config->mISConfig->mSuspendAtUs = -1;
                int32_t value;
                if (msg->findInt32(KEY_CREATE_INPUT_SURFACE_SUSPENDED, &value) && value) {
                    config->mISConfig->mSuspended = true;
                }
            }
            config->mISConfig->mUsage = 0;
            config->mISConfig->mPriority = INT_MAX;
        }

        /*
         * Handle desired color format.
         */
        int32_t defaultColorFormat = COLOR_FormatYUV420Flexible;
        if ((config->mDomain & (Config::IS_VIDEO | Config::IS_IMAGE))) {
            int32_t format = 0;
            // Query vendor format for Flexible YUV
            std::vector<std::unique_ptr<C2Param>> heapParams;
            C2StoreFlexiblePixelFormatDescriptorsInfo *pixelFormatInfo = nullptr;
            int vendorSdkVersion = base::GetIntProperty(
                    "ro.vendor.build.version.sdk", android_get_device_api_level());
            if (mClient->query(
                        {},
                        {C2StoreFlexiblePixelFormatDescriptorsInfo::PARAM_TYPE},
                        C2_MAY_BLOCK,
                        &heapParams) == C2_OK
                    && heapParams.size() == 1u) {
                pixelFormatInfo = C2StoreFlexiblePixelFormatDescriptorsInfo::From(
                        heapParams[0].get());
            } else {
                pixelFormatInfo = nullptr;
            }
            // bit depth -> format
            std::map<uint32_t, uint32_t> flexPixelFormat;
            std::map<uint32_t, uint32_t> flexPlanarPixelFormat;
            std::map<uint32_t, uint32_t> flexSemiPlanarPixelFormat;
            if (pixelFormatInfo && *pixelFormatInfo) {
                for (size_t i = 0; i < pixelFormatInfo->flexCount(); ++i) {
                    const C2FlexiblePixelFormatDescriptorStruct &desc =
                        pixelFormatInfo->m.values[i];
                    if (desc.subsampling != C2Color::YUV_420
                            // TODO(b/180076105): some device report wrong layout
                            // || desc.layout == C2Color::INTERLEAVED_PACKED
                            // || desc.layout == C2Color::INTERLEAVED_ALIGNED
                            || desc.layout == C2Color::UNKNOWN_LAYOUT) {
                        continue;
                    }
                    if (flexPixelFormat.count(desc.bitDepth) == 0) {
                        flexPixelFormat.emplace(desc.bitDepth, desc.pixelFormat);
                    }
                    if (desc.layout == C2Color::PLANAR_PACKED
                            && flexPlanarPixelFormat.count(desc.bitDepth) == 0) {
                        flexPlanarPixelFormat.emplace(desc.bitDepth, desc.pixelFormat);
                    }
                    if (desc.layout == C2Color::SEMIPLANAR_PACKED
                            && flexSemiPlanarPixelFormat.count(desc.bitDepth) == 0) {
                        flexSemiPlanarPixelFormat.emplace(desc.bitDepth, desc.pixelFormat);
                    }
                }
            }
            if (!msg->findInt32(KEY_COLOR_FORMAT, &format)) {
                // Also handle default color format (encoders require color format, so this is only
                // needed for decoders.
                if (!(config->mDomain & Config::IS_ENCODER)) {
                    if (surface == nullptr) {
                        const char *prefix = "";
                        if (flexSemiPlanarPixelFormat.count(8) != 0) {
                            format = COLOR_FormatYUV420SemiPlanar;
                            prefix = "semi-";
                        } else {
                            format = COLOR_FormatYUV420Planar;
                        }
                        ALOGD("Client requested ByteBuffer mode decoder w/o color format set: "
                                "using default %splanar color format", prefix);
                    } else {
                        format = COLOR_FormatSurface;
                    }
                    defaultColorFormat = format;
                }
            } else {
                if ((config->mDomain & Config::IS_ENCODER) || !surface) {
                    if (vendorSdkVersion < __ANDROID_API_S__ &&
                            (format == COLOR_FormatYUV420Planar ||
                             format == COLOR_FormatYUV420PackedPlanar ||
                             format == COLOR_FormatYUV420SemiPlanar ||
                             format == COLOR_FormatYUV420PackedSemiPlanar)) {
                        // pre-S framework used to map these color formats into YV12.
                        // Codecs from older vendor partition may be relying on
                        // this assumption.
                        format = HAL_PIXEL_FORMAT_YV12;
                    }
                    switch (format) {
                        case COLOR_FormatYUV420Flexible:
                            format = COLOR_FormatYUV420Planar;
                            if (flexPixelFormat.count(8) != 0) {
                                format = flexPixelFormat[8];
                            }
                            break;
                        case COLOR_FormatYUV420Planar:
                        case COLOR_FormatYUV420PackedPlanar:
                            if (flexPlanarPixelFormat.count(8) != 0) {
                                format = flexPlanarPixelFormat[8];
                            } else if (flexPixelFormat.count(8) != 0) {
                                format = flexPixelFormat[8];
                            }
                            break;
                        case COLOR_FormatYUV420SemiPlanar:
                        case COLOR_FormatYUV420PackedSemiPlanar:
                            if (flexSemiPlanarPixelFormat.count(8) != 0) {
                                format = flexSemiPlanarPixelFormat[8];
                            } else if (flexPixelFormat.count(8) != 0) {
                                format = flexPixelFormat[8];
                            }
                            break;
                        case COLOR_FormatYUVP010:
                            format = COLOR_FormatYUVP010;
                            if (flexSemiPlanarPixelFormat.count(10) != 0) {
                                format = flexSemiPlanarPixelFormat[10];
                            } else if (flexPixelFormat.count(10) != 0) {
                                format = flexPixelFormat[10];
                            }
                            break;
                        default:
                            // No-op
                            break;
                    }
                }
            }

            if (format != 0) {
                msg->setInt32("android._color-format", format);
            }
        }

        /*
         * Handle dataspace
         */
        int32_t usingRecorder;
        if (msg->findInt32("android._using-recorder", &usingRecorder) && usingRecorder) {
            android_dataspace dataSpace = HAL_DATASPACE_BT709;
            int32_t width, height;
            if (msg->findInt32("width", &width)
                    && msg->findInt32("height", &height)) {
                ColorAspects aspects;
                getColorAspectsFromFormat(msg, aspects);
                setDefaultCodecColorAspectsIfNeeded(aspects, width, height);
                // TODO: read dataspace / color aspect from the component
                setColorAspectsIntoFormat(aspects, const_cast<sp<AMessage> &>(msg));
                dataSpace = getDataSpaceForColorAspects(aspects, true /* mayexpand */);
            }
            msg->setInt32("android._dataspace", (int32_t)dataSpace);
            ALOGD("setting dataspace to %x", dataSpace);
        }

        int32_t subscribeToAllVendorParams;
        if (msg->findInt32("x-*", &subscribeToAllVendorParams) && subscribeToAllVendorParams) {
            if (config->subscribeToAllVendorParams(comp, C2_MAY_BLOCK) != OK) {
                ALOGD("[%s] Failed to subscribe to all vendor params", comp->getName().c_str());
            }
        }

        /*
         * configure mock region of interest if Feature_Roi is enabled
         */
        if (android::media::codec::provider_->region_of_interest()
            && android::media::codec::provider_->region_of_interest_support()) {
            if ((config->mDomain & Config::IS_ENCODER) && (config->mDomain & Config::IS_VIDEO)) {
                int32_t enableRoi;
                if (msg->findInt32("feature-region-of-interest", &enableRoi) && enableRoi != 0) {
                    if (!msg->contains(PARAMETER_KEY_QP_OFFSET_MAP) &&
                        !msg->contains(PARAMETER_KEY_QP_OFFSET_RECTS)) {
                        msg->setString(PARAMETER_KEY_QP_OFFSET_RECTS,
                                       AStringPrintf("%d,%d-%d,%d=%d;", 0, 0, height, width, 0));
                    }
                }
            }
        }

        std::vector<std::unique_ptr<C2Param>> configUpdate;
        // NOTE: We used to ignore "video-bitrate" at configure; replicate
        //       the behavior here.
        sp<AMessage> sdkParams = msg;
        int32_t videoBitrate;
        if (sdkParams->findInt32(PARAMETER_KEY_VIDEO_BITRATE, &videoBitrate)) {
            sdkParams = msg->dup();
            sdkParams->removeEntryAt(sdkParams->findEntryByName(PARAMETER_KEY_VIDEO_BITRATE));
        }
        err = config->getConfigUpdateFromSdkParams(
                comp, sdkParams, Config::IS_CONFIG, C2_DONT_BLOCK, &configUpdate);
        if (err != OK) {
            ALOGW("failed to convert configuration to c2 params");
        }

        int32_t maxBframes = 0;
        if ((config->mDomain & Config::IS_ENCODER)
                && (config->mDomain & Config::IS_VIDEO)
                && sdkParams->findInt32(KEY_MAX_B_FRAMES, &maxBframes)
                && maxBframes > 0) {
            std::unique_ptr<C2StreamGopTuning::output> gop =
                C2StreamGopTuning::output::AllocUnique(2 /* flexCount */, 0u /* stream */);
            gop->m.values[0] = { P_FRAME, UINT32_MAX };
            gop->m.values[1] = {
                C2Config::picture_type_t(P_FRAME | B_FRAME),
                uint32_t(maxBframes)
            };
            configUpdate.push_back(std::move(gop));
        }

        if ((config->mDomain & Config::IS_ENCODER)
                && (config->mDomain & Config::IS_VIDEO)) {
            // we may not use all 3 of these entries
            std::unique_ptr<C2StreamPictureQuantizationTuning::output> qp =
                C2StreamPictureQuantizationTuning::output::AllocUnique(3 /* flexCount */,
                                                                       0u /* stream */);

            int ix = 0;

            int32_t iMax = INT32_MAX;
            int32_t iMin = INT32_MIN;
            (void) sdkParams->findInt32(KEY_VIDEO_QP_I_MAX, &iMax);
            (void) sdkParams->findInt32(KEY_VIDEO_QP_I_MIN, &iMin);
            if (iMax != INT32_MAX || iMin != INT32_MIN) {
                qp->m.values[ix++] = {I_FRAME, iMin, iMax};
            }

            int32_t pMax = INT32_MAX;
            int32_t pMin = INT32_MIN;
            (void) sdkParams->findInt32(KEY_VIDEO_QP_P_MAX, &pMax);
            (void) sdkParams->findInt32(KEY_VIDEO_QP_P_MIN, &pMin);
            if (pMax != INT32_MAX || pMin != INT32_MIN) {
                qp->m.values[ix++] = {P_FRAME, pMin, pMax};
            }

            int32_t bMax = INT32_MAX;
            int32_t bMin = INT32_MIN;
            (void) sdkParams->findInt32(KEY_VIDEO_QP_B_MAX, &bMax);
            (void) sdkParams->findInt32(KEY_VIDEO_QP_B_MIN, &bMin);
            if (bMax != INT32_MAX || bMin != INT32_MIN) {
                qp->m.values[ix++] = {B_FRAME, bMin, bMax};
            }

            // adjust to reflect actual use.
            qp->setFlexCount(ix);

            configUpdate.push_back(std::move(qp));
        }

        int32_t background = 0;
        if ((config->mDomain & Config::IS_VIDEO)
                && msg->findInt32("android._background-mode", &background)
                && background) {
            androidSetThreadPriority(gettid(), ANDROID_PRIORITY_BACKGROUND);
            if (config->mISConfig) {
                config->mISConfig->mPriority = ANDROID_PRIORITY_BACKGROUND;
            }
        }

        err = config->setParameters(comp, configUpdate, C2_DONT_BLOCK);
        if (err != OK) {
            ALOGW("failed to configure c2 params");
            return err;
        }

        std::vector<std::unique_ptr<C2Param>> params;
        C2StreamUsageTuning::input usage(0u, 0u);
        C2StreamMaxBufferSizeInfo::input maxInputSize(0u, 0u);
        C2PrependHeaderModeSetting prepend(PREPEND_HEADER_TO_NONE);

        C2Param::Index colorAspectsRequestIndex =
            C2StreamColorAspectsInfo::output::PARAM_TYPE | C2Param::CoreIndex::IS_REQUEST_FLAG;
        std::initializer_list<C2Param::Index> indices {
            colorAspectsRequestIndex.withStream(0u),
        };
        int32_t colorTransferRequest = 0;
        if (config->mDomain & (Config::IS_IMAGE | Config::IS_VIDEO)
                && !sdkParams->findInt32("color-transfer-request", &colorTransferRequest)) {
            colorTransferRequest = 0;
        }
        c2_status_t c2err = C2_OK;
        if (colorTransferRequest != 0) {
            c2err = comp->query(
                    { &usage, &maxInputSize, &prepend },
                    indices,
                    C2_DONT_BLOCK,
                    &params);
        } else {
            c2err = comp->query(
                    { &usage, &maxInputSize, &prepend },
                    {},
                    C2_DONT_BLOCK,
                    &params);
        }
        if (c2err != C2_OK && c2err != C2_BAD_INDEX) {
            ALOGE("Failed to query component interface: %d", c2err);
            return UNKNOWN_ERROR;
        }
        if (usage) {
            if (usage.value & C2MemoryUsage::CPU_READ) {
                config->mInputFormat->setInt32("using-sw-read-often", true);
            }
            if (config->mISConfig) {
                C2AndroidMemoryUsage androidUsage(C2MemoryUsage(usage.value));
                config->mISConfig->mUsage = androidUsage.asGrallocUsage();
            }
            config->mInputFormat->setInt64("android._C2MemoryUsage", usage.value);
        }

        // NOTE: we don't blindly use client specified input size if specified as clients
        // at times specify too small size. Instead, mimic the behavior from OMX, where the
        // client specified size is only used to ask for bigger buffers than component suggested
        // size.
        int32_t clientInputSize = 0;
        bool clientSpecifiedInputSize =
            msg->findInt32(KEY_MAX_INPUT_SIZE, &clientInputSize) && clientInputSize > 0;
        // TEMP: enforce minimum buffer size of 1MB for video decoders
        // and 16K / 4K for audio encoders/decoders
        if (maxInputSize.value == 0) {
            if (config->mDomain & Config::IS_AUDIO) {
                maxInputSize.value = encoder ? 16384 : 4096;
            } else if (!encoder) {
                maxInputSize.value = 1048576u;
            }
        }

        // verify that CSD fits into this size (if defined)
        if ((config->mDomain & Config::IS_DECODER) && maxInputSize.value > 0) {
            sp<ABuffer> csd;
            for (size_t ix = 0; msg->findBuffer(StringPrintf("csd-%zu", ix).c_str(), &csd); ++ix) {
                if (csd && csd->size() > maxInputSize.value) {
                    maxInputSize.value = csd->size();
                }
            }
        }

        // TODO: do this based on component requiring linear allocator for input
        if ((config->mDomain & Config::IS_DECODER) || (config->mDomain & Config::IS_AUDIO)) {
            if (clientSpecifiedInputSize) {
                // Warn that we're overriding client's max input size if necessary.
                if ((uint32_t)clientInputSize < maxInputSize.value) {
                    ALOGD("client requested max input size %d, which is smaller than "
                          "what component recommended (%u); overriding with component "
                          "recommendation.", clientInputSize, maxInputSize.value);
                    ALOGW("This behavior is subject to change. It is recommended that "
                          "app developers double check whether the requested "
                          "max input size is in reasonable range.");
                } else {
                    maxInputSize.value = clientInputSize;
                }
            }
            // Pass max input size on input format to the buffer channel (if supplied by the
            // component or by a default)
            if (maxInputSize.value) {
                config->mInputFormat->setInt32(
                        KEY_MAX_INPUT_SIZE,
                        (int32_t)(c2_min(maxInputSize.value, uint32_t(INT32_MAX))));
            }
        }

        int32_t clientPrepend;
        if ((config->mDomain & Config::IS_VIDEO)
                && (config->mDomain & Config::IS_ENCODER)
                && msg->findInt32(KEY_PREPEND_HEADER_TO_SYNC_FRAMES, &clientPrepend)
                && clientPrepend
                && (!prepend || prepend.value != PREPEND_HEADER_TO_ALL_SYNC)) {
            ALOGE("Failed to set KEY_PREPEND_HEADER_TO_SYNC_FRAMES");
            return BAD_VALUE;
        }

        int32_t componentColorFormat = 0;
        if ((config->mDomain & (Config::IS_VIDEO | Config::IS_IMAGE))) {
            // propagate HDR static info to output format for both encoders and decoders
            // if component supports this info, we will update from component, but only the raw port,
            // so don't propagate if component already filled it in.
            sp<ABuffer> hdrInfo;
            if (msg->findBuffer(KEY_HDR_STATIC_INFO, &hdrInfo)
                    && !config->mOutputFormat->findBuffer(KEY_HDR_STATIC_INFO, &hdrInfo)) {
                config->mOutputFormat->setBuffer(KEY_HDR_STATIC_INFO, hdrInfo);
            }

            // Set desired color format from configuration parameter
            int32_t format;
            if (!msg->findInt32(KEY_COLOR_FORMAT, &format)) {
                format = defaultColorFormat;
            }
            if (config->mDomain & Config::IS_ENCODER) {
                config->mInputFormat->setInt32(KEY_COLOR_FORMAT, format);
                if (msg->findInt32("android._color-format", &componentColorFormat)) {
                    config->mInputFormat->setInt32("android._color-format", componentColorFormat);
                }
            } else {
                config->mOutputFormat->setInt32(KEY_COLOR_FORMAT, format);
            }
        }

        // propagate encoder delay and padding to output format
        if ((config->mDomain & Config::IS_DECODER) && (config->mDomain & Config::IS_AUDIO)) {
            int delay = 0;
            if (msg->findInt32("encoder-delay", &delay)) {
                config->mOutputFormat->setInt32("encoder-delay", delay);
            }
            int padding = 0;
            if (msg->findInt32("encoder-padding", &padding)) {
                config->mOutputFormat->setInt32("encoder-padding", padding);
            }
        }

        if (config->mDomain & Config::IS_AUDIO) {
            // set channel-mask
            int32_t mask;
            if (msg->findInt32(KEY_CHANNEL_MASK, &mask)) {
                if (config->mDomain & Config::IS_ENCODER) {
                    config->mInputFormat->setInt32(KEY_CHANNEL_MASK, mask);
                } else {
                    config->mOutputFormat->setInt32(KEY_CHANNEL_MASK, mask);
                }
            }

            // set PCM encoding
            int32_t pcmEncoding = kAudioEncodingPcm16bit;
            msg->findInt32(KEY_PCM_ENCODING, &pcmEncoding);
            if (encoder) {
                config->mInputFormat->setInt32("android._config-pcm-encoding", pcmEncoding);
            } else {
                config->mOutputFormat->setInt32("android._config-pcm-encoding", pcmEncoding);
            }
        }

        std::unique_ptr<C2Param> colorTransferRequestParam;
        for (std::unique_ptr<C2Param> &param : params) {
            if (param->index() == colorAspectsRequestIndex.withStream(0u)) {
                ALOGI("found color transfer request param");
                colorTransferRequestParam = std::move(param);
            }
        }

        if (colorTransferRequest != 0) {
            if (colorTransferRequestParam && *colorTransferRequestParam) {
                C2StreamColorAspectsInfo::output *info =
                    static_cast<C2StreamColorAspectsInfo::output *>(
                            colorTransferRequestParam.get());
                if (!C2Mapper::map(info->transfer, &colorTransferRequest)) {
                    colorTransferRequest = 0;
                }
            } else {
                colorTransferRequest = 0;
            }
            config->mInputFormat->setInt32("color-transfer-request", colorTransferRequest);
        }

        if (componentColorFormat != 0 && componentColorFormat != COLOR_FormatSurface) {
            // Need to get stride/vstride
            uint32_t pixelFormat = PIXEL_FORMAT_UNKNOWN;
            if (C2Mapper::mapPixelFormatFrameworkToCodec(componentColorFormat, &pixelFormat)) {
                // TODO: retrieve these values without allocating a buffer.
                //       Currently allocating a buffer is necessary to retrieve the layout.
                int64_t blockUsage =
                    usage.value | C2MemoryUsage::CPU_READ | C2MemoryUsage::CPU_WRITE;
                std::shared_ptr<C2GraphicBlock> block = FetchGraphicBlock(
                        align(width, 2), align(height, 2), componentColorFormat, blockUsage,
                        {comp->getName()});
                sp<GraphicBlockBuffer> buffer;
                if (block) {
                    buffer = GraphicBlockBuffer::Allocate(
                            config->mInputFormat,
                            block,
                            [](size_t size) -> sp<ABuffer> { return new ABuffer(size); });
                } else {
                    ALOGD("Failed to allocate a graphic block "
                            "(width=%d height=%d pixelFormat=%u usage=%llx)",
                            width, height, pixelFormat, (long long)blockUsage);
                    // This means that byte buffer mode is not supported in this configuration
                    // anyway. Skip setting stride/vstride to input format.
                }
                if (buffer) {
                    sp<ABuffer> imageData = buffer->getImageData();
                    MediaImage2 *img = nullptr;
                    if (imageData && imageData->data()
                            && imageData->size() >= sizeof(MediaImage2)) {
                        img = (MediaImage2*)imageData->data();
                    }
                    if (img && img->mNumPlanes > 0 && img->mType != img->MEDIA_IMAGE_TYPE_UNKNOWN) {
                        int32_t stride = img->mPlane[0].mRowInc;
                        config->mInputFormat->setInt32(KEY_STRIDE, stride);
                        if (img->mNumPlanes > 1 && stride > 0) {
                            int64_t offsetDelta =
                                (int64_t)img->mPlane[1].mOffset - (int64_t)img->mPlane[0].mOffset;
                            if (offsetDelta % stride == 0) {
                                int32_t vstride = int32_t(offsetDelta / stride);
                                config->mInputFormat->setInt32(KEY_SLICE_HEIGHT, vstride);
                            } else {
                                ALOGD("Cannot report accurate slice height: "
                                        "offsetDelta = %lld stride = %d",
                                        (long long)offsetDelta, stride);
                            }
                        }
                    }
                }
            }
        }

        if (config->mTunneled) {
            config->mOutputFormat->setInt32("android._tunneled", 1);
        }

        // Convert an encoding statistics level to corresponding encoding statistics
        // kinds
        int32_t encodingStatisticsLevel = VIDEO_ENCODING_STATISTICS_LEVEL_NONE;
        if ((config->mDomain & Config::IS_ENCODER)
            && (config->mDomain & Config::IS_VIDEO)
            && msg->findInt32(KEY_VIDEO_ENCODING_STATISTICS_LEVEL, &encodingStatisticsLevel)) {
            // Higher level include all the enc stats belong to lower level.
            switch (encodingStatisticsLevel) {
                // case VIDEO_ENCODING_STATISTICS_LEVEL_2: // reserved for the future level 2
                                                           // with more enc stat kinds
                // Future extended encoding statistics for the level 2 should be added here
                case VIDEO_ENCODING_STATISTICS_LEVEL_1:
                    config->subscribeToConfigUpdate(
                            comp,
                            {
                                C2AndroidStreamAverageBlockQuantizationInfo::output::PARAM_TYPE,
                                C2StreamPictureTypeInfo::output::PARAM_TYPE,
                            });
                    break;
                case VIDEO_ENCODING_STATISTICS_LEVEL_NONE:
                    break;
            }
        }
        ALOGD("encoding statistics level = %d", encodingStatisticsLevel);

        ALOGD("setup formats input: %s",
                config->mInputFormat->debugString().c_str());
        ALOGD("setup formats output: %s",
                config->mOutputFormat->debugString().c_str());
        return OK;
    };
    if (tryAndReportOnError(doConfig) != OK) {
        return;
    }

    Mutexed<std::unique_ptr<Config>>::Locked configLocked(mConfig);
    const std::unique_ptr<Config> &config = *configLocked;

    config->queryConfiguration(comp);

    mMetrics = new AMessage;
    mChannel->resetBuffersPixelFormat((config->mDomain & Config::IS_ENCODER) ? true : false);

    mCallback->onComponentConfigured(config->mInputFormat, config->mOutputFormat);
}

void CCodec::initiateCreateInputSurface() {
    status_t err = [this] {
        Mutexed<State>::Locked state(mState);
        if (state->get() != ALLOCATED) {
            return UNKNOWN_ERROR;
        }
        // TODO: read it from intf() properly.
        if (state->comp->getName().find("encoder") == std::string::npos) {
            return INVALID_OPERATION;
        }
        return OK;
    }();
    if (err != OK) {
        mCallback->onInputSurfaceCreationFailed(err);
        return;
    }

    (new AMessage(kWhatCreateInputSurface, this))->post();
}

sp<PersistentSurface> CCodec::CreateOmxInputSurface() {
    using namespace android::hardware::media::omx::V1_0;
    using namespace android::hardware::media::omx::V1_0::utils;
    using namespace android::hardware::graphics::bufferqueue::V1_0::utils;
    typedef android::hardware::media::omx::V1_0::Status OmxStatus;
    android::sp<IOmx> omx = IOmx::getService();
    if (omx == nullptr) {
        return nullptr;
    }
    typedef android::hardware::graphics::bufferqueue::V1_0::
            IGraphicBufferProducer HGraphicBufferProducer;
    typedef android::hardware::media::omx::V1_0::
            IGraphicBufferSource HGraphicBufferSource;
    OmxStatus s;
    android::sp<HGraphicBufferProducer> gbp;
    android::sp<HGraphicBufferSource> gbs;

    using ::android::hardware::Return;
    Return<void> transStatus = omx->createInputSurface(
            [&s, &gbp, &gbs](
                    OmxStatus status,
                    const android::sp<HGraphicBufferProducer>& producer,
                    const android::sp<HGraphicBufferSource>& source) {
                s = status;
                gbp = producer;
                gbs = source;
            });
    if (transStatus.isOk() && s == OmxStatus::OK) {
        return new PersistentSurface(new H2BGraphicBufferProducer(gbp), gbs);
    }

    return nullptr;
}

sp<PersistentSurface> CCodec::CreateCompatibleInputSurface() {
    sp<PersistentSurface> surface(CreateInputSurface());

    if (surface == nullptr) {
        surface = CreateOmxInputSurface();
    }

    return surface;
}

void CCodec::createInputSurface() {
    status_t err;
    sp<IGraphicBufferProducer> bufferProducer;

    sp<AMessage> outputFormat;
    uint64_t usage = 0;
    {
        Mutexed<std::unique_ptr<Config>>::Locked configLocked(mConfig);
        const std::unique_ptr<Config> &config = *configLocked;
        outputFormat = config->mOutputFormat;
        usage = config->mISConfig ? config->mISConfig->mUsage : 0;
    }

    sp<PersistentSurface> persistentSurface = CreateCompatibleInputSurface();
    if (persistentSurface->isTargetAidl()) {
        ::ndk::SpAIBinder aidlTarget = persistentSurface->getAidlTarget();
        std::shared_ptr<AGraphicBufferSource> gbs = AGraphicBufferSource::fromBinder(aidlTarget);
        if (gbs) {
            int32_t width = 0;
            (void)outputFormat->findInt32("width", &width);
            int32_t height = 0;
            (void)outputFormat->findInt32("height", &height);
            err = setupInputSurface(std::make_shared<AGraphicBufferSourceWrapper>(
                    gbs, width, height, usage));
            bufferProducer = persistentSurface->getBufferProducer();
        } else {
            ALOGE("Corrupted input surface(aidl)");
            mCallback->onInputSurfaceCreationFailed(UNKNOWN_ERROR);
            return;
        }
    } else {
        sp<hidl::base::V1_0::IBase> hidlTarget = persistentSurface->getHidlTarget();
        sp<IInputSurface> hidlInputSurface = IInputSurface::castFrom(hidlTarget);
        sp<HGraphicBufferSource> gbs = HGraphicBufferSource::castFrom(hidlTarget);

        if (hidlInputSurface) {
            std::shared_ptr<Codec2Client::InputSurface> inputSurface =
                    std::make_shared<Codec2Client::InputSurface>(hidlInputSurface);
            err = setupInputSurface(std::make_shared<C2InputSurfaceWrapper>(
                    inputSurface));
            bufferProducer = inputSurface->getGraphicBufferProducer();
        } else if (gbs) {
            int32_t width = 0;
            (void)outputFormat->findInt32("width", &width);
            int32_t height = 0;
            (void)outputFormat->findInt32("height", &height);
            err = setupInputSurface(std::make_shared<HGraphicBufferSourceWrapper>(
                    gbs, width, height, usage));
            bufferProducer = persistentSurface->getBufferProducer();
        } else {
            ALOGE("Corrupted input surface");
            mCallback->onInputSurfaceCreationFailed(UNKNOWN_ERROR);
            return;
        }
    }

    if (err != OK) {
        ALOGE("Failed to set up input surface: %d", err);
        mCallback->onInputSurfaceCreationFailed(err);
        return;
    }

    // Formats can change after setupInputSurface
    sp<AMessage> inputFormat;
    {
        Mutexed<std::unique_ptr<Config>>::Locked configLocked(mConfig);
        const std::unique_ptr<Config> &config = *configLocked;
        inputFormat = config->mInputFormat;
        outputFormat = config->mOutputFormat;
    }
    mCallback->onInputSurfaceCreated(
            inputFormat,
            outputFormat,
            new BufferProducerWrapper(bufferProducer));
}

status_t CCodec::setupInputSurface(const std::shared_ptr<InputSurfaceWrapper> &surface) {
    Mutexed<std::unique_ptr<Config>>::Locked configLocked(mConfig);
    const std::unique_ptr<Config> &config = *configLocked;
    config->mUsingSurface = true;

    // we are now using surface - apply default color aspects to input format - as well as
    // get dataspace
    bool inputFormatChanged = config->updateFormats(Config::IS_INPUT);

    // configure dataspace
    static_assert(sizeof(int32_t) == sizeof(android_dataspace), "dataspace size mismatch");

    // The output format contains app-configured color aspects, and the input format
    // has the default color aspects. Use the default for the unspecified params.
    ColorAspects inputColorAspects, colorAspects;
    getColorAspectsFromFormat(config->mOutputFormat, colorAspects);
    getColorAspectsFromFormat(config->mInputFormat, inputColorAspects);
    if (colorAspects.mRange == ColorAspects::RangeUnspecified) {
        colorAspects.mRange = inputColorAspects.mRange;
    }
    if (colorAspects.mPrimaries == ColorAspects::PrimariesUnspecified) {
        colorAspects.mPrimaries = inputColorAspects.mPrimaries;
    }
    if (colorAspects.mTransfer == ColorAspects::TransferUnspecified) {
        colorAspects.mTransfer = inputColorAspects.mTransfer;
    }
    if (colorAspects.mMatrixCoeffs == ColorAspects::MatrixUnspecified) {
        colorAspects.mMatrixCoeffs = inputColorAspects.mMatrixCoeffs;
    }
    android_dataspace dataSpace = getDataSpaceForColorAspects(
            colorAspects, /* mayExtend = */ false);
    surface->setDataSpace(dataSpace);
    setColorAspectsIntoFormat(colorAspects, config->mInputFormat, /* force = */ true);
    config->mInputFormat->setInt32("android._dataspace", int32_t(dataSpace));

    ALOGD("input format %s to %s",
            inputFormatChanged ? "changed" : "unchanged",
            config->mInputFormat->debugString().c_str());

    status_t err = mChannel->setInputSurface(surface);
    if (err != OK) {
        // undo input format update
        config->mUsingSurface = false;
        (void)config->updateFormats(Config::IS_INPUT);
        return err;
    }
    config->mInputSurface = surface;

    if (config->mISConfig) {
        surface->configure(*config->mISConfig);
    } else {
        ALOGD("ISConfig: no configuration");
    }

    return OK;
}

void CCodec::initiateSetInputSurface(const sp<PersistentSurface> &surface) {
    sp<AMessage> msg = new AMessage(kWhatSetInputSurface, this);
    msg->setObject("surface", surface);
    msg->post();
}

void CCodec::setInputSurface(const sp<PersistentSurface> &surface) {
    sp<AMessage> outputFormat;
    uint64_t usage = 0;
    {
        Mutexed<std::unique_ptr<Config>>::Locked configLocked(mConfig);
        const std::unique_ptr<Config> &config = *configLocked;
        outputFormat = config->mOutputFormat;
        usage = config->mISConfig ? config->mISConfig->mUsage : 0;
    }
    if (surface->isTargetAidl()) {
        ::ndk::SpAIBinder aidlTarget = surface->getAidlTarget();
        std::shared_ptr<AGraphicBufferSource> gbs = AGraphicBufferSource::fromBinder(aidlTarget);
        if (gbs) {
            int32_t width = 0;
            (void)outputFormat->findInt32("width", &width);
            int32_t height = 0;
            (void)outputFormat->findInt32("height", &height);

            status_t err = setupInputSurface(std::make_shared<AGraphicBufferSourceWrapper>(
                    gbs, width, height, usage));
            if (err != OK) {
                ALOGE("Failed to set up input surface(aidl): %d", err);
                mCallback->onInputSurfaceDeclined(err);
                return;
            }
        } else {
            ALOGE("Failed to set input surface(aidl): Corrupted surface.");
            mCallback->onInputSurfaceDeclined(UNKNOWN_ERROR);
            return;
        }
    } else {
        sp<hidl::base::V1_0::IBase> hidlTarget = surface->getHidlTarget();
        sp<IInputSurface> inputSurface = IInputSurface::castFrom(hidlTarget);
        sp<HGraphicBufferSource> gbs = HGraphicBufferSource::castFrom(hidlTarget);
        if (inputSurface) {
            status_t err = setupInputSurface(std::make_shared<C2InputSurfaceWrapper>(
                    std::make_shared<Codec2Client::InputSurface>(inputSurface)));
            if (err != OK) {
                ALOGE("Failed to set up input surface: %d", err);
                mCallback->onInputSurfaceDeclined(err);
                return;
            }
        } else if (gbs) {
            int32_t width = 0;
            (void)outputFormat->findInt32("width", &width);
            int32_t height = 0;
            (void)outputFormat->findInt32("height", &height);
            status_t err = setupInputSurface(std::make_shared<HGraphicBufferSourceWrapper>(
                    gbs, width, height, usage));
            if (err != OK) {
                ALOGE("Failed to set up input surface: %d", err);
                mCallback->onInputSurfaceDeclined(err);
                return;
            }
        } else {
            ALOGE("Failed to set input surface: Corrupted surface.");
            mCallback->onInputSurfaceDeclined(UNKNOWN_ERROR);
            return;
        }
    }
    // Formats can change after setupInputSurface
    sp<AMessage> inputFormat;
    {
        Mutexed<std::unique_ptr<Config>>::Locked configLocked(mConfig);
        const std::unique_ptr<Config> &config = *configLocked;
        inputFormat = config->mInputFormat;
        outputFormat = config->mOutputFormat;
    }
    mCallback->onInputSurfaceAccepted(inputFormat, outputFormat);
}

void CCodec::initiateStart() {
    auto setStarting = [this] {
        Mutexed<State>::Locked state(mState);
        if (state->get() != ALLOCATED) {
            return UNKNOWN_ERROR;
        }
        state->set(STARTING);
        return OK;
    };
    if (tryAndReportOnError(setStarting) != OK) {
        return;
    }

    (new AMessage(kWhatStart, this))->post();
}

void CCodec::start() {
    std::shared_ptr<Codec2Client::Component> comp;
    auto checkStarting = [this, &comp] {
        Mutexed<State>::Locked state(mState);
        if (state->get() != STARTING) {
            return UNKNOWN_ERROR;
        }
        comp = state->comp;
        return OK;
    };
    if (tryAndReportOnError(checkStarting) != OK) {
        return;
    }

    c2_status_t err = comp->start();
    if (err != C2_OK) {
        mCallback->onError(toStatusT(err, C2_OPERATION_Component_start),
                           ACTION_CODE_FATAL);
        return;
    }

    // clear the deadline after the component starts
    setDeadline(TimePoint::max(), 0ms, "none");

    sp<AMessage> inputFormat;
    sp<AMessage> outputFormat;
    status_t err2 = OK;
    bool buffersBoundToCodec = false;
    {
        Mutexed<std::unique_ptr<Config>>::Locked configLocked(mConfig);
        const std::unique_ptr<Config> &config = *configLocked;
        inputFormat = config->mInputFormat;
        // start triggers format dup
        outputFormat = config->mOutputFormat = config->mOutputFormat->dup();
        if (config->mInputSurface) {
            err2 = config->mInputSurface->start();
            config->mInputSurfaceDataspace = config->mInputSurface->getDataspace();
        }
        buffersBoundToCodec = config->mBuffersBoundToCodec;
    }
    if (err2 != OK) {
        mCallback->onError(err2, ACTION_CODE_FATAL);
        return;
    }

    err2 = mChannel->start(inputFormat, outputFormat, buffersBoundToCodec);
    if (err2 != OK) {
        mCallback->onError(err2, ACTION_CODE_FATAL);
        return;
    }

    auto setRunning = [this] {
        Mutexed<State>::Locked state(mState);
        if (state->get() != STARTING) {
            return UNKNOWN_ERROR;
        }
        state->set(RUNNING);
        return OK;
    };
    if (tryAndReportOnError(setRunning) != OK) {
        return;
    }

    // preparation of input buffers may not succeed due to the lack of
    // memory; returning correct error code (NO_MEMORY) as an error allows
    // MediaCodec to try reclaim and restart codec gracefully.
    std::map<size_t, sp<MediaCodecBuffer>> clientInputBuffers;
    err2 = mChannel->prepareInitialInputBuffers(&clientInputBuffers);
    if (err2 != OK) {
        ALOGE("Initial preparation for Input Buffers failed");
        mCallback->onError(err2, ACTION_CODE_FATAL);
        return;
    }

    mCallback->onStartCompleted();

    mChannel->requestInitialInputBuffers(std::move(clientInputBuffers));
}

void CCodec::initiateShutdown(bool keepComponentAllocated) {
    if (keepComponentAllocated) {
        initiateStop();
    } else {
        initiateRelease();
    }
}

void CCodec::initiateStop() {
    {
        Mutexed<State>::Locked state(mState);
        if (state->get() == ALLOCATED
                || state->get()  == RELEASED
                || state->get() == STOPPING
                || state->get() == RELEASING) {
            // We're already stopped, released, or doing it right now.
            state.unlock();
            mCallback->onStopCompleted();
            state.lock();
            return;
        }
        state->set(STOPPING);
    }
    mChannel->reset();
    bool pushBlankBuffer = mConfig.lock().get()->mPushBlankBuffersOnStop;
    sp<AMessage> stopMessage(new AMessage(kWhatStop, this));
    stopMessage->setInt32("pushBlankBuffer", pushBlankBuffer);
    stopMessage->post();
}

void CCodec::stop(bool pushBlankBuffer) {
    std::shared_ptr<Codec2Client::Component> comp;
    {
        Mutexed<State>::Locked state(mState);
        if (state->get() == RELEASING) {
            state.unlock();
            // We're already stopped or release is in progress.
            mCallback->onStopCompleted();
            state.lock();
            return;
        } else if (state->get() != STOPPING) {
            state.unlock();
            mCallback->onError(UNKNOWN_ERROR, ACTION_CODE_FATAL);
            state.lock();
            return;
        }
        comp = state->comp;
    }

    // Note: Logically mChannel->stopUseOutputSurface() should be after comp->stop().
    // But in the case some HAL implementations hang forever on comp->stop().
    // (HAL is waiting for C2Fence until fetchGraphicBlock unblocks and not
    // completing stop()).
    // So we reverse their order for stopUseOutputSurface() to notify C2Fence waiters
    // prior to comp->stop().
    // See also b/300350761.
    //
    // The workaround is no longer needed with fetchGraphicBlock & C2Fence changes.
    // so we are reverting back to the logical sequence of the operations when
    // AIDL HALs are selected.
    // When the HIDL HALs are selected, we retained workaround(the reversed
    // order) as default in order to keep legacy behavior.
    bool stopHalBeforeSurface =
            Codec2Client::IsAidlSelected() ||
            property_get_bool("debug.codec2.stop_hal_before_surface", false);
    status_t err = C2_OK;
    if (stopHalBeforeSurface && android::media::codec::provider_->stop_hal_before_surface()) {
        err = comp->stop();
        mChannel->stopUseOutputSurface(pushBlankBuffer);
    } else {
        mChannel->stopUseOutputSurface(pushBlankBuffer);
        err = comp->stop();
    }
    if (err != C2_OK) {
        // TODO: convert err into status_t
        mCallback->onError(UNKNOWN_ERROR, ACTION_CODE_FATAL);
    }

    {
        Mutexed<std::unique_ptr<Config>>::Locked configLocked(mConfig);
        const std::unique_ptr<Config> &config = *configLocked;
        if (config->mInputSurface) {
            config->mInputSurface->disconnect();
            config->mInputSurface = nullptr;
            config->mInputSurfaceDataspace = HAL_DATASPACE_UNKNOWN;
        }
    }
    {
        Mutexed<State>::Locked state(mState);
        if (state->get() == STOPPING) {
            state->set(ALLOCATED);
        }
    }
    mCallback->onStopCompleted();
}

void CCodec::initiateRelease(bool sendCallback /* = true */) {
    bool clearInputSurfaceIfNeeded = false;
    {
        Mutexed<State>::Locked state(mState);
        if (state->get() == RELEASED || state->get() == RELEASING) {
            // We're already released or doing it right now.
            if (sendCallback) {
                state.unlock();
                mCallback->onReleaseCompleted();
                state.lock();
            }
            return;
        }
        if (state->get() == ALLOCATING) {
            state->set(RELEASING);
            // With the altered state allocate() would fail and clean up.
            if (sendCallback) {
                state.unlock();
                mCallback->onReleaseCompleted();
                state.lock();
            }
            return;
        }
        if (state->get() == STARTING
                || state->get() == RUNNING
                || state->get() == STOPPING) {
            // Input surface may have been started, so clean up is needed.
            clearInputSurfaceIfNeeded = true;
        }
        state->set(RELEASING);
    }

    if (clearInputSurfaceIfNeeded) {
        Mutexed<std::unique_ptr<Config>>::Locked configLocked(mConfig);
        const std::unique_ptr<Config> &config = *configLocked;
        if (config->mInputSurface) {
            config->mInputSurface->disconnect();
            config->mInputSurface = nullptr;
            config->mInputSurfaceDataspace = HAL_DATASPACE_UNKNOWN;
        }
    }

    mChannel->reset();
    bool pushBlankBuffer = mConfig.lock().get()->mPushBlankBuffersOnStop;
    // thiz holds strong ref to this while the thread is running.
    sp<CCodec> thiz(this);
    std::thread([thiz, sendCallback, pushBlankBuffer]
                { thiz->release(sendCallback, pushBlankBuffer); }).detach();
}

void CCodec::release(bool sendCallback, bool pushBlankBuffer) {
    std::shared_ptr<Codec2Client::Component> comp;
    {
        Mutexed<State>::Locked state(mState);
        if (state->get() == RELEASED) {
            if (sendCallback) {
                state.unlock();
                mCallback->onReleaseCompleted();
                state.lock();
            }
            return;
        }
        comp = state->comp;
    }
    // Note: Logically mChannel->stopUseOutputSurface() should be after comp->release().
    // But in the case some HAL implementations hang forever on comp->release().
    // (HAL is waiting for C2Fence until fetchGraphicBlock unblocks and not
    // completing release()).
    // So we reverse their order for stopUseOutputSurface() to notify C2Fence waiters
    // prior to comp->release().
    // See also b/300350761.
    //
    // The workaround is no longer needed with fetchGraphicBlock & C2Fence changes.
    // so we are reverting back to the logical sequence of the operations when
    // AIDL HALs are selected.
    // When the HIDL HALs are selected, we retained workaround(the reversed
    // order) as default in order to keep legacy behavior.
    bool stopHalBeforeSurface =
            Codec2Client::IsAidlSelected() ||
            property_get_bool("debug.codec2.stop_hal_before_surface", false);
    if (stopHalBeforeSurface && android::media::codec::provider_->stop_hal_before_surface()) {
        comp->release();
        mChannel->stopUseOutputSurface(pushBlankBuffer);
    } else {
        mChannel->stopUseOutputSurface(pushBlankBuffer);
        comp->release();
    }

    {
        Mutexed<State>::Locked state(mState);
        state->set(RELEASED);
        state->comp.reset();
    }
    (new AMessage(kWhatRelease, this))->post();
    if (sendCallback) {
        mCallback->onReleaseCompleted();
    }
}

status_t CCodec::setSurface(const sp<Surface> &surface, uint32_t generation) {
    bool pushBlankBuffer = false;
    {
        Mutexed<std::unique_ptr<Config>>::Locked configLocked(mConfig);
        const std::unique_ptr<Config> &config = *configLocked;
        sp<ANativeWindow> nativeWindow = static_cast<ANativeWindow *>(surface.get());
        status_t err = OK;

        if (config->mTunneled && config->mSidebandHandle != nullptr) {
            err = native_window_set_sideband_stream(
                    nativeWindow.get(),
                    const_cast<native_handle_t *>(config->mSidebandHandle->handle()));
            if (err != OK) {
                ALOGE("NativeWindow(%p) native_window_set_sideband_stream(%p) failed! (err %d).",
                        nativeWindow.get(), config->mSidebandHandle->handle(), err);
                return err;
            }
        } else {
            // Explicitly reset the sideband handle of the window for
            // non-tunneled video in case the window was previously used
            // for a tunneled video playback.
            err = native_window_set_sideband_stream(nativeWindow.get(), nullptr);
            if (err != OK) {
                ALOGE("native_window_set_sideband_stream(nullptr) failed! (err %d).", err);
                return err;
            }
        }
        pushBlankBuffer = config->mPushBlankBuffersOnStop;
    }
    return mChannel->setSurface(surface, generation, pushBlankBuffer);
}

void CCodec::signalFlush() {
    status_t err = [this] {
        Mutexed<State>::Locked state(mState);
        if (state->get() == FLUSHED) {
            return ALREADY_EXISTS;
        }
        if (state->get() != RUNNING) {
            return UNKNOWN_ERROR;
        }
        state->set(FLUSHING);
        return OK;
    }();
    switch (err) {
        case ALREADY_EXISTS:
            mCallback->onFlushCompleted();
            return;
        case OK:
            break;
        default:
            mCallback->onError(err, ACTION_CODE_FATAL);
            return;
    }

    mChannel->stop();
    (new AMessage(kWhatFlush, this))->post();
}

void CCodec::flush() {
    std::shared_ptr<Codec2Client::Component> comp;
    auto checkFlushing = [this, &comp] {
        Mutexed<State>::Locked state(mState);
        if (state->get() != FLUSHING) {
            return UNKNOWN_ERROR;
        }
        comp = state->comp;
        return OK;
    };
    if (tryAndReportOnError(checkFlushing) != OK) {
        return;
    }

    std::list<std::unique_ptr<C2Work>> flushedWork;
    c2_status_t err = comp->flush(C2Component::FLUSH_COMPONENT, &flushedWork);
    {
        Mutexed<std::list<std::unique_ptr<C2Work>>>::Locked queue(mWorkDoneQueue);
        flushedWork.splice(flushedWork.end(), *queue);
    }
    if (err != C2_OK) {
        // TODO: convert err into status_t
        mCallback->onError(UNKNOWN_ERROR, ACTION_CODE_FATAL);
    }

    mChannel->flush(flushedWork);

    {
        Mutexed<State>::Locked state(mState);
        if (state->get() == FLUSHING) {
            state->set(FLUSHED);
        }
    }
    mCallback->onFlushCompleted();
}

void CCodec::signalResume() {
    std::shared_ptr<Codec2Client::Component> comp;
    auto setResuming = [this, &comp] {
        Mutexed<State>::Locked state(mState);
        if (state->get() != FLUSHED) {
            return UNKNOWN_ERROR;
        }
        state->set(RESUMING);
        comp = state->comp;
        return OK;
    };
    if (tryAndReportOnError(setResuming) != OK) {
        return;
    }

    {
        Mutexed<std::unique_ptr<Config>>::Locked configLocked(mConfig);
        const std::unique_ptr<Config> &config = *configLocked;
        sp<AMessage> outputFormat = config->mOutputFormat;
        config->queryConfiguration(comp);
        RevertOutputFormatIfNeeded(outputFormat, config->mOutputFormat);
    }

    std::map<size_t, sp<MediaCodecBuffer>> clientInputBuffers;
    status_t err = mChannel->prepareInitialInputBuffers(&clientInputBuffers, true);
    if (err != OK) {
        if (err == NO_MEMORY) {
            // NO_MEMORY happens here when all the buffers are still
            // with the codec. That is not an error as it is momentarily
            // and the buffers are send to the client as soon as the codec
            // releases them
            ALOGI("Resuming with all input buffers still with codec");
        } else {
            ALOGE("Resume request for Input Buffers failed");
            mCallback->onError(err, ACTION_CODE_FATAL);
            return;
        }
    }

    // channel start should be called after prepareInitialBuffers
    // Calling before can cause a failure during prepare when
    // buffers are sent to the client before preparation from onWorkDone
    (void)mChannel->start(nullptr, nullptr, [&]{
        Mutexed<std::unique_ptr<Config>>::Locked configLocked(mConfig);
        const std::unique_ptr<Config> &config = *configLocked;
        return config->mBuffersBoundToCodec;
    }());
    {
        Mutexed<State>::Locked state(mState);
        if (state->get() != RESUMING) {
            state.unlock();
            mCallback->onError(UNKNOWN_ERROR, ACTION_CODE_FATAL);
            state.lock();
            return;
        }
        state->set(RUNNING);
    }

    mChannel->requestInitialInputBuffers(std::move(clientInputBuffers));
}

void CCodec::signalSetParameters(const sp<AMessage> &msg) {
    std::shared_ptr<Codec2Client::Component> comp;
    auto checkState = [this, &comp] {
        Mutexed<State>::Locked state(mState);
        if (state->get() == RELEASED) {
            return INVALID_OPERATION;
        }
        comp = state->comp;
        return OK;
    };
    if (tryAndReportOnError(checkState) != OK) {
        return;
    }

    // NOTE: We used to ignore "bitrate" at setParameters; replicate
    //       the behavior here.
    sp<AMessage> params = msg;
    int32_t bitrate;
    if (params->findInt32(KEY_BIT_RATE, &bitrate)) {
        params = msg->dup();
        params->removeEntryAt(params->findEntryByName(KEY_BIT_RATE));
    }

    int32_t syncId = 0;
    if (params->findInt32("audio-hw-sync", &syncId)
            || params->findInt32("hw-av-sync-id", &syncId)) {
        configureTunneledVideoPlayback(comp, nullptr, params);
    }

    Mutexed<std::unique_ptr<Config>>::Locked configLocked(mConfig);
    const std::unique_ptr<Config> &config = *configLocked;

    /**
     * Handle input surface parameters
     */
    if ((config->mDomain & (Config::IS_VIDEO | Config::IS_IMAGE))
            && (config->mDomain & Config::IS_ENCODER)
            && config->mInputSurface && config->mISConfig) {
        (void)params->findInt64(PARAMETER_KEY_OFFSET_TIME, &config->mISConfig->mTimeOffsetUs);

        if (params->findInt64("skip-frames-before", &config->mISConfig->mStartAtUs)) {
            config->mISConfig->mStopped = false;
        } else if (params->findInt64("stop-time-us", &config->mISConfig->mStopAtUs)) {
            config->mISConfig->mStopped = true;
        }

        int32_t value;
        if (params->findInt32(PARAMETER_KEY_SUSPEND, &value)) {
            config->mISConfig->mSuspended = value;
            config->mISConfig->mSuspendAtUs = -1;
            (void)params->findInt64(PARAMETER_KEY_SUSPEND_TIME, &config->mISConfig->mSuspendAtUs);
        }

        (void)config->mInputSurface->configure(*config->mISConfig);
        if (config->mISConfig->mStopped) {
            config->mInputFormat->setInt64(
                    "android._stop-time-offset-us", config->mISConfig->mInputDelayUs);
        }
    }

    /**
     * Handle ROI QP map configuration. Recover the QP map configuration from AMessage as an
     * ABuffer and configure to CCodecBufferChannel as a C2InfoBuffer
     */
    if (android::media::codec::provider_->region_of_interest()
            && android::media::codec::provider_->region_of_interest_support()) {
        sp<ABuffer> qpOffsetMap;
        if ((config->mDomain & (Config::IS_VIDEO | Config::IS_IMAGE))
                && (config->mDomain & Config::IS_ENCODER)
                &&  params->findBuffer(PARAMETER_KEY_QP_OFFSET_MAP, &qpOffsetMap)) {
            std::shared_ptr<C2BlockPool> pool;
            // TODO(b/331443865) Use pooled block pool to improve efficiency
            c2_status_t status = GetCodec2BlockPool(C2BlockPool::BASIC_LINEAR, nullptr, &pool);

            if (status == C2_OK) {
                size_t mapSize = qpOffsetMap->size();
                std::shared_ptr<C2LinearBlock> block;
                status = pool->fetchLinearBlock(mapSize,
                        C2MemoryUsage{C2MemoryUsage::CPU_READ, C2MemoryUsage::CPU_WRITE}, &block);
                if (status == C2_OK && !block->map().get().error()) {
                    C2WriteView wView = block->map().get();
                    uint8_t* outData = wView.data();
                    memcpy(outData, qpOffsetMap->data(), mapSize);
                    C2InfoBuffer info = C2InfoBuffer::CreateLinearBuffer(
                            kParamIndexQpOffsetMapBuffer,
                            block->share(0, mapSize, C2Fence()));
                    mChannel->setInfoBuffer(std::make_shared<C2InfoBuffer>(info));
                }
            }
            params->removeEntryByName(PARAMETER_KEY_QP_OFFSET_MAP);
        }
    }


    std::vector<std::unique_ptr<C2Param>> configUpdate;
    (void)config->getConfigUpdateFromSdkParams(
            comp, params, Config::IS_PARAM, C2_MAY_BLOCK, &configUpdate);
    // Prefer to pass parameters to the buffer channel, so they can be synchronized with the frames.
    // Parameter synchronization is not defined when using input surface. For now, route
    // these directly to the component.
    if (config->mInputSurface == nullptr
            && (property_get_bool("debug.stagefright.ccodec_delayed_params", false)
                    || comp->getName().find("c2.android.") == 0)) {
        mChannel->setParameters(configUpdate);
    } else {
        sp<AMessage> outputFormat = config->mOutputFormat;
        (void)config->setParameters(comp, configUpdate, C2_MAY_BLOCK);
        RevertOutputFormatIfNeeded(outputFormat, config->mOutputFormat);
    }
}

void CCodec::signalEndOfInputStream() {
    mCallback->onSignaledInputEOS(mChannel->signalEndOfInputStream());
}

void CCodec::signalRequestIDRFrame() {
    std::shared_ptr<Codec2Client::Component> comp;
    {
        Mutexed<State>::Locked state(mState);
        if (state->get() == RELEASED) {
            ALOGD("no IDR request sent since component is released");
            return;
        }
        comp = state->comp;
    }
    ALOGV("request IDR");
    Mutexed<std::unique_ptr<Config>>::Locked configLocked(mConfig);
    const std::unique_ptr<Config> &config = *configLocked;
    std::vector<std::unique_ptr<C2Param>> params;
    params.push_back(
            std::make_unique<C2StreamRequestSyncFrameTuning::output>(0u, true));
    config->setParameters(comp, params, C2_MAY_BLOCK);
}

status_t CCodec::querySupportedParameters(std::vector<std::string> *names) {
    Mutexed<std::unique_ptr<Config>>::Locked configLocked(mConfig);
    const std::unique_ptr<Config> &config = *configLocked;
    return config->querySupportedParameters(names);
}

status_t CCodec::describeParameter(
        const std::string &name, CodecParameterDescriptor *desc) {
    Mutexed<std::unique_ptr<Config>>::Locked configLocked(mConfig);
    const std::unique_ptr<Config> &config = *configLocked;
    return config->describe(name, desc);
}

status_t CCodec::subscribeToParameters(const std::vector<std::string> &names) {
    std::shared_ptr<Codec2Client::Component> comp = mState.lock()->comp;
    if (!comp) {
        return INVALID_OPERATION;
    }
    Mutexed<std::unique_ptr<Config>>::Locked configLocked(mConfig);
    const std::unique_ptr<Config> &config = *configLocked;
    return config->subscribeToVendorConfigUpdate(comp, names);
}

status_t CCodec::unsubscribeFromParameters(const std::vector<std::string> &names) {
    std::shared_ptr<Codec2Client::Component> comp = mState.lock()->comp;
    if (!comp) {
        return INVALID_OPERATION;
    }
    Mutexed<std::unique_ptr<Config>>::Locked configLocked(mConfig);
    const std::unique_ptr<Config> &config = *configLocked;
    return config->unsubscribeFromVendorConfigUpdate(comp, names);
}

void CCodec::onWorkDone(std::list<std::unique_ptr<C2Work>> &workItems) {
    if (!workItems.empty()) {
        Mutexed<std::list<std::unique_ptr<C2Work>>>::Locked queue(mWorkDoneQueue);
        bool shouldPost = queue->empty();
        queue->splice(queue->end(), workItems);
        if (shouldPost) {
            (new AMessage(kWhatWorkDone, this))->post();
        }
    }
}

void CCodec::onInputBufferDone(uint64_t frameIndex, size_t arrayIndex) {
    mChannel->onInputBufferDone(frameIndex, arrayIndex);
    if (arrayIndex == 0) {
        // We always put no more than one buffer per work, if we use an input surface.
        Mutexed<std::unique_ptr<Config>>::Locked configLocked(mConfig);
        const std::unique_ptr<Config> &config = *configLocked;
        if (config->mInputSurface) {
            config->mInputSurface->onInputBufferDone(frameIndex);
        }
    }
}

void CCodec::onMessageReceived(const sp<AMessage> &msg) {
    TimePoint now = std::chrono::steady_clock::now();
    CCodecWatchdog::getInstance()->watch(this);
    switch (msg->what()) {
        case kWhatAllocate: {
            // C2ComponentStore::createComponent() should return within 100ms.
            setDeadline(now, 1500ms, "allocate");
            sp<RefBase> obj;
            CHECK(msg->findObject("codecInfo", &obj));
            allocate((MediaCodecInfo *)obj.get());
            break;
        }
        case kWhatConfigure: {
            // C2Component::commit_sm() should return within 5ms.
            setDeadline(now, 1500ms, "configure");
            sp<AMessage> format;
            CHECK(msg->findMessage("format", &format));
            configure(format);
            break;
        }
        case kWhatStart: {
            // C2Component::start() should return within 500ms.
            setDeadline(now, 1500ms, "start");
            start();
            break;
        }
        case kWhatStop: {
            // C2Component::stop() should return within 500ms.
            setDeadline(now, 1500ms, "stop");
            int32_t pushBlankBuffer;
            if (!msg->findInt32("pushBlankBuffer", &pushBlankBuffer)) {
                pushBlankBuffer = 0;
            }
            stop(static_cast<bool>(pushBlankBuffer));
            break;
        }
        case kWhatFlush: {
            // C2Component::flush_sm() should return within 5ms.
            setDeadline(now, 1500ms, "flush");
            flush();
            break;
        }
        case kWhatRelease: {
            mChannel->release();
            mClient.reset();
            mClientListener.reset();
            break;
        }
        case kWhatCreateInputSurface: {
            // Surface operations may be briefly blocking.
            setDeadline(now, 1500ms, "createInputSurface");
            createInputSurface();
            break;
        }
        case kWhatSetInputSurface: {
            // Surface operations may be briefly blocking.
            setDeadline(now, 1500ms, "setInputSurface");
            sp<RefBase> obj;
            CHECK(msg->findObject("surface", &obj));
            sp<PersistentSurface> surface(static_cast<PersistentSurface *>(obj.get()));
            setInputSurface(surface);
            break;
        }
        case kWhatWorkDone: {
            std::unique_ptr<C2Work> work;
            bool shouldPost = false;
            {
                Mutexed<std::list<std::unique_ptr<C2Work>>>::Locked queue(mWorkDoneQueue);
                if (queue->empty()) {
                    break;
                }
                work.swap(queue->front());
                queue->pop_front();
                shouldPost = !queue->empty();
            }
            if (shouldPost) {
                (new AMessage(kWhatWorkDone, this))->post();
            }

            // handle configuration changes in work done
            std::shared_ptr<const C2StreamInitDataInfo::output> initData;
            sp<AMessage> outputFormat = nullptr;
            {
                Mutexed<std::unique_ptr<Config>>::Locked configLocked(mConfig);
                const std::unique_ptr<Config> &config = *configLocked;
                Config::Watcher<C2StreamInitDataInfo::output> initDataWatcher =
                    config->watch<C2StreamInitDataInfo::output>();
                if (!work->worklets.empty()
                        && (work->worklets.front()->output.flags
                                & C2FrameData::FLAG_DISCARD_FRAME) == 0) {

                    // copy buffer info to config
                    std::vector<std::unique_ptr<C2Param>> updates;
                    for (const std::unique_ptr<C2Param> &param
                            : work->worklets.front()->output.configUpdate) {
                        updates.push_back(C2Param::Copy(*param));
                    }
                    unsigned stream = 0;
                    std::vector<std::shared_ptr<C2Buffer>> &outputBuffers =
                        work->worklets.front()->output.buffers;
                    for (const std::shared_ptr<C2Buffer> &buf : outputBuffers) {
                        for (const std::shared_ptr<const C2Info> &info : buf->info()) {
                            // move all info into output-stream #0 domain
                            updates.emplace_back(
                                    C2Param::CopyAsStream(*info, true /* output */, stream));
                        }

                        const std::vector<C2ConstGraphicBlock> blocks = buf->data().graphicBlocks();
                        // for now only do the first block
                        if (!blocks.empty()) {
                            // ALOGV("got output buffer with crop %u,%u+%u,%u and size %u,%u",
                            //      block.crop().left, block.crop().top,
                            //      block.crop().width, block.crop().height,
                            //      block.width(), block.height());
                            const C2ConstGraphicBlock &block = blocks[0];
                            updates.emplace_back(new C2StreamCropRectInfo::output(
                                    stream, block.crop()));
                        }
                        ++stream;
                    }

                    sp<AMessage> oldFormat = config->mOutputFormat;
                    config->updateConfiguration(updates, config->mOutputDomain);
                    RevertOutputFormatIfNeeded(oldFormat, config->mOutputFormat);

                    // copy standard infos to graphic buffers if not already present (otherwise, we
                    // may overwrite the actual intermediate value with a final value)
                    stream = 0;
                    const static C2Param::Index stdGfxInfos[] = {
                        C2StreamRotationInfo::output::PARAM_TYPE,
                        C2StreamColorAspectsInfo::output::PARAM_TYPE,
                        C2StreamDataSpaceInfo::output::PARAM_TYPE,
                        C2StreamHdrStaticInfo::output::PARAM_TYPE,
                        C2StreamHdr10PlusInfo::output::PARAM_TYPE,  // will be deprecated
                        C2StreamHdrDynamicMetadataInfo::output::PARAM_TYPE,
                        C2StreamPixelAspectRatioInfo::output::PARAM_TYPE,
                        C2StreamSurfaceScalingInfo::output::PARAM_TYPE
                    };
                    for (const std::shared_ptr<C2Buffer> &buf : outputBuffers) {
                        if (buf->data().graphicBlocks().size()) {
                            for (C2Param::Index ix : stdGfxInfos) {
                                if (!buf->hasInfo(ix)) {
                                    const C2Param *param =
                                        config->getConfigParameterValue(ix.withStream(stream));
                                    if (param) {
                                        std::shared_ptr<C2Param> info(C2Param::Copy(*param));
                                        buf->setInfo(std::static_pointer_cast<C2Info>(info));
                                    }
                                }
                            }
                        }
                        ++stream;
                    }
                }
                if (config->mInputSurface) {
                    if (work->worklets.empty()
                           || !work->worklets.back()
                           || (work->worklets.back()->output.flags
                                  & C2FrameData::FLAG_INCOMPLETE) == 0) {
                        config->mInputSurface->onInputBufferDone(work->input.ordinal.frameIndex);
                    }
                }
                if (initDataWatcher.hasChanged()) {
                    initData = initDataWatcher.update();
                    AmendOutputFormatWithCodecSpecificData(
                            initData->m.value, initData->flexCount(), config->mCodingMediaType,
                            config->mOutputFormat);
                }
                outputFormat = config->mOutputFormat;
            }
            mChannel->onWorkDone(
                    std::move(work), outputFormat, initData ? initData.get() : nullptr);
            // log metrics to MediaCodec
            if (mMetrics->countEntries() == 0) {
                Mutexed<std::unique_ptr<Config>>::Locked configLocked(mConfig);
                const std::unique_ptr<Config> &config = *configLocked;
                uint32_t pf = PIXEL_FORMAT_UNKNOWN;
                if (!config->mInputSurface) {
                    pf = mChannel->getBuffersPixelFormat(config->mDomain & Config::IS_ENCODER);
                } else {
                    pf = config->mInputSurface->getPixelFormat();
                }
                if (pf != PIXEL_FORMAT_UNKNOWN) {
                    mMetrics->setInt64(kCodecPixelFormat, pf);
                    mCallback->onMetricsUpdated(mMetrics);
                }
            }
            break;
        }
        case kWhatWatch: {
            // watch message already posted; no-op.
            break;
        }
        default: {
            ALOGE("unrecognized message");
            break;
        }
    }
    setDeadline(TimePoint::max(), 0ms, "none");
}

void CCodec::setDeadline(
        const TimePoint &now,
        const std::chrono::milliseconds &timeout,
        const char *name) {
    int32_t mult = std::max(1, property_get_int32("debug.stagefright.ccodec_timeout_mult", 1));
    Mutexed<NamedTimePoint>::Locked deadline(mDeadline);
    deadline->set(now + (timeout * mult), name);
}

status_t CCodec::configureTunneledVideoPlayback(
        std::shared_ptr<Codec2Client::Component> comp,
        sp<NativeHandle> *sidebandHandle,
        const sp<AMessage> &msg) {
    std::vector<std::unique_ptr<C2SettingResult>> failures;

    std::unique_ptr<C2PortTunneledModeTuning::output> tunneledPlayback =
        C2PortTunneledModeTuning::output::AllocUnique(
            1,
            C2PortTunneledModeTuning::Struct::SIDEBAND,
            C2PortTunneledModeTuning::Struct::REALTIME,
            0);
    // TODO: use KEY_AUDIO_HW_SYNC, KEY_HARDWARE_AV_SYNC_ID when they are in MediaCodecConstants.h
    if (msg->findInt32("audio-hw-sync", &tunneledPlayback->m.syncId[0])) {
        tunneledPlayback->m.syncType = C2PortTunneledModeTuning::Struct::sync_type_t::AUDIO_HW_SYNC;
    } else if (msg->findInt32("hw-av-sync-id", &tunneledPlayback->m.syncId[0])) {
        tunneledPlayback->m.syncType = C2PortTunneledModeTuning::Struct::sync_type_t::HW_AV_SYNC;
    } else {
        tunneledPlayback->m.syncType = C2PortTunneledModeTuning::Struct::sync_type_t::REALTIME;
        tunneledPlayback->setFlexCount(0);
    }
    c2_status_t c2err = comp->config({ tunneledPlayback.get() }, C2_MAY_BLOCK, &failures);
    if (c2err != C2_OK) {
        return UNKNOWN_ERROR;
    }

    if (sidebandHandle == nullptr) {
        return OK;
    }

    std::vector<std::unique_ptr<C2Param>> params;
    c2err = comp->query({}, {C2PortTunnelHandleTuning::output::PARAM_TYPE}, C2_DONT_BLOCK, &params);
    if (c2err == C2_OK && params.size() == 1u) {
        C2PortTunnelHandleTuning::output *videoTunnelSideband =
            C2PortTunnelHandleTuning::output::From(params[0].get());
        // Currently, Codec2 only supports non-fd case for sideband native_handle.
        native_handle_t *handle = native_handle_create(0, videoTunnelSideband->flexCount());
        *sidebandHandle = NativeHandle::create(handle, true /* ownsHandle */);
        if (handle != nullptr && videoTunnelSideband->flexCount()) {
            memcpy(handle->data, videoTunnelSideband->m.values,
                    sizeof(int32_t) * videoTunnelSideband->flexCount());
            return OK;
        } else {
            return NO_MEMORY;
        }
    }
    return UNKNOWN_ERROR;
}

void CCodec::initiateReleaseIfStuck() {
    std::string name;
    bool pendingDeadline = false;
    {
        Mutexed<NamedTimePoint>::Locked deadline(mDeadline);
        if (deadline->get() < std::chrono::steady_clock::now()) {
            name = deadline->getName();
        }
        if (deadline->get() != TimePoint::max()) {
            pendingDeadline = true;
        }
    }
    if (name.empty()) {
        // We're not stuck.
        if (pendingDeadline) {
            // If we are not stuck yet but still has deadline coming up,
            // post watch message to check back later.
            (new AMessage(kWhatWatch, this))->post();
        }
        return;
    }

    C2String compName;
    {
        Mutexed<State>::Locked state(mState);
        if (!state->comp) {
            ALOGD("previous call to %s exceeded timeout "
                  "and the component is already released", name.c_str());
            return;
        }
        compName = state->comp->getName();
    }
    ALOGW("[%s] previous call to %s exceeded timeout", compName.c_str(), name.c_str());

    initiateRelease(false);
    mCallback->onError(UNKNOWN_ERROR, ACTION_CODE_FATAL);
}

// static
PersistentSurface *CCodec::CreateInputSurface() {
    using namespace android;
    using ::android::hardware::media::omx::V1_0::implementation::TWGraphicBufferSource;
    // Attempt to create a Codec2's input surface.
    std::shared_ptr<Codec2Client::InputSurface> inputSurface =
            Codec2Client::CreateInputSurface();
    if (!inputSurface) {
        if (property_get_int32("debug.stagefright.c2inputsurface", 0) == -1) {
            if (Codec2Client::IsAidlSelected()) {
                sp<IGraphicBufferProducer> gbp;
                sp<AidlGraphicBufferSource> gbs = new AidlGraphicBufferSource();
                status_t err = gbs->initCheck();
                if (err != OK) {
                    ALOGE("Failed to create persistent input surface: error %d", err);
                    return nullptr;
                }
                ALOGD("aidl based PersistentSurface created");
                std::shared_ptr<WAidlGraphicBufferSource> wrapper =
                        ::ndk::SharedRefBase::make<WAidlGraphicBufferSource>(gbs);

                return new PersistentSurface(
                      gbs->getIGraphicBufferProducer(), wrapper->asBinder());
            } else {
                sp<IGraphicBufferProducer> gbp;
                sp<OmxGraphicBufferSource> gbs = new OmxGraphicBufferSource();
                status_t err = gbs->initCheck();
                if (err != OK) {
                    ALOGE("Failed to create persistent input surface: error %d", err);
                    return nullptr;
                }
                ALOGD("hidl based PersistentSurface created");
                return new PersistentSurface(
                        gbs->getIGraphicBufferProducer(), new TWGraphicBufferSource(gbs));
            }
        } else {
            return nullptr;
        }
    }
    return new PersistentSurface(
            inputSurface->getGraphicBufferProducer(),
            static_cast<sp<android::hidl::base::V1_0::IBase>>(
            inputSurface->getHalInterface()));
}

class IntfCache {
public:
    IntfCache() = default;

    status_t init(const std::string &name) {
        std::shared_ptr<Codec2Client::Interface> intf{
            Codec2Client::CreateInterfaceByName(name.c_str())};
        if (!intf) {
            ALOGW("IntfCache [%s]: Unrecognized interface name", name.c_str());
            mInitStatus = NO_INIT;
            return NO_INIT;
        }
        const static C2StreamUsageTuning::input sUsage{0u /* stream id */};
        mFields.push_back(C2FieldSupportedValuesQuery::Possible(
                C2ParamField{&sUsage, &sUsage.value}));
        c2_status_t err = intf->querySupportedValues(mFields, C2_MAY_BLOCK);
        if (err != C2_OK) {
            ALOGW("IntfCache [%s]: failed to query usage supported value (err=%d)",
                    name.c_str(), err);
            mFields[0].status = err;
        }
        std::vector<std::unique_ptr<C2Param>> params;
        err = intf->query(
                {&mApiFeatures},
                {
                    C2StreamBufferTypeSetting::input::PARAM_TYPE,
                    C2PortAllocatorsTuning::input::PARAM_TYPE
                },
                C2_MAY_BLOCK,
                &params);
        if (err != C2_OK && err != C2_BAD_INDEX) {
            ALOGW("IntfCache [%s]: failed to query api features (err=%d)",
                    name.c_str(), err);
        }
        while (!params.empty()) {
            C2Param *param = params.back().release();
            params.pop_back();
            if (!param) {
                continue;
            }
            if (param->type() == C2StreamBufferTypeSetting::input::PARAM_TYPE) {
                mInputStreamFormat.reset(
                        C2StreamBufferTypeSetting::input::From(param));
            } else if (param->type() == C2PortAllocatorsTuning::input::PARAM_TYPE) {
                mInputAllocators.reset(
                        C2PortAllocatorsTuning::input::From(param));
            }
        }
        mInitStatus = OK;
        return OK;
    }

    status_t initCheck() const { return mInitStatus; }

    const C2FieldSupportedValuesQuery &getUsageSupportedValues() const {
        CHECK_EQ(1u, mFields.size());
        return mFields[0];
    }

    const C2ApiFeaturesSetting &getApiFeatures() const {
        return mApiFeatures;
    }

    const C2StreamBufferTypeSetting::input &getInputStreamFormat() const {
        static std::unique_ptr<C2StreamBufferTypeSetting::input> sInvalidated = []{
            std::unique_ptr<C2StreamBufferTypeSetting::input> param;
            param.reset(new C2StreamBufferTypeSetting::input(0u, C2BufferData::INVALID));
            param->invalidate();
            return param;
        }();
        return mInputStreamFormat ? *mInputStreamFormat : *sInvalidated;
    }

    const C2PortAllocatorsTuning::input &getInputAllocators() const {
        static std::unique_ptr<C2PortAllocatorsTuning::input> sInvalidated = []{
            std::unique_ptr<C2PortAllocatorsTuning::input> param =
                C2PortAllocatorsTuning::input::AllocUnique(0);
            param->invalidate();
            return param;
        }();
        return mInputAllocators ? *mInputAllocators : *sInvalidated;
    }

private:
    status_t mInitStatus{NO_INIT};

    std::vector<C2FieldSupportedValuesQuery> mFields;
    C2ApiFeaturesSetting mApiFeatures;
    std::unique_ptr<C2StreamBufferTypeSetting::input> mInputStreamFormat;
    std::unique_ptr<C2PortAllocatorsTuning::input> mInputAllocators;
};

static const IntfCache &GetIntfCache(const std::string &name) {
    static IntfCache sNullIntfCache;
    static std::mutex sMutex;
    static std::map<std::string, IntfCache> sCache;
    std::unique_lock<std::mutex> lock{sMutex};
    auto it = sCache.find(name);
    if (it == sCache.end()) {
        lock.unlock();
        IntfCache intfCache;
        status_t err = intfCache.init(name);
        if (err != OK) {
            return sNullIntfCache;
        }
        lock.lock();
        it = sCache.insert({name, std::move(intfCache)}).first;
    }
    return it->second;
}

static status_t GetCommonAllocatorIds(
        const std::vector<std::string> &names,
        C2Allocator::type_t type,
        std::set<C2Allocator::id_t> *ids) {
    int poolMask = GetCodec2PoolMask();
    C2PlatformAllocatorStore::id_t preferredLinearId = GetPreferredLinearAllocatorId(poolMask);
    C2Allocator::id_t defaultAllocatorId =
        (type == C2Allocator::LINEAR) ? preferredLinearId : C2PlatformAllocatorStore::GRALLOC;

    ids->clear();
    if (names.empty()) {
        return OK;
    }
    bool firstIteration = true;
    for (const std::string &name : names) {
        const IntfCache &intfCache = GetIntfCache(name);
        if (intfCache.initCheck() != OK) {
            continue;
        }
        const C2StreamBufferTypeSetting::input &streamFormat = intfCache.getInputStreamFormat();
        if (streamFormat) {
            C2Allocator::type_t allocatorType = C2Allocator::LINEAR;
            if (streamFormat.value == C2BufferData::GRAPHIC
                    || streamFormat.value == C2BufferData::GRAPHIC_CHUNKS) {
                allocatorType = C2Allocator::GRAPHIC;
            }

            if (type != allocatorType) {
                // requested type is not supported at input allocators
                ids->clear();
                ids->insert(defaultAllocatorId);
                ALOGV("name(%s) does not support a type(0x%x) as input allocator."
                        " uses default allocator id(%d)", name.c_str(), type, defaultAllocatorId);
                break;
            }
        }

        const C2PortAllocatorsTuning::input &allocators = intfCache.getInputAllocators();
        if (firstIteration) {
            firstIteration = false;
            if (allocators && allocators.flexCount() > 0) {
                ids->insert(allocators.m.values,
                            allocators.m.values + allocators.flexCount());
            }
            if (ids->empty()) {
                // The component does not advertise allocators. Use default.
                ids->insert(defaultAllocatorId);
            }
            continue;
        }
        bool filtered = false;
        if (allocators && allocators.flexCount() > 0) {
            filtered = true;
            for (auto it = ids->begin(); it != ids->end(); ) {
                bool found = false;
                for (size_t j = 0; j < allocators.flexCount(); ++j) {
                    if (allocators.m.values[j] == *it) {
                        found = true;
                        break;
                    }
                }
                if (found) {
                    ++it;
                } else {
                    it = ids->erase(it);
                }
            }
        }
        if (!filtered) {
            // The component does not advertise supported allocators. Use default.
            bool containsDefault = (ids->count(defaultAllocatorId) > 0u);
            if (ids->size() != (containsDefault ? 1 : 0)) {
                ids->clear();
                if (containsDefault) {
                    ids->insert(defaultAllocatorId);
                }
            }
        }
    }
    // Finally, filter with pool masks
    for (auto it = ids->begin(); it != ids->end(); ) {
        if ((poolMask >> *it) & 1) {
            ++it;
        } else {
            it = ids->erase(it);
        }
    }
    return OK;
}

static status_t CalculateMinMaxUsage(
        const std::vector<std::string> &names, uint64_t *minUsage, uint64_t *maxUsage) {
    static C2StreamUsageTuning::input sUsage{0u /* stream id */};
    *minUsage = 0;
    *maxUsage = ~0ull;
    for (const std::string &name : names) {
        const IntfCache &intfCache = GetIntfCache(name);
        if (intfCache.initCheck() != OK) {
            continue;
        }
        const C2FieldSupportedValuesQuery &usageSupportedValues =
            intfCache.getUsageSupportedValues();
        if (usageSupportedValues.status != C2_OK) {
            continue;
        }
        const C2FieldSupportedValues &supported = usageSupportedValues.values;
        if (supported.type != C2FieldSupportedValues::FLAGS) {
            continue;
        }
        if (supported.values.empty()) {
            *maxUsage = 0;
            continue;
        }
        if (supported.values.size() > 1) {
            *minUsage |= supported.values[1].u64;
        } else {
            *minUsage |= supported.values[0].u64;
        }
        int64_t currentMaxUsage = 0;
        for (const C2Value::Primitive &flags : supported.values) {
            currentMaxUsage |= flags.u64;
        }
        *maxUsage &= currentMaxUsage;
    }
    return OK;
}

// static
status_t CCodec::CanFetchLinearBlock(
        const std::vector<std::string> &names, const C2MemoryUsage &usage, bool *isCompatible) {
    for (const std::string &name : names) {
        const IntfCache &intfCache = GetIntfCache(name);
        if (intfCache.initCheck() != OK) {
            continue;
        }
        const C2ApiFeaturesSetting &features = intfCache.getApiFeatures();
        if (features && !(features.value & API_SAME_INPUT_BUFFER)) {
            *isCompatible = false;
            return OK;
        }
    }
    std::set<C2Allocator::id_t> allocators;
    GetCommonAllocatorIds(names, C2Allocator::LINEAR, &allocators);
    if (allocators.empty()) {
        *isCompatible = false;
        return OK;
    }

    uint64_t minUsage = 0;
    uint64_t maxUsage = ~0ull;
    CalculateMinMaxUsage(names, &minUsage, &maxUsage);
    minUsage |= usage.expected;
    *isCompatible = ((maxUsage & minUsage) == minUsage);
    return OK;
}

static std::shared_ptr<C2BlockPool> GetPool(C2Allocator::id_t allocId) {
    static std::mutex sMutex{};
    static std::map<C2Allocator::id_t, std::shared_ptr<C2BlockPool>> sPools;
    std::unique_lock<std::mutex> lock{sMutex};
    std::shared_ptr<C2BlockPool> pool;
    auto it = sPools.find(allocId);
    if (it == sPools.end()) {
        c2_status_t err = CreateCodec2BlockPool(allocId, nullptr, &pool);
        if (err == OK) {
            sPools.emplace(allocId, pool);
        } else {
            pool.reset();
        }
    } else {
        pool = it->second;
    }
    return pool;
}

// static
std::shared_ptr<C2LinearBlock> CCodec::FetchLinearBlock(
        size_t capacity, const C2MemoryUsage &usage, const std::vector<std::string> &names) {
    std::set<C2Allocator::id_t> allocators;
    GetCommonAllocatorIds(names, C2Allocator::LINEAR, &allocators);
    if (allocators.empty()) {
        allocators.insert(C2PlatformAllocatorStore::DEFAULT_LINEAR);
    }

    uint64_t minUsage = 0;
    uint64_t maxUsage = ~0ull;
    CalculateMinMaxUsage(names, &minUsage, &maxUsage);
    minUsage |= usage.expected;
    if ((maxUsage & minUsage) != minUsage) {
        allocators.clear();
        allocators.insert(C2PlatformAllocatorStore::DEFAULT_LINEAR);
    }
    std::shared_ptr<C2LinearBlock> block;
    for (C2Allocator::id_t allocId : allocators) {
        std::shared_ptr<C2BlockPool> pool = GetPool(allocId);
        if (!pool) {
            continue;
        }
        c2_status_t err = pool->fetchLinearBlock(capacity, C2MemoryUsage{minUsage}, &block);
        if (err != C2_OK || !block) {
            block.reset();
            continue;
        }
        break;
    }
    return block;
}

// static
status_t CCodec::CanFetchGraphicBlock(
        const std::vector<std::string> &names, bool *isCompatible) {
    uint64_t minUsage = 0;
    uint64_t maxUsage = ~0ull;
    std::set<C2Allocator::id_t> allocators;
    GetCommonAllocatorIds(names, C2Allocator::GRAPHIC, &allocators);
    if (allocators.empty()) {
        *isCompatible = false;
        return OK;
    }
    CalculateMinMaxUsage(names, &minUsage, &maxUsage);
    *isCompatible = ((maxUsage & minUsage) == minUsage);
    return OK;
}

// static
std::shared_ptr<C2GraphicBlock> CCodec::FetchGraphicBlock(
        int32_t width,
        int32_t height,
        int32_t format,
        uint64_t usage,
        const std::vector<std::string> &names) {
    uint32_t halPixelFormat = HAL_PIXEL_FORMAT_YCBCR_420_888;
    if (!C2Mapper::mapPixelFormatFrameworkToCodec(format, &halPixelFormat)) {
        ALOGD("Unrecognized pixel format: %d", format);
        return nullptr;
    }
    uint64_t minUsage = 0;
    uint64_t maxUsage = ~0ull;
    std::set<C2Allocator::id_t> allocators;
    GetCommonAllocatorIds(names, C2Allocator::GRAPHIC, &allocators);
    if (allocators.empty()) {
        allocators.insert(C2PlatformAllocatorStore::DEFAULT_GRAPHIC);
    }
    CalculateMinMaxUsage(names, &minUsage, &maxUsage);
    minUsage |= usage;
    if ((maxUsage & minUsage) != minUsage) {
        allocators.clear();
        allocators.insert(C2PlatformAllocatorStore::DEFAULT_GRAPHIC);
    }
    std::shared_ptr<C2GraphicBlock> block;
    for (C2Allocator::id_t allocId : allocators) {
        std::shared_ptr<C2BlockPool> pool;
        c2_status_t err = CreateCodec2BlockPool(allocId, nullptr, &pool);
        if (err != C2_OK || !pool) {
            continue;
        }
        err = pool->fetchGraphicBlock(
                width, height, halPixelFormat, C2MemoryUsage{minUsage}, &block);
        if (err != C2_OK || !block) {
            block.reset();
            continue;
        }
        break;
    }
    return block;
}

}  // namespace android<|MERGE_RESOLUTION|>--- conflicted
+++ resolved
@@ -667,13 +667,10 @@
         mNode->onInputBufferDone(index);
     }
 
-<<<<<<< HEAD
-=======
     void onInputBufferEmptied() override {
         mNode->onInputBufferEmptied();
     }
 
->>>>>>> 369b5e6f
     android_dataspace getDataspace() override {
         return mNode->getDataspace();
     }
