--- conflicted
+++ resolved
@@ -533,12 +533,7 @@
             break;
         default:
             ALOGV("Unsupported fence type %d", type);
-<<<<<<< HEAD
-            // If this is malformed-handle close the handle here.
-            (void) native_handle_close(handle);
-=======
             // Nothing else to do. The handle is owned by the caller.
->>>>>>> 726dc68b
             // return a null-fence in this case
             break;
     }
