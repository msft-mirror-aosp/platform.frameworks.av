--- conflicted
+++ resolved
@@ -215,12 +215,20 @@
     if (c2interface == nullptr) {
         return nullptr;
     }
+    // Framework support for Large audio frame feature depends on:
+    // 1. All feature flags enabled on platform
+    // 2. The capability of the implementation to use the same input buffer
+    //    for different C2Work (C2Config::api_feature_t::API_SAME_INPUT_BUFFER)
+    // 3. Implementation does not inherently support C2LargeFrame::output::PARAM_TYPE param.
     if (MultiAccessUnitHelper::isEnabledOnPlatform()) {
         c2_status_t err = C2_OK;
         C2ComponentDomainSetting domain;
         std::vector<std::unique_ptr<C2Param>> heapParams;
-        err = c2interface->query_vb({&domain}, {}, C2_MAY_BLOCK, &heapParams);
-        if (err == C2_OK && (domain.value == C2Component::DOMAIN_AUDIO)) {
+        C2ApiFeaturesSetting features = (C2Config::api_feature_t)0;
+        err = c2interface->query_vb({&domain, &features}, {}, C2_MAY_BLOCK, &heapParams);
+        if (err == C2_OK
+                && (domain.value == C2Component::DOMAIN_AUDIO)
+                && ((features.value & C2Config::api_feature_t::API_SAME_INPUT_BUFFER) != 0)) {
             std::vector<std::shared_ptr<C2ParamDescriptor>> params;
             bool isComponentSupportsLargeAudioFrame = false;
             c2interface->querySupportedParams_nb(&params);
@@ -233,11 +241,7 @@
             if (!isComponentSupportsLargeAudioFrame) {
                 multiAccessUnitIntf = std::make_shared<MultiAccessUnitInterface>(
                         c2interface,
-<<<<<<< HEAD
-                        std::static_pointer_cast<C2ReflectorHelper>(mParamReflectors[0]));
-=======
                         mMultiAccessUnitReflector);
->>>>>>> 85e2dbf8
             }
         }
     }
