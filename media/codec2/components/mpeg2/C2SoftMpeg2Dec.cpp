--- conflicted
+++ resolved
@@ -436,11 +436,7 @@
 
     s_fill_mem_ip.s_ivd_fill_mem_rec_ip_t.u4_size = sizeof(ivdext_fill_mem_rec_ip_t);
     s_fill_mem_ip.u4_share_disp_buf = 0;
-<<<<<<< HEAD
-    s_fill_mem_ip.u4_keep_threads_active = 1;
-=======
     s_fill_mem_ip.u4_keep_threads_active = KEEP_THREADS_ACTIVE;
->>>>>>> c29fe7dd
     s_fill_mem_ip.e_output_format = mIvColorformat;
     s_fill_mem_ip.u4_deinterlace = 1;
     s_fill_mem_ip.s_ivd_fill_mem_rec_ip_t.e_cmd = IV_CMD_FILL_NUM_MEM_REC;
@@ -482,11 +478,7 @@
     s_init_ip.s_ivd_init_ip_t.u4_frm_max_ht = mHeight;
     s_init_ip.u4_share_disp_buf = 0;
     s_init_ip.u4_deinterlace = 1;
-<<<<<<< HEAD
-    s_init_ip.u4_keep_threads_active = 1;
-=======
     s_init_ip.u4_keep_threads_active = KEEP_THREADS_ACTIVE;
->>>>>>> c29fe7dd
     s_init_ip.s_ivd_init_ip_t.u4_num_mem_rec = mNumMemRecords;
     s_init_ip.s_ivd_init_ip_t.e_output_format = mIvColorformat;
     s_init_op.s_ivd_init_op_t.u4_size = sizeof(ivdext_init_op_t);
