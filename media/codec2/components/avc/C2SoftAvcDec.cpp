--- conflicted
+++ resolved
@@ -419,11 +419,7 @@
     ivdext_create_op_t s_create_op = {};
 
     s_create_ip.s_ivd_create_ip_t.u4_size = sizeof(ivdext_create_ip_t);
-<<<<<<< HEAD
-    s_create_ip.u4_keep_threads_active = 1;
-=======
     s_create_ip.u4_keep_threads_active = KEEP_THREADS_ACTIVE;
->>>>>>> c29fe7dd
     s_create_ip.s_ivd_create_ip_t.e_cmd = IVD_CMD_CREATE;
     s_create_ip.s_ivd_create_ip_t.u4_share_disp_buf = 0;
     s_create_ip.s_ivd_create_ip_t.e_output_format = mIvColorFormat;
