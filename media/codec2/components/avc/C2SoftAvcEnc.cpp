--- conflicted
+++ resolved
@@ -201,23 +201,6 @@
                 .build());
 
         addParameter(
-                DefineParam(mQuantization, C2_PARAMKEY_QUANTIZATION)
-                .withDefault(new C2StreamQuantizationInfo::output(0u,
-                                      DEFAULT_QP_MAX, DEFAULT_QP_MIN,
-                                      DEFAULT_QP_MAX, DEFAULT_QP_MIN,
-                                      DEFAULT_QP_MAX, DEFAULT_QP_MIN))
-                .withFields({
-                        C2F(mQuantization, iMax).inRange(1, 51),
-                        C2F(mQuantization, iMin).inRange(1, 51),
-                        C2F(mQuantization, pMax).inRange(1, 51),
-                        C2F(mQuantization, pMin).inRange(1, 51),
-                        C2F(mQuantization, bMax).inRange(1, 51),
-                        C2F(mQuantization, bMin).inRange(1, 51),
-                 })
-                .withSetter(QuantizationSetter)
-                .build());
-
-        addParameter(
                 DefineParam(mRequestSync, C2_PARAMKEY_REQUEST_SYNC_FRAME)
                 .withDefault(new C2StreamRequestSyncFrameTuning::output(0u, C2_FALSE))
                 .withFields({C2F(mRequestSync, value).oneOf({ C2_FALSE, C2_TRUE }) })
@@ -252,73 +235,6 @@
         return res;
     }
 
-<<<<<<< HEAD
-    static C2R QuantizationSetter(bool mayBlock, C2P<C2StreamQuantizationInfo::output> &me) {
-        (void)mayBlock;
-        (void)me;
-        C2R res = C2R::Ok();
-
-        ALOGV("QuantizationSetter enters max/min i %d/%d p %d/%d b %d/%d",
-              me.v.iMax, me.v.iMin, me.v.pMax, me.v.pMin, me.v.bMax, me.v.bMin);
-
-        // bounds checking
-        constexpr int qp_lowest = 1;
-        constexpr int qp_highest = 51;
-
-        if (me.v.iMax < qp_lowest) {
-            me.set().iMax = qp_lowest;
-        } else if (me.v.iMax > qp_highest) {
-            me.set().iMax = qp_highest;
-        }
-
-        if (me.v.iMin < qp_lowest) {
-            me.set().iMin = qp_lowest;
-        } else if (me.v.iMin > qp_highest) {
-            me.set().iMin = qp_highest;
-        }
-
-        if (me.v.pMax < qp_lowest) {
-            me.set().pMax = qp_lowest;
-        } else if (me.v.pMax > qp_highest) {
-            me.set().pMax = qp_highest;
-        }
-
-        if (me.v.pMin < qp_lowest) {
-            me.set().pMin = qp_lowest;
-        } else if (me.v.pMin > qp_highest) {
-            me.set().pMin = qp_highest;
-        }
-
-        if (me.v.bMax < qp_lowest) {
-            me.set().bMax = qp_lowest;
-        } else if (me.v.bMax > qp_highest) {
-            me.set().bMax = qp_highest;
-        }
-
-        if (me.v.bMin < qp_lowest) {
-            me.set().bMin = qp_lowest;
-        } else if (me.v.bMin > qp_highest) {
-            me.set().bMin = qp_highest;
-        }
-
-        // consistency checking, e.g. min<max
-        //
-        if (me.v.iMax < me.v.iMin) {
-            me.set().iMax = me.v.iMin;
-        }
-        if (me.v.pMax < me.v.pMin) {
-            me.set().pMax = me.v.pMin;
-        }
-        if (me.v.bMax < me.v.bMin) {
-            me.set().bMax = me.v.bMin;
-        }
-
-        // TODO: enforce any sort of i_max < p_max < b_max?
-
-        return res;
-    }
-=======
->>>>>>> 8f6db1d7
 
     static C2R SizeSetter(bool mayBlock, const C2P<C2StreamPictureSizeInfo::input> &oldMe,
                           C2P<C2StreamPictureSizeInfo::input> &me) {
@@ -500,12 +416,8 @@
     std::shared_ptr<C2StreamBitrateInfo::output> getBitrate_l() const { return mBitrate; }
     std::shared_ptr<C2StreamRequestSyncFrameTuning::output> getRequestSync_l() const { return mRequestSync; }
     std::shared_ptr<C2StreamGopTuning::output> getGop_l() const { return mGop; }
-<<<<<<< HEAD
-    std::shared_ptr<C2StreamQuantizationInfo::output> getQuantization_l() const { return mQuantization; }
-=======
     std::shared_ptr<C2StreamPictureQuantizationTuning::output> getPictureQuantization_l() const
     { return mPictureQuantization; }
->>>>>>> 8f6db1d7
 
 private:
     std::shared_ptr<C2StreamUsageTuning::input> mUsage;
@@ -517,11 +429,7 @@
     std::shared_ptr<C2StreamProfileLevelInfo::output> mProfileLevel;
     std::shared_ptr<C2StreamSyncFrameIntervalTuning::output> mSyncFramePeriod;
     std::shared_ptr<C2StreamGopTuning::output> mGop;
-<<<<<<< HEAD
-    std::shared_ptr<C2StreamQuantizationInfo::output> mQuantization;
-=======
     std::shared_ptr<C2StreamPictureQuantizationTuning::output> mPictureQuantization;
->>>>>>> 8f6db1d7
 };
 
 #define ive_api_function  ih264e_api_function
@@ -782,11 +690,8 @@
     ive_ctl_set_qp_op_t s_qp_op;
     IV_STATUS_T status;
 
-<<<<<<< HEAD
-=======
     ALOGV("in setQp()");
 
->>>>>>> 8f6db1d7
     // set the defaults
     s_qp_ip.e_cmd = IVE_CMD_VIDEO_CTL;
     s_qp_ip.e_sub_cmd = IVE_CMD_CTL_SET_QP;
@@ -847,21 +752,6 @@
     ALOGV("setting QP: i %d-%d p %d-%d b %d-%d", iMin, iMax, pMin, pMax, bMin, bMax);
 
 
-    // parameter parsing ensured proper range 1..51, so only worry about ordering
-    bool valid = true;
-    if (mQuantization->iMax < mQuantization->iMin) valid = false;
-    if (mQuantization->pMax < mQuantization->pMin) valid = false;
-    if (mQuantization->bMax < mQuantization->bMin) valid = false;
-
-    if (valid) {
-        s_qp_ip.u4_i_qp_max = mQuantization->iMax;
-        s_qp_ip.u4_i_qp_min = mQuantization->iMin;
-        s_qp_ip.u4_p_qp_max = mQuantization->pMax;
-        s_qp_ip.u4_p_qp_min = mQuantization->pMin;
-        s_qp_ip.u4_b_qp_max = mQuantization->bMax;
-        s_qp_ip.u4_b_qp_min = mQuantization->bMin;
-    }
-
     s_qp_ip.u4_timestamp_high = -1;
     s_qp_ip.u4_timestamp_low = -1;
 
@@ -1109,7 +999,6 @@
         mIInterval = mIntf->getSyncFramePeriod_l();
         mIDRInterval = mIntf->getSyncFramePeriod_l();
         gop = mIntf->getGop_l();
-        mQuantization = mIntf->getQuantization_l();
     }
     if (gop && gop->flexCount() > 0) {
         uint32_t syncInterval = 1;
