--- conflicted
+++ resolved
@@ -386,11 +386,7 @@
     // StreamOutHalInterfaceCallback
     void onWriteReady() override;
     void onDrainReady() override;
-<<<<<<< HEAD
-    void onError() override;
-=======
     void onError(bool isHardError) override;
->>>>>>> 726dc68b
 
   private:
     friend class sp<StreamOutHalAidl>;
