--- conflicted
+++ resolved
@@ -3007,8 +3007,6 @@
     }
 }
 
-<<<<<<< HEAD
-=======
 std::set<audio_port_handle_t> PlaybackThread::getTrackPortIds_l()
 {
     std::set<int32_t> result;
@@ -3026,7 +3024,6 @@
     return getTrackPortIds_l();
 }
 
->>>>>>> 726dc68b
 String8 PlaybackThread::getParameters(const String8& keys)
 {
     audio_utils::lock_guard _l(mutex());
@@ -3080,11 +3077,7 @@
     mCallbackThread->resetDraining();
 }
 
-<<<<<<< HEAD
-void PlaybackThread::onError()
-=======
 void PlaybackThread::onError(bool isHardError)
->>>>>>> 726dc68b
 {
     mCallbackThread->setAsyncError(isHardError);
 }
@@ -3978,7 +3971,6 @@
 NO_THREAD_SAFETY_ANALYSIS  // manual locking of AudioFlinger
 {
     aflog::setThreadWriter(mNBLogWriter.get());
-<<<<<<< HEAD
 
     if (mType == SPATIALIZER) {
         const pid_t tid = getTid();
@@ -4013,42 +4005,6 @@
         }
     }
 
-=======
-
-    if (mType == SPATIALIZER) {
-        const pid_t tid = getTid();
-        if (tid == -1) {  // odd: we are here, we must be a running thread.
-            ALOGW("%s: Cannot update Spatializer mixer thread priority, no tid", __func__);
-        } else {
-            const int priorityBoost = requestSpatializerPriority(getpid(), tid);
-            if (priorityBoost > 0) {
-                stream()->setHalThreadPriority(priorityBoost);
-            }
-        }
-    } else if (property_get_bool("ro.boot.container", false /* default_value */)) {
-        // In ARC experiments (b/73091832), the latency under using CFS scheduler with any priority
-        // is not enough for PlaybackThread to process audio data in time. We request the lowest
-        // real-time priority, SCHED_FIFO=1, for PlaybackThread in ARC. ro.boot.container is true
-        // only on ARC.
-        const pid_t tid = getTid();
-        if (tid == -1) {
-            ALOGW("%s: Cannot update PlaybackThread priority for ARC, no tid", __func__);
-        } else {
-            const status_t status = requestPriority(getpid(),
-                                                    tid,
-                                                    kPriorityPlaybackThreadArc,
-                                                    false /* isForApp */,
-                                                    true /* asynchronous */);
-            if (status != OK) {
-                ALOGW("%s: Cannot update PlaybackThread priority for ARC, status %d", __func__,
-                        status);
-            } else {
-                stream()->setHalThreadPriority(kPriorityPlaybackThreadArc);
-            }
-        }
-    }
-
->>>>>>> 726dc68b
     Vector<sp<IAfTrack>> tracksToRemove;
 
     mStandbyTimeNs = systemTime();
@@ -5489,11 +5445,7 @@
     broadcast_l();
 }
 
-<<<<<<< HEAD
-void PlaybackThread::onAsyncError()
-=======
 void PlaybackThread::onAsyncError(bool isHardError)
->>>>>>> 726dc68b
 {
     auto allTrackPortIds = getTrackPortIds();
     for (int i = AUDIO_STREAM_SYSTEM; i < (int)AUDIO_STREAM_CNT; i++) {
@@ -7258,11 +7210,7 @@
         mPlaybackThread(playbackThread),
         mWriteAckSequence(0),
         mDrainSequence(0),
-<<<<<<< HEAD
-        mAsyncError(false)
-=======
         mAsyncError(ASYNC_ERROR_NONE)
->>>>>>> 726dc68b
 {
 }
 
@@ -7359,17 +7307,10 @@
     }
 }
 
-<<<<<<< HEAD
-void AsyncCallbackThread::setAsyncError()
-{
-    audio_utils::lock_guard _l(mutex());
-    mAsyncError = true;
-=======
 void AsyncCallbackThread::setAsyncError(bool isHardError)
 {
     audio_utils::lock_guard _l(mutex());
     mAsyncError = isHardError ? ASYNC_ERROR_HARD : ASYNC_ERROR_SOFT;
->>>>>>> 726dc68b
     mWaitWorkCV.notify_one();
 }
 
