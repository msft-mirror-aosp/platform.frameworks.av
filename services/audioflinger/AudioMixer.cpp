/*
**
** Copyright 2007, The Android Open Source Project
**
** Licensed under the Apache License, Version 2.0 (the "License");
** you may not use this file except in compliance with the License.
** You may obtain a copy of the License at
**
**     http://www.apache.org/licenses/LICENSE-2.0
**
** Unless required by applicable law or agreed to in writing, software
** distributed under the License is distributed on an "AS IS" BASIS,
** WITHOUT WARRANTIES OR CONDITIONS OF ANY KIND, either express or implied.
** See the License for the specific language governing permissions and
** limitations under the License.
*/

#define LOG_TAG "AudioMixer"
//#define LOG_NDEBUG 0

#include <stdint.h>
#include <string.h>
#include <stdlib.h>
#include <sys/types.h>

#include <utils/Errors.h>
#include <utils/Log.h>

#include <cutils/bitops.h>
#include <cutils/compiler.h>
#include <utils/Debug.h>

#include <system/audio.h>

#include <audio_utils/primitives.h>
#include <common_time/local_clock.h>
#include <common_time/cc_helper.h>

#include <media/EffectsFactoryApi.h>

#include "AudioMixer.h"

namespace android {

// ----------------------------------------------------------------------------
AudioMixer::DownmixerBufferProvider::DownmixerBufferProvider() : AudioBufferProvider(),
        mTrackBufferProvider(NULL), mDownmixHandle(NULL)
{
}

AudioMixer::DownmixerBufferProvider::~DownmixerBufferProvider()
{
    ALOGV("AudioMixer deleting DownmixerBufferProvider (%p)", this);
    EffectRelease(mDownmixHandle);
}

status_t AudioMixer::DownmixerBufferProvider::getNextBuffer(AudioBufferProvider::Buffer *pBuffer,
        int64_t pts) {
    //ALOGV("DownmixerBufferProvider::getNextBuffer()");
    if (this->mTrackBufferProvider != NULL) {
        status_t res = mTrackBufferProvider->getNextBuffer(pBuffer, pts);
        if (res == OK) {
            mDownmixConfig.inputCfg.buffer.frameCount = pBuffer->frameCount;
            mDownmixConfig.inputCfg.buffer.raw = pBuffer->raw;
            mDownmixConfig.outputCfg.buffer.frameCount = pBuffer->frameCount;
            mDownmixConfig.outputCfg.buffer.raw = mDownmixConfig.inputCfg.buffer.raw;
            // in-place so overwrite the buffer contents, has been set in prepareTrackForDownmix()
            //mDownmixConfig.outputCfg.accessMode = EFFECT_BUFFER_ACCESS_WRITE;

            res = (*mDownmixHandle)->process(mDownmixHandle,
                    &mDownmixConfig.inputCfg.buffer, &mDownmixConfig.outputCfg.buffer);
            //ALOGV("getNextBuffer is downmixing");
        }
        return res;
    } else {
        ALOGE("DownmixerBufferProvider::getNextBuffer() error: NULL track buffer provider");
        return NO_INIT;
    }
}

void AudioMixer::DownmixerBufferProvider::releaseBuffer(AudioBufferProvider::Buffer *pBuffer) {
    //ALOGV("DownmixerBufferProvider::releaseBuffer()");
    if (this->mTrackBufferProvider != NULL) {
        mTrackBufferProvider->releaseBuffer(pBuffer);
    } else {
        ALOGE("DownmixerBufferProvider::releaseBuffer() error: NULL track buffer provider");
    }
}


// ----------------------------------------------------------------------------
bool AudioMixer::isMultichannelCapable = false;

effect_descriptor_t AudioMixer::dwnmFxDesc;

// Ensure mConfiguredNames bitmask is initialized properly on all architectures.
// The value of 1 << x is undefined in C when x >= 32.

AudioMixer::AudioMixer(size_t frameCount, uint32_t sampleRate, uint32_t maxNumTracks)
    :   mTrackNames(0), mConfiguredNames((maxNumTracks >= 32 ? 0 : 1 << maxNumTracks) - 1),
        mSampleRate(sampleRate)
{
    // AudioMixer is not yet capable of multi-channel beyond stereo
    COMPILE_TIME_ASSERT_FUNCTION_SCOPE(2 == MAX_NUM_CHANNELS);

    ALOG_ASSERT(maxNumTracks <= MAX_NUM_TRACKS, "maxNumTracks %u > MAX_NUM_TRACKS %u",
            maxNumTracks, MAX_NUM_TRACKS);

    LocalClock lc;

    pthread_once(&sOnceControl, &sInitRoutine);

    mState.enabledTracks= 0;
    mState.needsChanged = 0;
    mState.frameCount   = frameCount;
    mState.hook         = process__nop;
    mState.outputTemp   = NULL;
    mState.resampleTemp = NULL;
    // mState.reserved

    // FIXME Most of the following initialization is probably redundant since
    // tracks[i] should only be referenced if (mTrackNames & (1 << i)) != 0
    // and mTrackNames is initially 0.  However, leave it here until that's verified.
    track_t* t = mState.tracks;
    for (unsigned i=0 ; i < MAX_NUM_TRACKS ; i++) {
        t->resampler = NULL;
        t->downmixerBufferProvider = NULL;
        t++;
    }

    // find multichannel downmix effect if we have to play multichannel content
    uint32_t numEffects = 0;
    int ret = EffectQueryNumberEffects(&numEffects);
    if (ret != 0) {
        ALOGE("AudioMixer() error %d querying number of effects", ret);
        return;
    }
    ALOGV("EffectQueryNumberEffects() numEffects=%d", numEffects);

    for (uint32_t i = 0 ; i < numEffects ; i++) {
        if (EffectQueryEffect(i, &dwnmFxDesc) == 0) {
            ALOGV("effect %d is called %s", i, dwnmFxDesc.name);
            if (memcmp(&dwnmFxDesc.type, EFFECT_UIID_DOWNMIX, sizeof(effect_uuid_t)) == 0) {
                ALOGI("found effect \"%s\" from %s",
                        dwnmFxDesc.name, dwnmFxDesc.implementor);
                isMultichannelCapable = true;
                break;
            }
        }
    }
    ALOGE_IF(!isMultichannelCapable, "unable to find downmix effect");
}

AudioMixer::~AudioMixer()
{
    track_t* t = mState.tracks;
    for (unsigned i=0 ; i < MAX_NUM_TRACKS ; i++) {
        delete t->resampler;
        delete t->downmixerBufferProvider;
        t++;
    }
    delete [] mState.outputTemp;
    delete [] mState.resampleTemp;
}

int AudioMixer::getTrackName(audio_channel_mask_t channelMask, int sessionId)
{
    uint32_t names = (~mTrackNames) & mConfiguredNames;
    if (names != 0) {
        int n = __builtin_ctz(names);
        ALOGV("add track (%d)", n);
        mTrackNames |= 1 << n;
        // assume default parameters for the track, except where noted below
        track_t* t = &mState.tracks[n];
        t->needs = 0;
        t->volume[0] = UNITY_GAIN;
        t->volume[1] = UNITY_GAIN;
        // no initialization needed
        // t->prevVolume[0]
        // t->prevVolume[1]
        t->volumeInc[0] = 0;
        t->volumeInc[1] = 0;
        t->auxLevel = 0;
        t->auxInc = 0;
        // no initialization needed
        // t->prevAuxLevel
        // t->frameCount
        t->channelCount = 2;
        t->enabled = false;
        t->format = 16;
        t->channelMask = AUDIO_CHANNEL_OUT_STEREO;
        t->sessionId = sessionId;
        // setBufferProvider(name, AudioBufferProvider *) is required before enable(name)
        t->bufferProvider = NULL;
        t->buffer.raw = NULL;
        // no initialization needed
        // t->buffer.frameCount
        t->hook = NULL;
        t->in = NULL;
        t->resampler = NULL;
        t->sampleRate = mSampleRate;
        // setParameter(name, TRACK, MAIN_BUFFER, mixBuffer) is required before enable(name)
        t->mainBuffer = NULL;
        t->auxBuffer = NULL;
        t->downmixerBufferProvider = NULL;

        status_t status = initTrackDownmix(&mState.tracks[n], n, channelMask);
        if (status == OK) {
            return TRACK0 + n;
        }
        ALOGE("AudioMixer::getTrackName(0x%x) failed, error preparing track for downmix",
                channelMask);
    }
    return -1;
}

void AudioMixer::invalidateState(uint32_t mask)
{
    if (mask) {
        mState.needsChanged |= mask;
        mState.hook = process__validate;
    }
 }

status_t AudioMixer::initTrackDownmix(track_t* pTrack, int trackNum, audio_channel_mask_t mask)
{
    uint32_t channelCount = popcount(mask);
    ALOG_ASSERT((channelCount <= MAX_NUM_CHANNELS_TO_DOWNMIX) && channelCount);
    status_t status = OK;
    if (channelCount > MAX_NUM_CHANNELS) {
        pTrack->channelMask = mask;
        pTrack->channelCount = channelCount;
        ALOGV("initTrackDownmix(track=%d, mask=0x%x) calls prepareTrackForDownmix()",
                trackNum, mask);
        status = prepareTrackForDownmix(pTrack, trackNum);
    } else {
        unprepareTrackForDownmix(pTrack, trackNum);
    }
    return status;
}

void AudioMixer::unprepareTrackForDownmix(track_t* pTrack, int trackName) {
    ALOGV("AudioMixer::unprepareTrackForDownmix(%d)", trackName);

    if (pTrack->downmixerBufferProvider != NULL) {
        // this track had previously been configured with a downmixer, delete it
        ALOGV(" deleting old downmixer");
        pTrack->bufferProvider = pTrack->downmixerBufferProvider->mTrackBufferProvider;
        delete pTrack->downmixerBufferProvider;
        pTrack->downmixerBufferProvider = NULL;
    } else {
        ALOGV(" nothing to do, no downmixer to delete");
    }
}

status_t AudioMixer::prepareTrackForDownmix(track_t* pTrack, int trackName)
{
    ALOGV("AudioMixer::prepareTrackForDownmix(%d) with mask 0x%x", trackName, pTrack->channelMask);

    // discard the previous downmixer if there was one
    unprepareTrackForDownmix(pTrack, trackName);

    DownmixerBufferProvider* pDbp = new DownmixerBufferProvider();
    int32_t status;

    if (!isMultichannelCapable) {
        ALOGE("prepareTrackForDownmix(%d) fails: mixer doesn't support multichannel content",
                trackName);
        goto noDownmixForActiveTrack;
    }

    if (EffectCreate(&dwnmFxDesc.uuid,
            pTrack->sessionId /*sessionId*/, -2 /*ioId not relevant here, using random value*/,
            &pDbp->mDownmixHandle/*pHandle*/) != 0) {
        ALOGE("prepareTrackForDownmix(%d) fails: error creating downmixer effect", trackName);
        goto noDownmixForActiveTrack;
    }

    // channel input configuration will be overridden per-track
    pDbp->mDownmixConfig.inputCfg.channels = pTrack->channelMask;
    pDbp->mDownmixConfig.outputCfg.channels = AUDIO_CHANNEL_OUT_STEREO;
    pDbp->mDownmixConfig.inputCfg.format = AUDIO_FORMAT_PCM_16_BIT;
    pDbp->mDownmixConfig.outputCfg.format = AUDIO_FORMAT_PCM_16_BIT;
    pDbp->mDownmixConfig.inputCfg.samplingRate = pTrack->sampleRate;
    pDbp->mDownmixConfig.outputCfg.samplingRate = pTrack->sampleRate;
    pDbp->mDownmixConfig.inputCfg.accessMode = EFFECT_BUFFER_ACCESS_READ;
    pDbp->mDownmixConfig.outputCfg.accessMode = EFFECT_BUFFER_ACCESS_WRITE;
    // input and output buffer provider, and frame count will not be used as the downmix effect
    // process() function is called directly (see DownmixerBufferProvider::getNextBuffer())
    pDbp->mDownmixConfig.inputCfg.mask = EFFECT_CONFIG_SMP_RATE | EFFECT_CONFIG_CHANNELS |
            EFFECT_CONFIG_FORMAT | EFFECT_CONFIG_ACC_MODE;
    pDbp->mDownmixConfig.outputCfg.mask = pDbp->mDownmixConfig.inputCfg.mask;

    {// scope for local variables that are not used in goto label "noDownmixForActiveTrack"
        int cmdStatus;
        uint32_t replySize = sizeof(int);

        // Configure and enable downmixer
        status = (*pDbp->mDownmixHandle)->command(pDbp->mDownmixHandle,
                EFFECT_CMD_SET_CONFIG /*cmdCode*/, sizeof(effect_config_t) /*cmdSize*/,
                &pDbp->mDownmixConfig /*pCmdData*/,
                &replySize /*replySize*/, &cmdStatus /*pReplyData*/);
        if ((status != 0) || (cmdStatus != 0)) {
            ALOGE("error %d while configuring downmixer for track %d", status, trackName);
            goto noDownmixForActiveTrack;
        }
        replySize = sizeof(int);
        status = (*pDbp->mDownmixHandle)->command(pDbp->mDownmixHandle,
                EFFECT_CMD_ENABLE /*cmdCode*/, 0 /*cmdSize*/, NULL /*pCmdData*/,
                &replySize /*replySize*/, &cmdStatus /*pReplyData*/);
        if ((status != 0) || (cmdStatus != 0)) {
            ALOGE("error %d while enabling downmixer for track %d", status, trackName);
            goto noDownmixForActiveTrack;
        }

        // Set downmix type
        // parameter size rounded for padding on 32bit boundary
        const int psizePadded = ((sizeof(downmix_params_t) - 1)/sizeof(int) + 1) * sizeof(int);
        const int downmixParamSize =
                sizeof(effect_param_t) + psizePadded + sizeof(downmix_type_t);
        effect_param_t * const param = (effect_param_t *) malloc(downmixParamSize);
        param->psize = sizeof(downmix_params_t);
        const downmix_params_t downmixParam = DOWNMIX_PARAM_TYPE;
        memcpy(param->data, &downmixParam, param->psize);
        const downmix_type_t downmixType = DOWNMIX_TYPE_FOLD;
        param->vsize = sizeof(downmix_type_t);
        memcpy(param->data + psizePadded, &downmixType, param->vsize);

        status = (*pDbp->mDownmixHandle)->command(pDbp->mDownmixHandle,
                EFFECT_CMD_SET_PARAM /* cmdCode */, downmixParamSize/* cmdSize */,
                param /*pCmndData*/, &replySize /*replySize*/, &cmdStatus /*pReplyData*/);

        free(param);

        if ((status != 0) || (cmdStatus != 0)) {
            ALOGE("error %d while setting downmix type for track %d", status, trackName);
            goto noDownmixForActiveTrack;
        } else {
            ALOGV("downmix type set to %d for track %d", (int) downmixType, trackName);
        }
    }// end of scope for local variables that are not used in goto label "noDownmixForActiveTrack"

    // initialization successful:
    // - keep track of the real buffer provider in case it was set before
    pDbp->mTrackBufferProvider = pTrack->bufferProvider;
    // - we'll use the downmix effect integrated inside this
    //    track's buffer provider, and we'll use it as the track's buffer provider
    pTrack->downmixerBufferProvider = pDbp;
    pTrack->bufferProvider = pDbp;

    return NO_ERROR;

noDownmixForActiveTrack:
    delete pDbp;
    pTrack->downmixerBufferProvider = NULL;
    return NO_INIT;
}

void AudioMixer::deleteTrackName(int name)
{
    ALOGV("AudioMixer::deleteTrackName(%d)", name);
    name -= TRACK0;
    ALOG_ASSERT(uint32_t(name) < MAX_NUM_TRACKS, "bad track name %d", name);
    ALOGV("deleteTrackName(%d)", name);
    track_t& track(mState.tracks[ name ]);
    if (track.enabled) {
        track.enabled = false;
        invalidateState(1<<name);
    }
    // delete the resampler
    delete track.resampler;
    track.resampler = NULL;
    // delete the downmixer
    unprepareTrackForDownmix(&mState.tracks[name], name);

    mTrackNames &= ~(1<<name);
}

void AudioMixer::enable(int name)
{
    name -= TRACK0;
    ALOG_ASSERT(uint32_t(name) < MAX_NUM_TRACKS, "bad track name %d", name);
    track_t& track = mState.tracks[name];

    if (!track.enabled) {
        track.enabled = true;
        ALOGV("enable(%d)", name);
        invalidateState(1 << name);
    }
}

void AudioMixer::disable(int name)
{
    name -= TRACK0;
    ALOG_ASSERT(uint32_t(name) < MAX_NUM_TRACKS, "bad track name %d", name);
    track_t& track = mState.tracks[name];

    if (track.enabled) {
        track.enabled = false;
        ALOGV("disable(%d)", name);
        invalidateState(1 << name);
    }
}

void AudioMixer::setParameter(int name, int target, int param, void *value)
{
    name -= TRACK0;
    ALOG_ASSERT(uint32_t(name) < MAX_NUM_TRACKS, "bad track name %d", name);
    track_t& track = mState.tracks[name];

    int valueInt = (int)value;
    int32_t *valueBuf = (int32_t *)value;

    switch (target) {

    case TRACK:
        switch (param) {
        case CHANNEL_MASK: {
            audio_channel_mask_t mask = (audio_channel_mask_t) value;
            if (track.channelMask != mask) {
                uint32_t channelCount = popcount(mask);
                ALOG_ASSERT((channelCount <= MAX_NUM_CHANNELS_TO_DOWNMIX) && channelCount);
                track.channelMask = mask;
                track.channelCount = channelCount;
                // the mask has changed, does this track need a downmixer?
                initTrackDownmix(&mState.tracks[name], name, mask);
                ALOGV("setParameter(TRACK, CHANNEL_MASK, %x)", mask);
                invalidateState(1 << name);
            }
            } break;
        case MAIN_BUFFER:
            if (track.mainBuffer != valueBuf) {
                track.mainBuffer = valueBuf;
                ALOGV("setParameter(TRACK, MAIN_BUFFER, %p)", valueBuf);
                invalidateState(1 << name);
            }
            break;
        case AUX_BUFFER:
            if (track.auxBuffer != valueBuf) {
                track.auxBuffer = valueBuf;
                ALOGV("setParameter(TRACK, AUX_BUFFER, %p)", valueBuf);
                invalidateState(1 << name);
            }
            break;
        case FORMAT:
            ALOG_ASSERT(valueInt == AUDIO_FORMAT_PCM_16_BIT);
            break;
        // FIXME do we want to support setting the downmix type from AudioFlinger?
        //         for a specific track? or per mixer?
        /* case DOWNMIX_TYPE:
            break          */
        default:
            LOG_FATAL("bad param");
        }
        break;

    case RESAMPLE:
        switch (param) {
        case SAMPLE_RATE:
            ALOG_ASSERT(valueInt > 0, "bad sample rate %d", valueInt);
            if (track.setResampler(uint32_t(valueInt), mSampleRate)) {
                ALOGV("setParameter(RESAMPLE, SAMPLE_RATE, %u)",
                        uint32_t(valueInt));
                invalidateState(1 << name);
            }
            break;
        case RESET:
            track.resetResampler();
            invalidateState(1 << name);
            break;
        case REMOVE:
            delete track.resampler;
            track.resampler = NULL;
            track.sampleRate = mSampleRate;
            invalidateState(1 << name);
            break;
        default:
            LOG_FATAL("bad param");
        }
        break;

    case RAMP_VOLUME:
    case VOLUME:
        switch (param) {
        case VOLUME0:
        case VOLUME1:
            if (track.volume[param-VOLUME0] != valueInt) {
                ALOGV("setParameter(VOLUME, VOLUME0/1: %04x)", valueInt);
                track.prevVolume[param-VOLUME0] = track.volume[param-VOLUME0] << 16;
                track.volume[param-VOLUME0] = valueInt;
                if (target == VOLUME) {
                    track.prevVolume[param-VOLUME0] = valueInt << 16;
                    track.volumeInc[param-VOLUME0] = 0;
                } else {
                    int32_t d = (valueInt<<16) - track.prevVolume[param-VOLUME0];
                    int32_t volInc = d / int32_t(mState.frameCount);
                    track.volumeInc[param-VOLUME0] = volInc;
                    if (volInc == 0) {
                        track.prevVolume[param-VOLUME0] = valueInt << 16;
                    }
                }
                invalidateState(1 << name);
            }
            break;
        case AUXLEVEL:
            //ALOG_ASSERT(0 <= valueInt && valueInt <= MAX_GAIN_INT, "bad aux level %d", valueInt);
            if (track.auxLevel != valueInt) {
                ALOGV("setParameter(VOLUME, AUXLEVEL: %04x)", valueInt);
                track.prevAuxLevel = track.auxLevel << 16;
                track.auxLevel = valueInt;
                if (target == VOLUME) {
                    track.prevAuxLevel = valueInt << 16;
                    track.auxInc = 0;
                } else {
                    int32_t d = (valueInt<<16) - track.prevAuxLevel;
                    int32_t volInc = d / int32_t(mState.frameCount);
                    track.auxInc = volInc;
                    if (volInc == 0) {
                        track.prevAuxLevel = valueInt << 16;
                    }
                }
                invalidateState(1 << name);
            }
            break;
        default:
            LOG_FATAL("bad param");
        }
        break;

    default:
        LOG_FATAL("bad target");
    }
}

bool AudioMixer::track_t::setResampler(uint32_t value, uint32_t devSampleRate)
{
    if (value != devSampleRate || resampler != NULL) {
        if (sampleRate != value) {
            sampleRate = value;
            if (resampler == NULL) {
                ALOGV("creating resampler from track %d Hz to device %d Hz", value, devSampleRate);
                AudioResampler::src_quality quality;
                // force lowest quality level resampler if use case isn't music or video
                // FIXME this is flawed for dynamic sample rates, as we choose the resampler
                // quality level based on the initial ratio, but that could change later.
                // Should have a way to distinguish tracks with static ratios vs. dynamic ratios.
                if (!((value == 44100 && devSampleRate == 48000) ||
                      (value == 48000 && devSampleRate == 44100))) {
                    quality = AudioResampler::LOW_QUALITY;
                } else {
                    quality = AudioResampler::DEFAULT_QUALITY;
                }
                resampler = AudioResampler::create(
                        format,
                        // the resampler sees the number of channels after the downmixer, if any
                        downmixerBufferProvider != NULL ? MAX_NUM_CHANNELS : channelCount,
<<<<<<< HEAD
                        devSampleRate);
                resampler->setLocalTimeFreq(sLocalTimeFreq);
=======
                        devSampleRate, quality);
                resampler->setLocalTimeFreq(localTimeFreq);
>>>>>>> 3dde1669
            }
            return true;
        }
    }
    return false;
}

inline
void AudioMixer::track_t::adjustVolumeRamp(bool aux)
{
    for (uint32_t i=0 ; i<MAX_NUM_CHANNELS ; i++) {
        if (((volumeInc[i]>0) && (((prevVolume[i]+volumeInc[i])>>16) >= volume[i])) ||
            ((volumeInc[i]<0) && (((prevVolume[i]+volumeInc[i])>>16) <= volume[i]))) {
            volumeInc[i] = 0;
            prevVolume[i] = volume[i]<<16;
        }
    }
    if (aux) {
        if (((auxInc>0) && (((prevAuxLevel+auxInc)>>16) >= auxLevel)) ||
            ((auxInc<0) && (((prevAuxLevel+auxInc)>>16) <= auxLevel))) {
            auxInc = 0;
            prevAuxLevel = auxLevel<<16;
        }
    }
}

size_t AudioMixer::getUnreleasedFrames(int name) const
{
    name -= TRACK0;
    if (uint32_t(name) < MAX_NUM_TRACKS) {
        return mState.tracks[name].getUnreleasedFrames();
    }
    return 0;
}

void AudioMixer::setBufferProvider(int name, AudioBufferProvider* bufferProvider)
{
    name -= TRACK0;
    ALOG_ASSERT(uint32_t(name) < MAX_NUM_TRACKS, "bad track name %d", name);

    if (mState.tracks[name].downmixerBufferProvider != NULL) {
        // update required?
        if (mState.tracks[name].downmixerBufferProvider->mTrackBufferProvider != bufferProvider) {
            ALOGV("AudioMixer::setBufferProvider(%p) for downmix", bufferProvider);
            // setting the buffer provider for a track that gets downmixed consists in:
            //  1/ setting the buffer provider to the "downmix / buffer provider" wrapper
            //     so it's the one that gets called when the buffer provider is needed,
            mState.tracks[name].bufferProvider = mState.tracks[name].downmixerBufferProvider;
            //  2/ saving the buffer provider for the track so the wrapper can use it
            //     when it downmixes.
            mState.tracks[name].downmixerBufferProvider->mTrackBufferProvider = bufferProvider;
        }
    } else {
        mState.tracks[name].bufferProvider = bufferProvider;
    }
}



void AudioMixer::process(int64_t pts)
{
    mState.hook(&mState, pts);
}


void AudioMixer::process__validate(state_t* state, int64_t pts)
{
    ALOGW_IF(!state->needsChanged,
        "in process__validate() but nothing's invalid");

    uint32_t changed = state->needsChanged;
    state->needsChanged = 0; // clear the validation flag

    // recompute which tracks are enabled / disabled
    uint32_t enabled = 0;
    uint32_t disabled = 0;
    while (changed) {
        const int i = 31 - __builtin_clz(changed);
        const uint32_t mask = 1<<i;
        changed &= ~mask;
        track_t& t = state->tracks[i];
        (t.enabled ? enabled : disabled) |= mask;
    }
    state->enabledTracks &= ~disabled;
    state->enabledTracks |=  enabled;

    // compute everything we need...
    int countActiveTracks = 0;
    bool all16BitsStereoNoResample = true;
    bool resampling = false;
    bool volumeRamp = false;
    uint32_t en = state->enabledTracks;
    while (en) {
        const int i = 31 - __builtin_clz(en);
        en &= ~(1<<i);

        countActiveTracks++;
        track_t& t = state->tracks[i];
        uint32_t n = 0;
        n |= NEEDS_CHANNEL_1 + t.channelCount - 1;
        n |= NEEDS_FORMAT_16;
        n |= t.doesResample() ? NEEDS_RESAMPLE_ENABLED : NEEDS_RESAMPLE_DISABLED;
        if (t.auxLevel != 0 && t.auxBuffer != NULL) {
            n |= NEEDS_AUX_ENABLED;
        }

        if (t.volumeInc[0]|t.volumeInc[1]) {
            volumeRamp = true;
        } else if (!t.doesResample() && t.volumeRL == 0) {
            n |= NEEDS_MUTE_ENABLED;
        }
        t.needs = n;

        if ((n & NEEDS_MUTE__MASK) == NEEDS_MUTE_ENABLED) {
            t.hook = track__nop;
        } else {
            if ((n & NEEDS_AUX__MASK) == NEEDS_AUX_ENABLED) {
                all16BitsStereoNoResample = false;
            }
            if ((n & NEEDS_RESAMPLE__MASK) == NEEDS_RESAMPLE_ENABLED) {
                all16BitsStereoNoResample = false;
                resampling = true;
                t.hook = track__genericResample;
                ALOGV_IF((n & NEEDS_CHANNEL_COUNT__MASK) > NEEDS_CHANNEL_2,
                        "Track %d needs downmix + resample", i);
            } else {
                if ((n & NEEDS_CHANNEL_COUNT__MASK) == NEEDS_CHANNEL_1){
                    t.hook = track__16BitsMono;
                    all16BitsStereoNoResample = false;
                }
                if ((n & NEEDS_CHANNEL_COUNT__MASK) >= NEEDS_CHANNEL_2){
                    t.hook = track__16BitsStereo;
                    ALOGV_IF((n & NEEDS_CHANNEL_COUNT__MASK) > NEEDS_CHANNEL_2,
                            "Track %d needs downmix", i);
                }
            }
        }
    }

    // select the processing hooks
    state->hook = process__nop;
    if (countActiveTracks) {
        if (resampling) {
            if (!state->outputTemp) {
                state->outputTemp = new int32_t[MAX_NUM_CHANNELS * state->frameCount];
            }
            if (!state->resampleTemp) {
                state->resampleTemp = new int32_t[MAX_NUM_CHANNELS * state->frameCount];
            }
            state->hook = process__genericResampling;
        } else {
            if (state->outputTemp) {
                delete [] state->outputTemp;
                state->outputTemp = NULL;
            }
            if (state->resampleTemp) {
                delete [] state->resampleTemp;
                state->resampleTemp = NULL;
            }
            state->hook = process__genericNoResampling;
            if (all16BitsStereoNoResample && !volumeRamp) {
                if (countActiveTracks == 1) {
                    state->hook = process__OneTrack16BitsStereoNoResampling;
                }
            }
        }
    }

    ALOGV("mixer configuration change: %d activeTracks (%08x) "
        "all16BitsStereoNoResample=%d, resampling=%d, volumeRamp=%d",
        countActiveTracks, state->enabledTracks,
        all16BitsStereoNoResample, resampling, volumeRamp);

   state->hook(state, pts);

    // Now that the volume ramp has been done, set optimal state and
    // track hooks for subsequent mixer process
    if (countActiveTracks) {
        bool allMuted = true;
        uint32_t en = state->enabledTracks;
        while (en) {
            const int i = 31 - __builtin_clz(en);
            en &= ~(1<<i);
            track_t& t = state->tracks[i];
            if (!t.doesResample() && t.volumeRL == 0)
            {
                t.needs |= NEEDS_MUTE_ENABLED;
                t.hook = track__nop;
            } else {
                allMuted = false;
            }
        }
        if (allMuted) {
            state->hook = process__nop;
        } else if (all16BitsStereoNoResample) {
            if (countActiveTracks == 1) {
                state->hook = process__OneTrack16BitsStereoNoResampling;
            }
        }
    }
}


void AudioMixer::track__genericResample(track_t* t, int32_t* out, size_t outFrameCount, int32_t* temp, int32_t* aux)
{
    t->resampler->setSampleRate(t->sampleRate);

    // ramp gain - resample to temp buffer and scale/mix in 2nd step
    if (aux != NULL) {
        // always resample with unity gain when sending to auxiliary buffer to be able
        // to apply send level after resampling
        // TODO: modify each resampler to support aux channel?
        t->resampler->setVolume(UNITY_GAIN, UNITY_GAIN);
        memset(temp, 0, outFrameCount * MAX_NUM_CHANNELS * sizeof(int32_t));
        t->resampler->resample(temp, outFrameCount, t->bufferProvider);
        if (CC_UNLIKELY(t->volumeInc[0]|t->volumeInc[1]|t->auxInc)) {
            volumeRampStereo(t, out, outFrameCount, temp, aux);
        } else {
            volumeStereo(t, out, outFrameCount, temp, aux);
        }
    } else {
        if (CC_UNLIKELY(t->volumeInc[0]|t->volumeInc[1])) {
            t->resampler->setVolume(UNITY_GAIN, UNITY_GAIN);
            memset(temp, 0, outFrameCount * MAX_NUM_CHANNELS * sizeof(int32_t));
            t->resampler->resample(temp, outFrameCount, t->bufferProvider);
            volumeRampStereo(t, out, outFrameCount, temp, aux);
        }

        // constant gain
        else {
            t->resampler->setVolume(t->volume[0], t->volume[1]);
            t->resampler->resample(out, outFrameCount, t->bufferProvider);
        }
    }
}

void AudioMixer::track__nop(track_t* t, int32_t* out, size_t outFrameCount, int32_t* temp, int32_t* aux)
{
}

void AudioMixer::volumeRampStereo(track_t* t, int32_t* out, size_t frameCount, int32_t* temp, int32_t* aux)
{
    int32_t vl = t->prevVolume[0];
    int32_t vr = t->prevVolume[1];
    const int32_t vlInc = t->volumeInc[0];
    const int32_t vrInc = t->volumeInc[1];

    //ALOGD("[0] %p: inc=%f, v0=%f, v1=%d, final=%f, count=%d",
    //        t, vlInc/65536.0f, vl/65536.0f, t->volume[0],
    //       (vl + vlInc*frameCount)/65536.0f, frameCount);

    // ramp volume
    if (CC_UNLIKELY(aux != NULL)) {
        int32_t va = t->prevAuxLevel;
        const int32_t vaInc = t->auxInc;
        int32_t l;
        int32_t r;

        do {
            l = (*temp++ >> 12);
            r = (*temp++ >> 12);
            *out++ += (vl >> 16) * l;
            *out++ += (vr >> 16) * r;
            *aux++ += (va >> 17) * (l + r);
            vl += vlInc;
            vr += vrInc;
            va += vaInc;
        } while (--frameCount);
        t->prevAuxLevel = va;
    } else {
        do {
            *out++ += (vl >> 16) * (*temp++ >> 12);
            *out++ += (vr >> 16) * (*temp++ >> 12);
            vl += vlInc;
            vr += vrInc;
        } while (--frameCount);
    }
    t->prevVolume[0] = vl;
    t->prevVolume[1] = vr;
    t->adjustVolumeRamp(aux != NULL);
}

void AudioMixer::volumeStereo(track_t* t, int32_t* out, size_t frameCount, int32_t* temp, int32_t* aux)
{
    const int16_t vl = t->volume[0];
    const int16_t vr = t->volume[1];

    if (CC_UNLIKELY(aux != NULL)) {
        const int16_t va = t->auxLevel;
        do {
            int16_t l = (int16_t)(*temp++ >> 12);
            int16_t r = (int16_t)(*temp++ >> 12);
            out[0] = mulAdd(l, vl, out[0]);
            int16_t a = (int16_t)(((int32_t)l + r) >> 1);
            out[1] = mulAdd(r, vr, out[1]);
            out += 2;
            aux[0] = mulAdd(a, va, aux[0]);
            aux++;
        } while (--frameCount);
    } else {
        do {
            int16_t l = (int16_t)(*temp++ >> 12);
            int16_t r = (int16_t)(*temp++ >> 12);
            out[0] = mulAdd(l, vl, out[0]);
            out[1] = mulAdd(r, vr, out[1]);
            out += 2;
        } while (--frameCount);
    }
}

void AudioMixer::track__16BitsStereo(track_t* t, int32_t* out, size_t frameCount, int32_t* temp, int32_t* aux)
{
    const int16_t *in = static_cast<const int16_t *>(t->in);

    if (CC_UNLIKELY(aux != NULL)) {
        int32_t l;
        int32_t r;
        // ramp gain
        if (CC_UNLIKELY(t->volumeInc[0]|t->volumeInc[1]|t->auxInc)) {
            int32_t vl = t->prevVolume[0];
            int32_t vr = t->prevVolume[1];
            int32_t va = t->prevAuxLevel;
            const int32_t vlInc = t->volumeInc[0];
            const int32_t vrInc = t->volumeInc[1];
            const int32_t vaInc = t->auxInc;
            // ALOGD("[1] %p: inc=%f, v0=%f, v1=%d, final=%f, count=%d",
            //        t, vlInc/65536.0f, vl/65536.0f, t->volume[0],
            //        (vl + vlInc*frameCount)/65536.0f, frameCount);

            do {
                l = (int32_t)*in++;
                r = (int32_t)*in++;
                *out++ += (vl >> 16) * l;
                *out++ += (vr >> 16) * r;
                *aux++ += (va >> 17) * (l + r);
                vl += vlInc;
                vr += vrInc;
                va += vaInc;
            } while (--frameCount);

            t->prevVolume[0] = vl;
            t->prevVolume[1] = vr;
            t->prevAuxLevel = va;
            t->adjustVolumeRamp(true);
        }

        // constant gain
        else {
            const uint32_t vrl = t->volumeRL;
            const int16_t va = (int16_t)t->auxLevel;
            do {
                uint32_t rl = *reinterpret_cast<const uint32_t *>(in);
                int16_t a = (int16_t)(((int32_t)in[0] + in[1]) >> 1);
                in += 2;
                out[0] = mulAddRL(1, rl, vrl, out[0]);
                out[1] = mulAddRL(0, rl, vrl, out[1]);
                out += 2;
                aux[0] = mulAdd(a, va, aux[0]);
                aux++;
            } while (--frameCount);
        }
    } else {
        // ramp gain
        if (CC_UNLIKELY(t->volumeInc[0]|t->volumeInc[1])) {
            int32_t vl = t->prevVolume[0];
            int32_t vr = t->prevVolume[1];
            const int32_t vlInc = t->volumeInc[0];
            const int32_t vrInc = t->volumeInc[1];

            // ALOGD("[1] %p: inc=%f, v0=%f, v1=%d, final=%f, count=%d",
            //        t, vlInc/65536.0f, vl/65536.0f, t->volume[0],
            //        (vl + vlInc*frameCount)/65536.0f, frameCount);

            do {
                *out++ += (vl >> 16) * (int32_t) *in++;
                *out++ += (vr >> 16) * (int32_t) *in++;
                vl += vlInc;
                vr += vrInc;
            } while (--frameCount);

            t->prevVolume[0] = vl;
            t->prevVolume[1] = vr;
            t->adjustVolumeRamp(false);
        }

        // constant gain
        else {
            const uint32_t vrl = t->volumeRL;
            do {
                uint32_t rl = *reinterpret_cast<const uint32_t *>(in);
                in += 2;
                out[0] = mulAddRL(1, rl, vrl, out[0]);
                out[1] = mulAddRL(0, rl, vrl, out[1]);
                out += 2;
            } while (--frameCount);
        }
    }
    t->in = in;
}

void AudioMixer::track__16BitsMono(track_t* t, int32_t* out, size_t frameCount, int32_t* temp, int32_t* aux)
{
    const int16_t *in = static_cast<int16_t const *>(t->in);

    if (CC_UNLIKELY(aux != NULL)) {
        // ramp gain
        if (CC_UNLIKELY(t->volumeInc[0]|t->volumeInc[1]|t->auxInc)) {
            int32_t vl = t->prevVolume[0];
            int32_t vr = t->prevVolume[1];
            int32_t va = t->prevAuxLevel;
            const int32_t vlInc = t->volumeInc[0];
            const int32_t vrInc = t->volumeInc[1];
            const int32_t vaInc = t->auxInc;

            // ALOGD("[2] %p: inc=%f, v0=%f, v1=%d, final=%f, count=%d",
            //         t, vlInc/65536.0f, vl/65536.0f, t->volume[0],
            //         (vl + vlInc*frameCount)/65536.0f, frameCount);

            do {
                int32_t l = *in++;
                *out++ += (vl >> 16) * l;
                *out++ += (vr >> 16) * l;
                *aux++ += (va >> 16) * l;
                vl += vlInc;
                vr += vrInc;
                va += vaInc;
            } while (--frameCount);

            t->prevVolume[0] = vl;
            t->prevVolume[1] = vr;
            t->prevAuxLevel = va;
            t->adjustVolumeRamp(true);
        }
        // constant gain
        else {
            const int16_t vl = t->volume[0];
            const int16_t vr = t->volume[1];
            const int16_t va = (int16_t)t->auxLevel;
            do {
                int16_t l = *in++;
                out[0] = mulAdd(l, vl, out[0]);
                out[1] = mulAdd(l, vr, out[1]);
                out += 2;
                aux[0] = mulAdd(l, va, aux[0]);
                aux++;
            } while (--frameCount);
        }
    } else {
        // ramp gain
        if (CC_UNLIKELY(t->volumeInc[0]|t->volumeInc[1])) {
            int32_t vl = t->prevVolume[0];
            int32_t vr = t->prevVolume[1];
            const int32_t vlInc = t->volumeInc[0];
            const int32_t vrInc = t->volumeInc[1];

            // ALOGD("[2] %p: inc=%f, v0=%f, v1=%d, final=%f, count=%d",
            //         t, vlInc/65536.0f, vl/65536.0f, t->volume[0],
            //         (vl + vlInc*frameCount)/65536.0f, frameCount);

            do {
                int32_t l = *in++;
                *out++ += (vl >> 16) * l;
                *out++ += (vr >> 16) * l;
                vl += vlInc;
                vr += vrInc;
            } while (--frameCount);

            t->prevVolume[0] = vl;
            t->prevVolume[1] = vr;
            t->adjustVolumeRamp(false);
        }
        // constant gain
        else {
            const int16_t vl = t->volume[0];
            const int16_t vr = t->volume[1];
            do {
                int16_t l = *in++;
                out[0] = mulAdd(l, vl, out[0]);
                out[1] = mulAdd(l, vr, out[1]);
                out += 2;
            } while (--frameCount);
        }
    }
    t->in = in;
}

// no-op case
void AudioMixer::process__nop(state_t* state, int64_t pts)
{
    uint32_t e0 = state->enabledTracks;
    size_t bufSize = state->frameCount * sizeof(int16_t) * MAX_NUM_CHANNELS;
    while (e0) {
        // process by group of tracks with same output buffer to
        // avoid multiple memset() on same buffer
        uint32_t e1 = e0, e2 = e0;
        int i = 31 - __builtin_clz(e1);
        track_t& t1 = state->tracks[i];
        e2 &= ~(1<<i);
        while (e2) {
            i = 31 - __builtin_clz(e2);
            e2 &= ~(1<<i);
            track_t& t2 = state->tracks[i];
            if (CC_UNLIKELY(t2.mainBuffer != t1.mainBuffer)) {
                e1 &= ~(1<<i);
            }
        }
        e0 &= ~(e1);

        memset(t1.mainBuffer, 0, bufSize);

        while (e1) {
            i = 31 - __builtin_clz(e1);
            e1 &= ~(1<<i);
            t1 = state->tracks[i];
            size_t outFrames = state->frameCount;
            while (outFrames) {
                t1.buffer.frameCount = outFrames;
                int64_t outputPTS = calculateOutputPTS(
                    t1, pts, state->frameCount - outFrames);
                t1.bufferProvider->getNextBuffer(&t1.buffer, outputPTS);
                if (t1.buffer.raw == NULL) break;
                outFrames -= t1.buffer.frameCount;
                t1.bufferProvider->releaseBuffer(&t1.buffer);
            }
        }
    }
}

// generic code without resampling
void AudioMixer::process__genericNoResampling(state_t* state, int64_t pts)
{
    int32_t outTemp[BLOCKSIZE * MAX_NUM_CHANNELS] __attribute__((aligned(32)));

    // acquire each track's buffer
    uint32_t enabledTracks = state->enabledTracks;
    uint32_t e0 = enabledTracks;
    while (e0) {
        const int i = 31 - __builtin_clz(e0);
        e0 &= ~(1<<i);
        track_t& t = state->tracks[i];
        t.buffer.frameCount = state->frameCount;
        t.bufferProvider->getNextBuffer(&t.buffer, pts);
        t.frameCount = t.buffer.frameCount;
        t.in = t.buffer.raw;
        // t.in == NULL can happen if the track was flushed just after having
        // been enabled for mixing.
        if (t.in == NULL)
            enabledTracks &= ~(1<<i);
    }

    e0 = enabledTracks;
    while (e0) {
        // process by group of tracks with same output buffer to
        // optimize cache use
        uint32_t e1 = e0, e2 = e0;
        int j = 31 - __builtin_clz(e1);
        track_t& t1 = state->tracks[j];
        e2 &= ~(1<<j);
        while (e2) {
            j = 31 - __builtin_clz(e2);
            e2 &= ~(1<<j);
            track_t& t2 = state->tracks[j];
            if (CC_UNLIKELY(t2.mainBuffer != t1.mainBuffer)) {
                e1 &= ~(1<<j);
            }
        }
        e0 &= ~(e1);
        // this assumes output 16 bits stereo, no resampling
        int32_t *out = t1.mainBuffer;
        size_t numFrames = 0;
        do {
            memset(outTemp, 0, sizeof(outTemp));
            e2 = e1;
            while (e2) {
                const int i = 31 - __builtin_clz(e2);
                e2 &= ~(1<<i);
                track_t& t = state->tracks[i];
                size_t outFrames = BLOCKSIZE;
                int32_t *aux = NULL;
                if (CC_UNLIKELY((t.needs & NEEDS_AUX__MASK) == NEEDS_AUX_ENABLED)) {
                    aux = t.auxBuffer + numFrames;
                }
                while (outFrames) {
                    size_t inFrames = (t.frameCount > outFrames)?outFrames:t.frameCount;
                    if (inFrames) {
                        t.hook(&t, outTemp + (BLOCKSIZE-outFrames)*MAX_NUM_CHANNELS, inFrames, state->resampleTemp, aux);
                        t.frameCount -= inFrames;
                        outFrames -= inFrames;
                        if (CC_UNLIKELY(aux != NULL)) {
                            aux += inFrames;
                        }
                    }
                    if (t.frameCount == 0 && outFrames) {
                        t.bufferProvider->releaseBuffer(&t.buffer);
                        t.buffer.frameCount = (state->frameCount - numFrames) - (BLOCKSIZE - outFrames);
                        int64_t outputPTS = calculateOutputPTS(
                            t, pts, numFrames + (BLOCKSIZE - outFrames));
                        t.bufferProvider->getNextBuffer(&t.buffer, outputPTS);
                        t.in = t.buffer.raw;
                        if (t.in == NULL) {
                            enabledTracks &= ~(1<<i);
                            e1 &= ~(1<<i);
                            break;
                        }
                        t.frameCount = t.buffer.frameCount;
                    }
                }
            }
            ditherAndClamp(out, outTemp, BLOCKSIZE);
            out += BLOCKSIZE;
            numFrames += BLOCKSIZE;
        } while (numFrames < state->frameCount);
    }

    // release each track's buffer
    e0 = enabledTracks;
    while (e0) {
        const int i = 31 - __builtin_clz(e0);
        e0 &= ~(1<<i);
        track_t& t = state->tracks[i];
        t.bufferProvider->releaseBuffer(&t.buffer);
    }
}


// generic code with resampling
void AudioMixer::process__genericResampling(state_t* state, int64_t pts)
{
    // this const just means that local variable outTemp doesn't change
    int32_t* const outTemp = state->outputTemp;
    const size_t size = sizeof(int32_t) * MAX_NUM_CHANNELS * state->frameCount;

    size_t numFrames = state->frameCount;

    uint32_t e0 = state->enabledTracks;
    while (e0) {
        // process by group of tracks with same output buffer
        // to optimize cache use
        uint32_t e1 = e0, e2 = e0;
        int j = 31 - __builtin_clz(e1);
        track_t& t1 = state->tracks[j];
        e2 &= ~(1<<j);
        while (e2) {
            j = 31 - __builtin_clz(e2);
            e2 &= ~(1<<j);
            track_t& t2 = state->tracks[j];
            if (CC_UNLIKELY(t2.mainBuffer != t1.mainBuffer)) {
                e1 &= ~(1<<j);
            }
        }
        e0 &= ~(e1);
        int32_t *out = t1.mainBuffer;
        memset(outTemp, 0, size);
        while (e1) {
            const int i = 31 - __builtin_clz(e1);
            e1 &= ~(1<<i);
            track_t& t = state->tracks[i];
            int32_t *aux = NULL;
            if (CC_UNLIKELY((t.needs & NEEDS_AUX__MASK) == NEEDS_AUX_ENABLED)) {
                aux = t.auxBuffer;
            }

            // this is a little goofy, on the resampling case we don't
            // acquire/release the buffers because it's done by
            // the resampler.
            if ((t.needs & NEEDS_RESAMPLE__MASK) == NEEDS_RESAMPLE_ENABLED) {
                t.resampler->setPTS(pts);
                t.hook(&t, outTemp, numFrames, state->resampleTemp, aux);
            } else {

                size_t outFrames = 0;

                while (outFrames < numFrames) {
                    t.buffer.frameCount = numFrames - outFrames;
                    int64_t outputPTS = calculateOutputPTS(t, pts, outFrames);
                    t.bufferProvider->getNextBuffer(&t.buffer, outputPTS);
                    t.in = t.buffer.raw;
                    // t.in == NULL can happen if the track was flushed just after having
                    // been enabled for mixing.
                    if (t.in == NULL) break;

                    if (CC_UNLIKELY(aux != NULL)) {
                        aux += outFrames;
                    }
                    t.hook(&t, outTemp + outFrames*MAX_NUM_CHANNELS, t.buffer.frameCount, state->resampleTemp, aux);
                    outFrames += t.buffer.frameCount;
                    t.bufferProvider->releaseBuffer(&t.buffer);
                }
            }
        }
        ditherAndClamp(out, outTemp, numFrames);
    }
}

// one track, 16 bits stereo without resampling is the most common case
void AudioMixer::process__OneTrack16BitsStereoNoResampling(state_t* state,
                                                           int64_t pts)
{
    // This method is only called when state->enabledTracks has exactly
    // one bit set.  The asserts below would verify this, but are commented out
    // since the whole point of this method is to optimize performance.
    //ALOG_ASSERT(0 != state->enabledTracks, "no tracks enabled");
    const int i = 31 - __builtin_clz(state->enabledTracks);
    //ALOG_ASSERT((1 << i) == state->enabledTracks, "more than 1 track enabled");
    const track_t& t = state->tracks[i];

    AudioBufferProvider::Buffer& b(t.buffer);

    int32_t* out = t.mainBuffer;
    size_t numFrames = state->frameCount;

    const int16_t vl = t.volume[0];
    const int16_t vr = t.volume[1];
    const uint32_t vrl = t.volumeRL;
    while (numFrames) {
        b.frameCount = numFrames;
        int64_t outputPTS = calculateOutputPTS(t, pts, out - t.mainBuffer);
        t.bufferProvider->getNextBuffer(&b, outputPTS);
        const int16_t *in = b.i16;

        // in == NULL can happen if the track was flushed just after having
        // been enabled for mixing.
        if (in == NULL || ((unsigned long)in & 3)) {
            memset(out, 0, numFrames*MAX_NUM_CHANNELS*sizeof(int16_t));
            ALOGE_IF(((unsigned long)in & 3), "process stereo track: input buffer alignment pb: buffer %p track %d, channels %d, needs %08x",
                    in, i, t.channelCount, t.needs);
            return;
        }
        size_t outFrames = b.frameCount;

        if (CC_UNLIKELY(uint32_t(vl) > UNITY_GAIN || uint32_t(vr) > UNITY_GAIN)) {
            // volume is boosted, so we might need to clamp even though
            // we process only one track.
            do {
                uint32_t rl = *reinterpret_cast<const uint32_t *>(in);
                in += 2;
                int32_t l = mulRL(1, rl, vrl) >> 12;
                int32_t r = mulRL(0, rl, vrl) >> 12;
                // clamping...
                l = clamp16(l);
                r = clamp16(r);
                *out++ = (r<<16) | (l & 0xFFFF);
            } while (--outFrames);
        } else {
            do {
                uint32_t rl = *reinterpret_cast<const uint32_t *>(in);
                in += 2;
                int32_t l = mulRL(1, rl, vrl) >> 12;
                int32_t r = mulRL(0, rl, vrl) >> 12;
                *out++ = (r<<16) | (l & 0xFFFF);
            } while (--outFrames);
        }
        numFrames -= b.frameCount;
        t.bufferProvider->releaseBuffer(&b);
    }
}

#if 0
// 2 tracks is also a common case
// NEVER used in current implementation of process__validate()
// only use if the 2 tracks have the same output buffer
void AudioMixer::process__TwoTracks16BitsStereoNoResampling(state_t* state,
                                                            int64_t pts)
{
    int i;
    uint32_t en = state->enabledTracks;

    i = 31 - __builtin_clz(en);
    const track_t& t0 = state->tracks[i];
    AudioBufferProvider::Buffer& b0(t0.buffer);

    en &= ~(1<<i);
    i = 31 - __builtin_clz(en);
    const track_t& t1 = state->tracks[i];
    AudioBufferProvider::Buffer& b1(t1.buffer);

    const int16_t *in0;
    const int16_t vl0 = t0.volume[0];
    const int16_t vr0 = t0.volume[1];
    size_t frameCount0 = 0;

    const int16_t *in1;
    const int16_t vl1 = t1.volume[0];
    const int16_t vr1 = t1.volume[1];
    size_t frameCount1 = 0;

    //FIXME: only works if two tracks use same buffer
    int32_t* out = t0.mainBuffer;
    size_t numFrames = state->frameCount;
    const int16_t *buff = NULL;


    while (numFrames) {

        if (frameCount0 == 0) {
            b0.frameCount = numFrames;
            int64_t outputPTS = calculateOutputPTS(t0, pts,
                                                   out - t0.mainBuffer);
            t0.bufferProvider->getNextBuffer(&b0, outputPTS);
            if (b0.i16 == NULL) {
                if (buff == NULL) {
                    buff = new int16_t[MAX_NUM_CHANNELS * state->frameCount];
                }
                in0 = buff;
                b0.frameCount = numFrames;
            } else {
                in0 = b0.i16;
            }
            frameCount0 = b0.frameCount;
        }
        if (frameCount1 == 0) {
            b1.frameCount = numFrames;
            int64_t outputPTS = calculateOutputPTS(t1, pts,
                                                   out - t0.mainBuffer);
            t1.bufferProvider->getNextBuffer(&b1, outputPTS);
            if (b1.i16 == NULL) {
                if (buff == NULL) {
                    buff = new int16_t[MAX_NUM_CHANNELS * state->frameCount];
                }
                in1 = buff;
                b1.frameCount = numFrames;
            } else {
                in1 = b1.i16;
            }
            frameCount1 = b1.frameCount;
        }

        size_t outFrames = frameCount0 < frameCount1?frameCount0:frameCount1;

        numFrames -= outFrames;
        frameCount0 -= outFrames;
        frameCount1 -= outFrames;

        do {
            int32_t l0 = *in0++;
            int32_t r0 = *in0++;
            l0 = mul(l0, vl0);
            r0 = mul(r0, vr0);
            int32_t l = *in1++;
            int32_t r = *in1++;
            l = mulAdd(l, vl1, l0) >> 12;
            r = mulAdd(r, vr1, r0) >> 12;
            // clamping...
            l = clamp16(l);
            r = clamp16(r);
            *out++ = (r<<16) | (l & 0xFFFF);
        } while (--outFrames);

        if (frameCount0 == 0) {
            t0.bufferProvider->releaseBuffer(&b0);
        }
        if (frameCount1 == 0) {
            t1.bufferProvider->releaseBuffer(&b1);
        }
    }

    delete [] buff;
}
#endif

int64_t AudioMixer::calculateOutputPTS(const track_t& t, int64_t basePTS,
                                       int outputFrameIndex)
{
    if (AudioBufferProvider::kInvalidPTS == basePTS)
        return AudioBufferProvider::kInvalidPTS;

    return basePTS + ((outputFrameIndex * sLocalTimeFreq) / t.sampleRate);
}

/*static*/ uint64_t AudioMixer::sLocalTimeFreq;
/*static*/ pthread_once_t AudioMixer::sOnceControl = PTHREAD_ONCE_INIT;

/*static*/ void AudioMixer::sInitRoutine()
{
    LocalClock lc;
    sLocalTimeFreq = lc.getLocalFreq();
}

// ----------------------------------------------------------------------------
}; // namespace android<|MERGE_RESOLUTION|>--- conflicted
+++ resolved
@@ -554,13 +554,8 @@
                         format,
                         // the resampler sees the number of channels after the downmixer, if any
                         downmixerBufferProvider != NULL ? MAX_NUM_CHANNELS : channelCount,
-<<<<<<< HEAD
-                        devSampleRate);
+                        devSampleRate, quality);
                 resampler->setLocalTimeFreq(sLocalTimeFreq);
-=======
-                        devSampleRate, quality);
-                resampler->setLocalTimeFreq(localTimeFreq);
->>>>>>> 3dde1669
             }
             return true;
         }
