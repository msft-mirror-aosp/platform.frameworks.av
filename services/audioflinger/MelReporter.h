/*
**
** Copyright 2022, The Android Open Source Project
**
** Licensed under the Apache License, Version 2.0 (the "License");
** you may not use this file except in compliance with the License.
** You may obtain a copy of the License at
**
**     http://www.apache.org/licenses/LICENSE-2.0
**
** Unless required by applicable law or agreed to in writing, software
** distributed under the License is distributed on an "AS IS" BASIS,
** WITHOUT WARRANTIES OR CONDITIONS OF ANY KIND, either express or implied.
** See the License for the specific language governing permissions and
** limitations under the License.
*/

#pragma once

#include "IAfPatchPanel.h"
#include "PatchCommandThread.h"

#include <audio_utils/mutex.h>
#include <sounddose/SoundDoseManager.h>

#include <unordered_map>

namespace android {

class IAfMelReporterCallback : public virtual RefBase {
public:
    virtual audio_utils::mutex& mutex() const
            RETURN_CAPABILITY(audio_utils::AudioFlinger_Mutex) = 0;
    virtual const sp<PatchCommandThread>& getPatchCommandThread() = 0;
    virtual sp<IAfThreadBase> checkOutputThread_l(audio_io_handle_t ioHandle) const
            REQUIRES(mutex()) = 0;
};

/**
 * Class for listening to new patches and starting the MEL computation. MelReporter is
 * concealed within AudioFlinger, their lifetimes are the same.
 */
class MelReporter : public PatchCommandThread::PatchCommandListener,
                    public IMelReporterCallback {
public:
    MelReporter(const sp<IAfMelReporterCallback>& afMelReporterCallback,
                const sp<IAfPatchPanel>& afPatchPanel)
        : mAfMelReporterCallback(afMelReporterCallback),
          mAfPatchPanel(afPatchPanel) {}

    void onFirstRef() override;

    /**
     * Activates the MEL reporting from the HAL sound dose interface. If the HAL
     * does not support the sound dose interface for this module, the internal MEL
     * calculation will be use.
     *
     * <p>If the device is using the audio AIDL HAL then this method will try to get the sound
     * dose interface from IModule#getSoundDose(). Otherwise, if the legacy audio HIDL HAL is used
     * this method will be looking for the standalone sound dose implementation. It falls back to
     * the internal MEL computation if no valid sound dose interface can be retrieved.
     *
     * @return true if the MEL reporting will be done from any sound dose HAL interface
     * implementation, false otherwise.
     */
    bool activateHalSoundDoseComputation(const std::string& module,
            const sp<DeviceHalInterface>& device) EXCLUDES_MelReporter_Mutex;

    /**
     * Activates the MEL reporting from internal framework values. These are used
     * as a fallback when there is no sound dose interface implementation from HAL.
     * Note: the internal CSD computation does not guarantee a certification with
     * IEC62368-1 3rd edition or EN50332-3
     */
    void activateInternalSoundDoseComputation() EXCLUDES_MelReporter_Mutex;

    sp<media::ISoundDose> getSoundDoseInterface(const sp<media::ISoundDoseCallback>& callback);

    std::string dump();

    // IMelReporterCallback methods
    void stopMelComputationForDeviceId(audio_port_handle_t deviceId) final
            EXCLUDES_AudioFlinger_Mutex EXCLUDES_MelReporter_Mutex;
    void startMelComputationForDeviceId(audio_port_handle_t deviceId) final
            EXCLUDES_AudioFlinger_Mutex EXCLUDES_MelReporter_Mutex;
    void applyAllAudioPatches() final EXCLUDES_AudioFlinger_Mutex EXCLUDES_MelReporter_Mutex;

    // PatchCommandListener methods
    void onCreateAudioPatch(audio_patch_handle_t handle,
            const IAfPatchPanel::Patch& patch) final
            EXCLUDES_AudioFlinger_Mutex;
    void onReleaseAudioPatch(audio_patch_handle_t handle) final EXCLUDES_AudioFlinger_Mutex;
    void onUpdateAudioPatch(audio_patch_handle_t oldHandle,
                            audio_patch_handle_t newHandle,
            const IAfPatchPanel::Patch& patch) final EXCLUDES_AudioFlinger_Mutex;

    /**
     * The new metadata can determine whether we should compute MEL for the given thread.
     * This is the case only if one of the tracks in the thread mix is using MEDIA or GAME.
     * Otherwise, this method will disable CSD.
     **/
    void updateMetadataForCsd(audio_io_handle_t streamHandle,
            const std::vector<playback_track_metadata_v7_t>& metadataVec)
            EXCLUDES_AudioFlinger_Mutex;

<<<<<<< HEAD
=======
    void resetReferencesForTest();

>>>>>>> c29fe7dd
private:
    struct ActiveMelPatch {
        audio_io_handle_t streamHandle{AUDIO_IO_HANDLE_NONE};
        /**
         * Stores device ids and whether they are compatible for CSD calculation.
         * The boolean value can change since BT audio device types are user-configurable
         * to headphones/headsets or other device types.
         */
        std::vector<std::pair<audio_port_handle_t,bool>> deviceStates;
        bool csdActive;
    };

    void stopInternalMelComputation();
    audio_utils::mutex& mutex() const RETURN_CAPABILITY(audio_utils::MelReporter_Mutex) {
        return mMutex;
    }

    /** Should be called with the following order of locks: mAudioFlinger.mutex() -> mutex(). */
    void stopMelComputationForPatch_l(const ActiveMelPatch& patch) REQUIRES(mutex());

    /** Should be called with the following order of locks: mAudioFlinger.mutex() -> mutex(). */
    void startMelComputationForActivePatch_l(const ActiveMelPatch& patch) REQUIRES(mutex());

    std::optional<audio_patch_handle_t>
    activePatchStreamHandle_l(audio_io_handle_t streamHandle) REQUIRES(mutex());

    bool useHalSoundDoseInterface_l() REQUIRES(mutex());

<<<<<<< HEAD
    const sp<IAfMelReporterCallback> mAfMelReporterCallback;
=======
    sp<IAfMelReporterCallback> mAfMelReporterCallback;
>>>>>>> c29fe7dd
    const sp<IAfPatchPanel> mAfPatchPanel;

    /* const */ sp<SoundDoseManager> mSoundDoseManager;  // set onFirstRef

    /**
     * Lock for protecting the active mel patches. Do not mix with the AudioFlinger lock.
     * Locking order AudioFlinger::mutex() -> PatchCommandThread::mutex() -> MelReporter::mutex().
     */
    mutable audio_utils::mutex mMutex{audio_utils::MutexOrder::kMelReporter_Mutex};
    std::unordered_map<audio_patch_handle_t, ActiveMelPatch> mActiveMelPatches
            GUARDED_BY(mutex());
    std::unordered_map<audio_port_handle_t, int> mActiveDevices GUARDED_BY(mutex());
    bool mUseHalSoundDoseInterface GUARDED_BY(mutex()) = false;
};

}  // namespace android<|MERGE_RESOLUTION|>--- conflicted
+++ resolved
@@ -103,11 +103,8 @@
             const std::vector<playback_track_metadata_v7_t>& metadataVec)
             EXCLUDES_AudioFlinger_Mutex;
 
-<<<<<<< HEAD
-=======
     void resetReferencesForTest();
 
->>>>>>> c29fe7dd
 private:
     struct ActiveMelPatch {
         audio_io_handle_t streamHandle{AUDIO_IO_HANDLE_NONE};
@@ -136,11 +133,7 @@
 
     bool useHalSoundDoseInterface_l() REQUIRES(mutex());
 
-<<<<<<< HEAD
-    const sp<IAfMelReporterCallback> mAfMelReporterCallback;
-=======
     sp<IAfMelReporterCallback> mAfMelReporterCallback;
->>>>>>> c29fe7dd
     const sp<IAfPatchPanel> mAfPatchPanel;
 
     /* const */ sp<SoundDoseManager> mSoundDoseManager;  // set onFirstRef
