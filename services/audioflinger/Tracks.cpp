--- conflicted
+++ resolved
@@ -315,11 +315,7 @@
 }
 
 PatchTrackBase::PatchTrackBase(const sp<ClientProxy>& proxy,
-<<<<<<< HEAD
-        const IAfThreadBase& thread, const Timeout& timeout)
-=======
         IAfThreadBase* thread, const Timeout& timeout)
->>>>>>> 0381fe84
     : mProxy(proxy)
 {
     if (timeout) {
