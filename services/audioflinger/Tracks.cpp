/*
**
** Copyright 2012, The Android Open Source Project
**
** Licensed under the Apache License, Version 2.0 (the "License");
** you may not use this file except in compliance with the License.
** You may obtain a copy of the License at
**
**     http://www.apache.org/licenses/LICENSE-2.0
**
** Unless required by applicable law or agreed to in writing, software
** distributed under the License is distributed on an "AS IS" BASIS,
** WITHOUT WARRANTIES OR CONDITIONS OF ANY KIND, either express or implied.
** See the License for the specific language governing permissions and
** limitations under the License.
*/


#define LOG_TAG "AudioFlinger"
//#define LOG_NDEBUG 0

#include "Configuration.h"
#include <math.h>
#include <utils/Log.h>

#include <private/media/AudioTrackShared.h>

#include <common_time/cc_helper.h>
#include <common_time/local_clock.h>

#include "AudioMixer.h"
#include "AudioFlinger.h"
#include "ServiceUtilities.h"

#include <media/nbaio/Pipe.h>
#include <media/nbaio/PipeReader.h>

// ----------------------------------------------------------------------------

// Note: the following macro is used for extremely verbose logging message.  In
// order to run with ALOG_ASSERT turned on, we need to have LOG_NDEBUG set to
// 0; but one side effect of this is to turn all LOGV's as well.  Some messages
// are so verbose that we want to suppress them even when we have ALOG_ASSERT
// turned on.  Do not uncomment the #def below unless you really know what you
// are doing and want to see all of the extremely verbose messages.
//#define VERY_VERY_VERBOSE_LOGGING
#ifdef VERY_VERY_VERBOSE_LOGGING
#define ALOGVV ALOGV
#else
#define ALOGVV(a...) do { } while(0)
#endif

namespace android {

// ----------------------------------------------------------------------------
//      TrackBase
// ----------------------------------------------------------------------------

static volatile int32_t nextTrackId = 55;

// TrackBase constructor must be called with AudioFlinger::mLock held
AudioFlinger::ThreadBase::TrackBase::TrackBase(
            ThreadBase *thread,
            const sp<Client>& client,
            uint32_t sampleRate,
            audio_format_t format,
            audio_channel_mask_t channelMask,
            size_t frameCount,
            const sp<IMemory>& sharedBuffer,
            int sessionId,
            int clientUid,
            bool isOut)
    :   RefBase(),
        mThread(thread),
        mClient(client),
        mCblk(NULL),
        // mBuffer
        mState(IDLE),
        mSampleRate(sampleRate),
        mFormat(format),
        mChannelMask(channelMask),
        mChannelCount(popcount(channelMask)),
        mFrameSize(audio_is_linear_pcm(format) ?
                mChannelCount * audio_bytes_per_sample(format) : sizeof(int8_t)),
        mFrameCount(frameCount),
        mSessionId(sessionId),
        mIsOut(isOut),
        mServerProxy(NULL),
        mId(android_atomic_inc(&nextTrackId)),
        mTerminated(false)
{
    // if the caller is us, trust the specified uid
    if (IPCThreadState::self()->getCallingPid() != getpid_cached || clientUid == -1) {
        int newclientUid = IPCThreadState::self()->getCallingUid();
        if (clientUid != -1 && clientUid != newclientUid) {
            ALOGW("uid %d tried to pass itself off as %d", newclientUid, clientUid);
        }
        clientUid = newclientUid;
    }
    // clientUid contains the uid of the app that is responsible for this track, so we can blame
    // battery usage on it.
    mUid = clientUid;

    // client == 0 implies sharedBuffer == 0
    ALOG_ASSERT(!(client == 0 && sharedBuffer != 0));

    ALOGV_IF(sharedBuffer != 0, "sharedBuffer: %p, size: %d", sharedBuffer->pointer(),
            sharedBuffer->size());

    // ALOGD("Creating track with %d buffers @ %d bytes", bufferCount, bufferSize);
    size_t size = sizeof(audio_track_cblk_t);
    size_t bufferSize = (sharedBuffer == 0 ? roundup(frameCount) : frameCount) * mFrameSize;
    if (sharedBuffer == 0) {
        size += bufferSize;
    }

    if (client != 0) {
        mCblkMemory = client->heap()->allocate(size);
        if (mCblkMemory != 0) {
            mCblk = static_cast<audio_track_cblk_t *>(mCblkMemory->pointer());
            // can't assume mCblk != NULL
        } else {
            ALOGE("not enough memory for AudioTrack size=%u", size);
            client->heap()->dump("AudioTrack");
            return;
        }
    } else {
        // this syntax avoids calling the audio_track_cblk_t constructor twice
        mCblk = (audio_track_cblk_t *) new uint8_t[size];
        // assume mCblk != NULL
    }

    // construct the shared structure in-place.
    if (mCblk != NULL) {
        new(mCblk) audio_track_cblk_t();
        // clear all buffers
        mCblk->frameCount_ = frameCount;
        if (sharedBuffer == 0) {
            mBuffer = (char*)mCblk + sizeof(audio_track_cblk_t);
            memset(mBuffer, 0, bufferSize);
        } else {
            mBuffer = sharedBuffer->pointer();
#if 0
            mCblk->mFlags = CBLK_FORCEREADY;    // FIXME hack, need to fix the track ready logic
#endif
        }

#ifdef TEE_SINK
        if (mTeeSinkTrackEnabled) {
            NBAIO_Format pipeFormat = Format_from_SR_C(mSampleRate, mChannelCount);
            if (pipeFormat != Format_Invalid) {
                Pipe *pipe = new Pipe(mTeeSinkTrackFrames, pipeFormat);
                size_t numCounterOffers = 0;
                const NBAIO_Format offers[1] = {pipeFormat};
                ssize_t index = pipe->negotiate(offers, 1, NULL, numCounterOffers);
                ALOG_ASSERT(index == 0);
                PipeReader *pipeReader = new PipeReader(*pipe);
                numCounterOffers = 0;
                index = pipeReader->negotiate(offers, 1, NULL, numCounterOffers);
                ALOG_ASSERT(index == 0);
                mTeeSink = pipe;
                mTeeSource = pipeReader;
            }
        }
#endif

    }
}

AudioFlinger::ThreadBase::TrackBase::~TrackBase()
{
#ifdef TEE_SINK
    dumpTee(-1, mTeeSource, mId);
#endif
    // delete the proxy before deleting the shared memory it refers to, to avoid dangling reference
    delete mServerProxy;
    if (mCblk != NULL) {
        if (mClient == 0) {
            delete mCblk;
        } else {
            mCblk->~audio_track_cblk_t();   // destroy our shared-structure.
        }
    }
    mCblkMemory.clear();    // free the shared memory before releasing the heap it belongs to
    if (mClient != 0) {
        // Client destructor must run with AudioFlinger mutex locked
        Mutex::Autolock _l(mClient->audioFlinger()->mLock);
        // If the client's reference count drops to zero, the associated destructor
        // must run with AudioFlinger lock held. Thus the explicit clear() rather than
        // relying on the automatic clear() at end of scope.
        mClient.clear();
    }
}

// AudioBufferProvider interface
// getNextBuffer() = 0;
// This implementation of releaseBuffer() is used by Track and RecordTrack, but not TimedTrack
void AudioFlinger::ThreadBase::TrackBase::releaseBuffer(AudioBufferProvider::Buffer* buffer)
{
#ifdef TEE_SINK
    if (mTeeSink != 0) {
        (void) mTeeSink->write(buffer->raw, buffer->frameCount);
    }
#endif

    ServerProxy::Buffer buf;
    buf.mFrameCount = buffer->frameCount;
    buf.mRaw = buffer->raw;
    buffer->frameCount = 0;
    buffer->raw = NULL;
    mServerProxy->releaseBuffer(&buf);
}

status_t AudioFlinger::ThreadBase::TrackBase::setSyncEvent(const sp<SyncEvent>& event)
{
    mSyncEvents.add(event);
    return NO_ERROR;
}

// ----------------------------------------------------------------------------
//      Playback
// ----------------------------------------------------------------------------

AudioFlinger::TrackHandle::TrackHandle(const sp<AudioFlinger::PlaybackThread::Track>& track)
    : BnAudioTrack(),
      mTrack(track)
{
}

AudioFlinger::TrackHandle::~TrackHandle() {
    // just stop the track on deletion, associated resources
    // will be freed from the main thread once all pending buffers have
    // been played. Unless it's not in the active track list, in which
    // case we free everything now...
    mTrack->destroy();
}

sp<IMemory> AudioFlinger::TrackHandle::getCblk() const {
    return mTrack->getCblk();
}

status_t AudioFlinger::TrackHandle::start() {
    return mTrack->start();
}

void AudioFlinger::TrackHandle::stop() {
    mTrack->stop();
}

void AudioFlinger::TrackHandle::flush() {
    mTrack->flush();
}

void AudioFlinger::TrackHandle::pause() {
    mTrack->pause();
}

status_t AudioFlinger::TrackHandle::attachAuxEffect(int EffectId)
{
    return mTrack->attachAuxEffect(EffectId);
}

status_t AudioFlinger::TrackHandle::allocateTimedBuffer(size_t size,
                                                         sp<IMemory>* buffer) {
    if (!mTrack->isTimedTrack())
        return INVALID_OPERATION;

    PlaybackThread::TimedTrack* tt =
            reinterpret_cast<PlaybackThread::TimedTrack*>(mTrack.get());
    return tt->allocateTimedBuffer(size, buffer);
}

status_t AudioFlinger::TrackHandle::queueTimedBuffer(const sp<IMemory>& buffer,
                                                     int64_t pts) {
    if (!mTrack->isTimedTrack())
        return INVALID_OPERATION;

    PlaybackThread::TimedTrack* tt =
            reinterpret_cast<PlaybackThread::TimedTrack*>(mTrack.get());
    return tt->queueTimedBuffer(buffer, pts);
}

status_t AudioFlinger::TrackHandle::setMediaTimeTransform(
    const LinearTransform& xform, int target) {

    if (!mTrack->isTimedTrack())
        return INVALID_OPERATION;

    PlaybackThread::TimedTrack* tt =
            reinterpret_cast<PlaybackThread::TimedTrack*>(mTrack.get());
    return tt->setMediaTimeTransform(
        xform, static_cast<TimedAudioTrack::TargetTimeline>(target));
}

status_t AudioFlinger::TrackHandle::setParameters(const String8& keyValuePairs) {
    return mTrack->setParameters(keyValuePairs);
}

status_t AudioFlinger::TrackHandle::getTimestamp(AudioTimestamp& timestamp)
{
    return mTrack->getTimestamp(timestamp);
}


void AudioFlinger::TrackHandle::signal()
{
    return mTrack->signal();
}

status_t AudioFlinger::TrackHandle::onTransact(
    uint32_t code, const Parcel& data, Parcel* reply, uint32_t flags)
{
    return BnAudioTrack::onTransact(code, data, reply, flags);
}

// ----------------------------------------------------------------------------

// Track constructor must be called with AudioFlinger::mLock and ThreadBase::mLock held
AudioFlinger::PlaybackThread::Track::Track(
            PlaybackThread *thread,
            const sp<Client>& client,
            audio_stream_type_t streamType,
            uint32_t sampleRate,
            audio_format_t format,
            audio_channel_mask_t channelMask,
            size_t frameCount,
            const sp<IMemory>& sharedBuffer,
            int sessionId,
            int uid,
            IAudioFlinger::track_flags_t flags)
    :   TrackBase(thread, client, sampleRate, format, channelMask, frameCount, sharedBuffer,
            sessionId, uid, true /*isOut*/),
    mFillingUpStatus(FS_INVALID),
    // mRetryCount initialized later when needed
    mSharedBuffer(sharedBuffer),
    mStreamType(streamType),
    mName(-1),  // see note below
    mMainBuffer(thread->mixBuffer()),
    mAuxBuffer(NULL),
    mAuxEffectId(0), mHasVolumeController(false),
    mPresentationCompleteFrames(0),
    mFlags(flags),
    mFastIndex(-1),
    mCachedVolume(1.0),
    mIsInvalid(false),
    mAudioTrackServerProxy(NULL),
    mResumeToStopping(false)
{
    if (mCblk != NULL) {
        if (sharedBuffer == 0) {
            mAudioTrackServerProxy = new AudioTrackServerProxy(mCblk, mBuffer, frameCount,
                    mFrameSize);
        } else {
            mAudioTrackServerProxy = new StaticAudioTrackServerProxy(mCblk, mBuffer, frameCount,
                    mFrameSize);
        }
        mServerProxy = mAudioTrackServerProxy;
        // to avoid leaking a track name, do not allocate one unless there is an mCblk
        mName = thread->getTrackName_l(channelMask, sessionId);
        if (mName < 0) {
            ALOGE("no more track names available");
            return;
        }
        // only allocate a fast track index if we were able to allocate a normal track name
        if (flags & IAudioFlinger::TRACK_FAST) {
            mAudioTrackServerProxy->framesReadyIsCalledByMultipleThreads();
            ALOG_ASSERT(thread->mFastTrackAvailMask != 0);
            int i = __builtin_ctz(thread->mFastTrackAvailMask);
            ALOG_ASSERT(0 < i && i < (int)FastMixerState::kMaxFastTracks);
            // FIXME This is too eager.  We allocate a fast track index before the
            //       fast track becomes active.  Since fast tracks are a scarce resource,
            //       this means we are potentially denying other more important fast tracks from
            //       being created.  It would be better to allocate the index dynamically.
            mFastIndex = i;
            // Read the initial underruns because this field is never cleared by the fast mixer
            mObservedUnderruns = thread->getFastTrackUnderruns(i);
            thread->mFastTrackAvailMask &= ~(1 << i);
        }
    }
    ALOGV("Track constructor name %d, calling pid %d", mName,
            IPCThreadState::self()->getCallingPid());
}

AudioFlinger::PlaybackThread::Track::~Track()
{
    ALOGV("PlaybackThread::Track destructor");

    // The destructor would clear mSharedBuffer,
    // but it will not push the decremented reference count,
    // leaving the client's IMemory dangling indefinitely.
    // This prevents that leak.
    if (mSharedBuffer != 0) {
        mSharedBuffer.clear();
        // flush the binder command buffer
        IPCThreadState::self()->flushCommands();
    }
}

void AudioFlinger::PlaybackThread::Track::destroy()
{
    // NOTE: destroyTrack_l() can remove a strong reference to this Track
    // by removing it from mTracks vector, so there is a risk that this Tracks's
    // destructor is called. As the destructor needs to lock mLock,
    // we must acquire a strong reference on this Track before locking mLock
    // here so that the destructor is called only when exiting this function.
    // On the other hand, as long as Track::destroy() is only called by
    // TrackHandle destructor, the TrackHandle still holds a strong ref on
    // this Track with its member mTrack.
    sp<Track> keep(this);
    { // scope for mLock
        sp<ThreadBase> thread = mThread.promote();
        if (thread != 0) {
            Mutex::Autolock _l(thread->mLock);
            PlaybackThread *playbackThread = (PlaybackThread *)thread.get();
            bool wasActive = playbackThread->destroyTrack_l(this);
            if (!isOutputTrack() && !wasActive) {
                AudioSystem::releaseOutput(thread->id());
            }
        }
    }
}

/*static*/ void AudioFlinger::PlaybackThread::Track::appendDumpHeader(String8& result)
{
    result.append("   Name Client Type      Fmt Chn mask Session fCount S F SRate  "
                  "L dB  R dB    Server Main buf  Aux Buf Flags UndFrmCnt\n");
}

void AudioFlinger::PlaybackThread::Track::dump(char* buffer, size_t size)
{
    uint32_t vlr = mAudioTrackServerProxy->getVolumeLR();
    if (isFastTrack()) {
        sprintf(buffer, "   F %2d", mFastIndex);
    } else {
        sprintf(buffer, "   %4d", mName - AudioMixer::TRACK0);
    }
    track_state state = mState;
    char stateChar;
    if (isTerminated()) {
        stateChar = 'T';
    } else {
        switch (state) {
        case IDLE:
            stateChar = 'I';
            break;
        case STOPPING_1:
            stateChar = 's';
            break;
        case STOPPING_2:
            stateChar = '5';
            break;
        case STOPPED:
            stateChar = 'S';
            break;
        case RESUMING:
            stateChar = 'R';
            break;
        case ACTIVE:
            stateChar = 'A';
            break;
        case PAUSING:
            stateChar = 'p';
            break;
        case PAUSED:
            stateChar = 'P';
            break;
        case FLUSHED:
            stateChar = 'F';
            break;
        default:
            stateChar = '?';
            break;
        }
    }
    char nowInUnderrun;
    switch (mObservedUnderruns.mBitFields.mMostRecent) {
    case UNDERRUN_FULL:
        nowInUnderrun = ' ';
        break;
    case UNDERRUN_PARTIAL:
        nowInUnderrun = '<';
        break;
    case UNDERRUN_EMPTY:
        nowInUnderrun = '*';
        break;
    default:
        nowInUnderrun = '?';
        break;
    }
    snprintf(&buffer[7], size-7, " %6u %4u %08X %08X %7u %6u %1c %1d %5u %5.2g %5.2g  "
                                 "%08X %08X %08X 0x%03X %9u%c\n",
            (mClient == 0) ? getpid_cached : mClient->pid(),
            mStreamType,
            mFormat,
            mChannelMask,
            mSessionId,
            mFrameCount,
            stateChar,
            mFillingUpStatus,
            mAudioTrackServerProxy->getSampleRate(),
            20.0 * log10((vlr & 0xFFFF) / 4096.0),
            20.0 * log10((vlr >> 16) / 4096.0),
            mCblk->mServer,
            (int)mMainBuffer,
            (int)mAuxBuffer,
            mCblk->mFlags,
            mAudioTrackServerProxy->getUnderrunFrames(),
            nowInUnderrun);
}

uint32_t AudioFlinger::PlaybackThread::Track::sampleRate() const {
    return mAudioTrackServerProxy->getSampleRate();
}

// AudioBufferProvider interface
status_t AudioFlinger::PlaybackThread::Track::getNextBuffer(
        AudioBufferProvider::Buffer* buffer, int64_t pts)
{
    ServerProxy::Buffer buf;
    size_t desiredFrames = buffer->frameCount;
    buf.mFrameCount = desiredFrames;
    status_t status = mServerProxy->obtainBuffer(&buf);
    buffer->frameCount = buf.mFrameCount;
    buffer->raw = buf.mRaw;
    if (buf.mFrameCount == 0) {
        mAudioTrackServerProxy->tallyUnderrunFrames(desiredFrames);
    }
    return status;
}

// releaseBuffer() is not overridden

// ExtendedAudioBufferProvider interface

// Note that framesReady() takes a mutex on the control block using tryLock().
// This could result in priority inversion if framesReady() is called by the normal mixer,
// as the normal mixer thread runs at lower
// priority than the client's callback thread:  there is a short window within framesReady()
// during which the normal mixer could be preempted, and the client callback would block.
// Another problem can occur if framesReady() is called by the fast mixer:
// the tryLock() could block for up to 1 ms, and a sequence of these could delay fast mixer.
// FIXME Replace AudioTrackShared control block implementation by a non-blocking FIFO queue.
size_t AudioFlinger::PlaybackThread::Track::framesReady() const {
    return mAudioTrackServerProxy->framesReady();
}

size_t AudioFlinger::PlaybackThread::Track::framesReleased() const
{
    return mAudioTrackServerProxy->framesReleased();
}

// Don't call for fast tracks; the framesReady() could result in priority inversion
bool AudioFlinger::PlaybackThread::Track::isReady() const {
    if (mFillingUpStatus != FS_FILLING || isStopped() || isPausing()) {
        return true;
    }

    if (framesReady() >= mFrameCount ||
            (mCblk->mFlags & CBLK_FORCEREADY)) {
        mFillingUpStatus = FS_FILLED;
        android_atomic_and(~CBLK_FORCEREADY, &mCblk->mFlags);
        return true;
    }
    return false;
}

status_t AudioFlinger::PlaybackThread::Track::start(AudioSystem::sync_event_t event,
                                                    int triggerSession)
{
    status_t status = NO_ERROR;
    ALOGV("start(%d), calling pid %d session %d",
            mName, IPCThreadState::self()->getCallingPid(), mSessionId);

    sp<ThreadBase> thread = mThread.promote();
    if (thread != 0) {
        if (isOffloaded()) {
            Mutex::Autolock _laf(thread->mAudioFlinger->mLock);
            Mutex::Autolock _lth(thread->mLock);
            sp<EffectChain> ec = thread->getEffectChain_l(mSessionId);
            if (thread->mAudioFlinger->isNonOffloadableGlobalEffectEnabled_l() ||
                    (ec != 0 && ec->isNonOffloadableEnabled())) {
                invalidate();
                return PERMISSION_DENIED;
            }
        }
        Mutex::Autolock _lth(thread->mLock);
        track_state state = mState;
        // here the track could be either new, or restarted
        // in both cases "unstop" the track

        if (state == PAUSED) {
            if (mResumeToStopping) {
                // happened we need to resume to STOPPING_1
                mState = TrackBase::STOPPING_1;
                ALOGV("PAUSED => STOPPING_1 (%d) on thread %p", mName, this);
            } else {
                mState = TrackBase::RESUMING;
                ALOGV("PAUSED => RESUMING (%d) on thread %p", mName, this);
            }
        } else {
            mState = TrackBase::ACTIVE;
            ALOGV("? => ACTIVE (%d) on thread %p", mName, this);
        }

        PlaybackThread *playbackThread = (PlaybackThread *)thread.get();
        status = playbackThread->addTrack_l(this);
        if (status == INVALID_OPERATION || status == PERMISSION_DENIED) {
            triggerEvents(AudioSystem::SYNC_EVENT_PRESENTATION_COMPLETE);
            //  restore previous state if start was rejected by policy manager
            if (status == PERMISSION_DENIED) {
                mState = state;
            }
        }
        // track was already in the active list, not a problem
        if (status == ALREADY_EXISTS) {
            status = NO_ERROR;
<<<<<<< HEAD
=======
        } else {
            // Acknowledge any pending flush(), so that subsequent new data isn't discarded.
            // It is usually unsafe to access the server proxy from a binder thread.
            // But in this case we know the mixer thread (whether normal mixer or fast mixer)
            // isn't looking at this track yet:  we still hold the normal mixer thread lock,
            // and for fast tracks the track is not yet in the fast mixer thread's active set.
            ServerProxy::Buffer buffer;
            buffer.mFrameCount = 1;
            (void) mAudioTrackServerProxy->obtainBuffer(&buffer, true /*ackFlush*/);
>>>>>>> 2381f06f
        }
    } else {
        status = BAD_VALUE;
    }
    return status;
}

void AudioFlinger::PlaybackThread::Track::stop()
{
    ALOGV("stop(%d), calling pid %d", mName, IPCThreadState::self()->getCallingPid());
    sp<ThreadBase> thread = mThread.promote();
    if (thread != 0) {
        Mutex::Autolock _l(thread->mLock);
        track_state state = mState;
        if (state == RESUMING || state == ACTIVE || state == PAUSING || state == PAUSED) {
            // If the track is not active (PAUSED and buffers full), flush buffers
            PlaybackThread *playbackThread = (PlaybackThread *)thread.get();
            if (playbackThread->mActiveTracks.indexOf(this) < 0) {
                reset();
                mState = STOPPED;
            } else if (!isFastTrack() && !isOffloaded()) {
                mState = STOPPED;
            } else {
                // For fast tracks prepareTracks_l() will set state to STOPPING_2
                // presentation is complete
                // For an offloaded track this starts a drain and state will
                // move to STOPPING_2 when drain completes and then STOPPED
                mState = STOPPING_1;
            }
            ALOGV("not stopping/stopped => stopping/stopped (%d) on thread %p", mName,
                    playbackThread);
        }
    }
}

void AudioFlinger::PlaybackThread::Track::pause()
{
    ALOGV("pause(%d), calling pid %d", mName, IPCThreadState::self()->getCallingPid());
    sp<ThreadBase> thread = mThread.promote();
    if (thread != 0) {
        Mutex::Autolock _l(thread->mLock);
        PlaybackThread *playbackThread = (PlaybackThread *)thread.get();
        switch (mState) {
        case STOPPING_1:
        case STOPPING_2:
            if (!isOffloaded()) {
                /* nothing to do if track is not offloaded */
                break;
            }

            // Offloaded track was draining, we need to carry on draining when resumed
            mResumeToStopping = true;
            // fall through...
        case ACTIVE:
        case RESUMING:
            mState = PAUSING;
            ALOGV("ACTIVE/RESUMING => PAUSING (%d) on thread %p", mName, thread.get());
            playbackThread->broadcast_l();
            break;

        default:
            break;
        }
    }
}

void AudioFlinger::PlaybackThread::Track::flush()
{
    ALOGV("flush(%d)", mName);
    sp<ThreadBase> thread = mThread.promote();
    if (thread != 0) {
        Mutex::Autolock _l(thread->mLock);
        PlaybackThread *playbackThread = (PlaybackThread *)thread.get();

        if (isOffloaded()) {
            // If offloaded we allow flush during any state except terminated
            // and keep the track active to avoid problems if user is seeking
            // rapidly and underlying hardware has a significant delay handling
            // a pause
            if (isTerminated()) {
                return;
            }

            ALOGV("flush: offload flush");
            reset();

            if (mState == STOPPING_1 || mState == STOPPING_2) {
                ALOGV("flushed in STOPPING_1 or 2 state, change state to ACTIVE");
                mState = ACTIVE;
            }

            if (mState == ACTIVE) {
                ALOGV("flush called in active state, resetting buffer time out retry count");
                mRetryCount = PlaybackThread::kMaxTrackRetriesOffload;
            }

            mResumeToStopping = false;
        } else {
            if (mState != STOPPING_1 && mState != STOPPING_2 && mState != STOPPED &&
                    mState != PAUSED && mState != PAUSING && mState != IDLE && mState != FLUSHED) {
                return;
            }
            // No point remaining in PAUSED state after a flush => go to
            // FLUSHED state
            mState = FLUSHED;
            // do not reset the track if it is still in the process of being stopped or paused.
            // this will be done by prepareTracks_l() when the track is stopped.
            // prepareTracks_l() will see mState == FLUSHED, then
            // remove from active track list, reset(), and trigger presentation complete
            if (playbackThread->mActiveTracks.indexOf(this) < 0) {
                reset();
            }
        }
        // Prevent flush being lost if the track is flushed and then resumed
        // before mixer thread can run. This is important when offloading
        // because the hardware buffer could hold a large amount of audio
        playbackThread->flushOutput_l();
        playbackThread->broadcast_l();
    }
}

void AudioFlinger::PlaybackThread::Track::reset()
{
    // Do not reset twice to avoid discarding data written just after a flush and before
    // the audioflinger thread detects the track is stopped.
    if (!mResetDone) {
        // Force underrun condition to avoid false underrun callback until first data is
        // written to buffer
        android_atomic_and(~CBLK_FORCEREADY, &mCblk->mFlags);
        mFillingUpStatus = FS_FILLING;
        mResetDone = true;
        if (mState == FLUSHED) {
            mState = IDLE;
        }
    }
}

status_t AudioFlinger::PlaybackThread::Track::setParameters(const String8& keyValuePairs)
{
    sp<ThreadBase> thread = mThread.promote();
    if (thread == 0) {
        ALOGE("thread is dead");
        return FAILED_TRANSACTION;
    } else if ((thread->type() == ThreadBase::DIRECT) ||
                    (thread->type() == ThreadBase::OFFLOAD)) {
        return thread->setParameters(keyValuePairs);
    } else {
        return PERMISSION_DENIED;
    }
}

status_t AudioFlinger::PlaybackThread::Track::getTimestamp(AudioTimestamp& timestamp)
{
    // Client should implement this using SSQ; the unpresented frame count in latch is irrelevant
    if (isFastTrack()) {
        return INVALID_OPERATION;
    }
    sp<ThreadBase> thread = mThread.promote();
    if (thread == 0) {
        return INVALID_OPERATION;
    }
    Mutex::Autolock _l(thread->mLock);
    PlaybackThread *playbackThread = (PlaybackThread *)thread.get();
    if (!isOffloaded()) {
        if (!playbackThread->mLatchQValid) {
            return INVALID_OPERATION;
        }
        uint32_t unpresentedFrames =
                ((int64_t) playbackThread->mLatchQ.mUnpresentedFrames * mSampleRate) /
                playbackThread->mSampleRate;
        uint32_t framesWritten = mAudioTrackServerProxy->framesReleased();
        if (framesWritten < unpresentedFrames) {
            return INVALID_OPERATION;
        }
        timestamp.mPosition = framesWritten - unpresentedFrames;
        timestamp.mTime = playbackThread->mLatchQ.mTimestamp.mTime;
        return NO_ERROR;
    }

    return playbackThread->getTimestamp_l(timestamp);
}

status_t AudioFlinger::PlaybackThread::Track::attachAuxEffect(int EffectId)
{
    status_t status = DEAD_OBJECT;
    sp<ThreadBase> thread = mThread.promote();
    if (thread != 0) {
        PlaybackThread *playbackThread = (PlaybackThread *)thread.get();
        sp<AudioFlinger> af = mClient->audioFlinger();

        Mutex::Autolock _l(af->mLock);

        sp<PlaybackThread> srcThread = af->getEffectThread_l(AUDIO_SESSION_OUTPUT_MIX, EffectId);

        if (EffectId != 0 && srcThread != 0 && playbackThread != srcThread.get()) {
            Mutex::Autolock _dl(playbackThread->mLock);
            Mutex::Autolock _sl(srcThread->mLock);
            sp<EffectChain> chain = srcThread->getEffectChain_l(AUDIO_SESSION_OUTPUT_MIX);
            if (chain == 0) {
                return INVALID_OPERATION;
            }

            sp<EffectModule> effect = chain->getEffectFromId_l(EffectId);
            if (effect == 0) {
                return INVALID_OPERATION;
            }
            srcThread->removeEffect_l(effect);
            status = playbackThread->addEffect_l(effect);
            if (status != NO_ERROR) {
                srcThread->addEffect_l(effect);
                return INVALID_OPERATION;
            }
            // removeEffect_l() has stopped the effect if it was active so it must be restarted
            if (effect->state() == EffectModule::ACTIVE ||
                    effect->state() == EffectModule::STOPPING) {
                effect->start();
            }

            sp<EffectChain> dstChain = effect->chain().promote();
            if (dstChain == 0) {
                srcThread->addEffect_l(effect);
                return INVALID_OPERATION;
            }
            AudioSystem::unregisterEffect(effect->id());
            AudioSystem::registerEffect(&effect->desc(),
                                        srcThread->id(),
                                        dstChain->strategy(),
                                        AUDIO_SESSION_OUTPUT_MIX,
                                        effect->id());
            AudioSystem::setEffectEnabled(effect->id(), effect->isEnabled());
        }
        status = playbackThread->attachAuxEffect(this, EffectId);
    }
    return status;
}

void AudioFlinger::PlaybackThread::Track::setAuxBuffer(int EffectId, int32_t *buffer)
{
    mAuxEffectId = EffectId;
    mAuxBuffer = buffer;
}

bool AudioFlinger::PlaybackThread::Track::presentationComplete(size_t framesWritten,
                                                         size_t audioHalFrames)
{
    // a track is considered presented when the total number of frames written to audio HAL
    // corresponds to the number of frames written when presentationComplete() is called for the
    // first time (mPresentationCompleteFrames == 0) plus the buffer filling status at that time.
    // For an offloaded track the HAL+h/w delay is variable so a HAL drain() is used
    // to detect when all frames have been played. In this case framesWritten isn't
    // useful because it doesn't always reflect whether there is data in the h/w
    // buffers, particularly if a track has been paused and resumed during draining
    ALOGV("presentationComplete() mPresentationCompleteFrames %d framesWritten %d",
                      mPresentationCompleteFrames, framesWritten);
    if (mPresentationCompleteFrames == 0) {
        mPresentationCompleteFrames = framesWritten + audioHalFrames;
        ALOGV("presentationComplete() reset: mPresentationCompleteFrames %d audioHalFrames %d",
                  mPresentationCompleteFrames, audioHalFrames);
    }

    if (framesWritten >= mPresentationCompleteFrames || isOffloaded()) {
        ALOGV("presentationComplete() session %d complete: framesWritten %d",
                  mSessionId, framesWritten);
        triggerEvents(AudioSystem::SYNC_EVENT_PRESENTATION_COMPLETE);
        mAudioTrackServerProxy->setStreamEndDone();
        return true;
    }
    return false;
}

void AudioFlinger::PlaybackThread::Track::triggerEvents(AudioSystem::sync_event_t type)
{
    for (int i = 0; i < (int)mSyncEvents.size(); i++) {
        if (mSyncEvents[i]->type() == type) {
            mSyncEvents[i]->trigger();
            mSyncEvents.removeAt(i);
            i--;
        }
    }
}

// implement VolumeBufferProvider interface

uint32_t AudioFlinger::PlaybackThread::Track::getVolumeLR()
{
    // called by FastMixer, so not allowed to take any locks, block, or do I/O including logs
    ALOG_ASSERT(isFastTrack() && (mCblk != NULL));
    uint32_t vlr = mAudioTrackServerProxy->getVolumeLR();
    uint32_t vl = vlr & 0xFFFF;
    uint32_t vr = vlr >> 16;
    // track volumes come from shared memory, so can't be trusted and must be clamped
    if (vl > MAX_GAIN_INT) {
        vl = MAX_GAIN_INT;
    }
    if (vr > MAX_GAIN_INT) {
        vr = MAX_GAIN_INT;
    }
    // now apply the cached master volume and stream type volume;
    // this is trusted but lacks any synchronization or barrier so may be stale
    float v = mCachedVolume;
    vl *= v;
    vr *= v;
    // re-combine into U4.16
    vlr = (vr << 16) | (vl & 0xFFFF);
    // FIXME look at mute, pause, and stop flags
    return vlr;
}

status_t AudioFlinger::PlaybackThread::Track::setSyncEvent(const sp<SyncEvent>& event)
{
    if (isTerminated() || mState == PAUSED ||
            ((framesReady() == 0) && ((mSharedBuffer != 0) ||
                                      (mState == STOPPED)))) {
        ALOGW("Track::setSyncEvent() in invalid state %d on session %d %s mode, framesReady %d ",
              mState, mSessionId, (mSharedBuffer != 0) ? "static" : "stream", framesReady());
        event->cancel();
        return INVALID_OPERATION;
    }
    (void) TrackBase::setSyncEvent(event);
    return NO_ERROR;
}

void AudioFlinger::PlaybackThread::Track::invalidate()
{
    // FIXME should use proxy, and needs work
    audio_track_cblk_t* cblk = mCblk;
    android_atomic_or(CBLK_INVALID, &cblk->mFlags);
    android_atomic_release_store(0x40000000, &cblk->mFutex);
    // client is not in server, so FUTEX_WAKE is needed instead of FUTEX_WAKE_PRIVATE
    (void) __futex_syscall3(&cblk->mFutex, FUTEX_WAKE, INT_MAX);
    mIsInvalid = true;
}

void AudioFlinger::PlaybackThread::Track::signal()
{
    sp<ThreadBase> thread = mThread.promote();
    if (thread != 0) {
        PlaybackThread *t = (PlaybackThread *)thread.get();
        Mutex::Autolock _l(t->mLock);
        t->broadcast_l();
    }
}

// ----------------------------------------------------------------------------

sp<AudioFlinger::PlaybackThread::TimedTrack>
AudioFlinger::PlaybackThread::TimedTrack::create(
            PlaybackThread *thread,
            const sp<Client>& client,
            audio_stream_type_t streamType,
            uint32_t sampleRate,
            audio_format_t format,
            audio_channel_mask_t channelMask,
            size_t frameCount,
            const sp<IMemory>& sharedBuffer,
            int sessionId,
            int uid) {
    if (!client->reserveTimedTrack())
        return 0;

    return new TimedTrack(
        thread, client, streamType, sampleRate, format, channelMask, frameCount,
        sharedBuffer, sessionId, uid);
}

AudioFlinger::PlaybackThread::TimedTrack::TimedTrack(
            PlaybackThread *thread,
            const sp<Client>& client,
            audio_stream_type_t streamType,
            uint32_t sampleRate,
            audio_format_t format,
            audio_channel_mask_t channelMask,
            size_t frameCount,
            const sp<IMemory>& sharedBuffer,
            int sessionId,
            int uid)
    : Track(thread, client, streamType, sampleRate, format, channelMask,
            frameCount, sharedBuffer, sessionId, uid, IAudioFlinger::TRACK_TIMED),
      mQueueHeadInFlight(false),
      mTrimQueueHeadOnRelease(false),
      mFramesPendingInQueue(0),
      mTimedSilenceBuffer(NULL),
      mTimedSilenceBufferSize(0),
      mTimedAudioOutputOnTime(false),
      mMediaTimeTransformValid(false)
{
    LocalClock lc;
    mLocalTimeFreq = lc.getLocalFreq();

    mLocalTimeToSampleTransform.a_zero = 0;
    mLocalTimeToSampleTransform.b_zero = 0;
    mLocalTimeToSampleTransform.a_to_b_numer = sampleRate;
    mLocalTimeToSampleTransform.a_to_b_denom = mLocalTimeFreq;
    LinearTransform::reduce(&mLocalTimeToSampleTransform.a_to_b_numer,
                            &mLocalTimeToSampleTransform.a_to_b_denom);

    mMediaTimeToSampleTransform.a_zero = 0;
    mMediaTimeToSampleTransform.b_zero = 0;
    mMediaTimeToSampleTransform.a_to_b_numer = sampleRate;
    mMediaTimeToSampleTransform.a_to_b_denom = 1000000;
    LinearTransform::reduce(&mMediaTimeToSampleTransform.a_to_b_numer,
                            &mMediaTimeToSampleTransform.a_to_b_denom);
}

AudioFlinger::PlaybackThread::TimedTrack::~TimedTrack() {
    mClient->releaseTimedTrack();
    delete [] mTimedSilenceBuffer;
}

status_t AudioFlinger::PlaybackThread::TimedTrack::allocateTimedBuffer(
    size_t size, sp<IMemory>* buffer) {

    Mutex::Autolock _l(mTimedBufferQueueLock);

    trimTimedBufferQueue_l();

    // lazily initialize the shared memory heap for timed buffers
    if (mTimedMemoryDealer == NULL) {
        const int kTimedBufferHeapSize = 512 << 10;

        mTimedMemoryDealer = new MemoryDealer(kTimedBufferHeapSize,
                                              "AudioFlingerTimed");
        if (mTimedMemoryDealer == NULL)
            return NO_MEMORY;
    }

    sp<IMemory> newBuffer = mTimedMemoryDealer->allocate(size);
    if (newBuffer == NULL) {
        newBuffer = mTimedMemoryDealer->allocate(size);
        if (newBuffer == NULL)
            return NO_MEMORY;
    }

    *buffer = newBuffer;
    return NO_ERROR;
}

// caller must hold mTimedBufferQueueLock
void AudioFlinger::PlaybackThread::TimedTrack::trimTimedBufferQueue_l() {
    int64_t mediaTimeNow;
    {
        Mutex::Autolock mttLock(mMediaTimeTransformLock);
        if (!mMediaTimeTransformValid)
            return;

        int64_t targetTimeNow;
        status_t res = (mMediaTimeTransformTarget == TimedAudioTrack::COMMON_TIME)
            ? mCCHelper.getCommonTime(&targetTimeNow)
            : mCCHelper.getLocalTime(&targetTimeNow);

        if (OK != res)
            return;

        if (!mMediaTimeTransform.doReverseTransform(targetTimeNow,
                                                    &mediaTimeNow)) {
            return;
        }
    }

    size_t trimEnd;
    for (trimEnd = 0; trimEnd < mTimedBufferQueue.size(); trimEnd++) {
        int64_t bufEnd;

        if ((trimEnd + 1) < mTimedBufferQueue.size()) {
            // We have a next buffer.  Just use its PTS as the PTS of the frame
            // following the last frame in this buffer.  If the stream is sparse
            // (ie, there are deliberate gaps left in the stream which should be
            // filled with silence by the TimedAudioTrack), then this can result
            // in one extra buffer being left un-trimmed when it could have
            // been.  In general, this is not typical, and we would rather
            // optimized away the TS calculation below for the more common case
            // where PTSes are contiguous.
            bufEnd = mTimedBufferQueue[trimEnd + 1].pts();
        } else {
            // We have no next buffer.  Compute the PTS of the frame following
            // the last frame in this buffer by computing the duration of of
            // this frame in media time units and adding it to the PTS of the
            // buffer.
            int64_t frameCount = mTimedBufferQueue[trimEnd].buffer()->size()
                               / mFrameSize;

            if (!mMediaTimeToSampleTransform.doReverseTransform(frameCount,
                                                                &bufEnd)) {
                ALOGE("Failed to convert frame count of %lld to media time"
                      " duration" " (scale factor %d/%u) in %s",
                      frameCount,
                      mMediaTimeToSampleTransform.a_to_b_numer,
                      mMediaTimeToSampleTransform.a_to_b_denom,
                      __PRETTY_FUNCTION__);
                break;
            }
            bufEnd += mTimedBufferQueue[trimEnd].pts();
        }

        if (bufEnd > mediaTimeNow)
            break;

        // Is the buffer we want to use in the middle of a mix operation right
        // now?  If so, don't actually trim it.  Just wait for the releaseBuffer
        // from the mixer which should be coming back shortly.
        if (!trimEnd && mQueueHeadInFlight) {
            mTrimQueueHeadOnRelease = true;
        }
    }

    size_t trimStart = mTrimQueueHeadOnRelease ? 1 : 0;
    if (trimStart < trimEnd) {
        // Update the bookkeeping for framesReady()
        for (size_t i = trimStart; i < trimEnd; ++i) {
            updateFramesPendingAfterTrim_l(mTimedBufferQueue[i], "trim");
        }

        // Now actually remove the buffers from the queue.
        mTimedBufferQueue.removeItemsAt(trimStart, trimEnd);
    }
}

void AudioFlinger::PlaybackThread::TimedTrack::trimTimedBufferQueueHead_l(
        const char* logTag) {
    ALOG_ASSERT(mTimedBufferQueue.size() > 0,
                "%s called (reason \"%s\"), but timed buffer queue has no"
                " elements to trim.", __FUNCTION__, logTag);

    updateFramesPendingAfterTrim_l(mTimedBufferQueue[0], logTag);
    mTimedBufferQueue.removeAt(0);
}

void AudioFlinger::PlaybackThread::TimedTrack::updateFramesPendingAfterTrim_l(
        const TimedBuffer& buf,
        const char* logTag) {
    uint32_t bufBytes        = buf.buffer()->size();
    uint32_t consumedAlready = buf.position();

    ALOG_ASSERT(consumedAlready <= bufBytes,
                "Bad bookkeeping while updating frames pending.  Timed buffer is"
                " only %u bytes long, but claims to have consumed %u"
                " bytes.  (update reason: \"%s\")",
                bufBytes, consumedAlready, logTag);

    uint32_t bufFrames = (bufBytes - consumedAlready) / mFrameSize;
    ALOG_ASSERT(mFramesPendingInQueue >= bufFrames,
                "Bad bookkeeping while updating frames pending.  Should have at"
                " least %u queued frames, but we think we have only %u.  (update"
                " reason: \"%s\")",
                bufFrames, mFramesPendingInQueue, logTag);

    mFramesPendingInQueue -= bufFrames;
}

status_t AudioFlinger::PlaybackThread::TimedTrack::queueTimedBuffer(
    const sp<IMemory>& buffer, int64_t pts) {

    {
        Mutex::Autolock mttLock(mMediaTimeTransformLock);
        if (!mMediaTimeTransformValid)
            return INVALID_OPERATION;
    }

    Mutex::Autolock _l(mTimedBufferQueueLock);

    uint32_t bufFrames = buffer->size() / mFrameSize;
    mFramesPendingInQueue += bufFrames;
    mTimedBufferQueue.add(TimedBuffer(buffer, pts));

    return NO_ERROR;
}

status_t AudioFlinger::PlaybackThread::TimedTrack::setMediaTimeTransform(
    const LinearTransform& xform, TimedAudioTrack::TargetTimeline target) {

    ALOGVV("setMediaTimeTransform az=%lld bz=%lld n=%d d=%u tgt=%d",
           xform.a_zero, xform.b_zero, xform.a_to_b_numer, xform.a_to_b_denom,
           target);

    if (!(target == TimedAudioTrack::LOCAL_TIME ||
          target == TimedAudioTrack::COMMON_TIME)) {
        return BAD_VALUE;
    }

    Mutex::Autolock lock(mMediaTimeTransformLock);
    mMediaTimeTransform = xform;
    mMediaTimeTransformTarget = target;
    mMediaTimeTransformValid = true;

    return NO_ERROR;
}

#define min(a, b) ((a) < (b) ? (a) : (b))

// implementation of getNextBuffer for tracks whose buffers have timestamps
status_t AudioFlinger::PlaybackThread::TimedTrack::getNextBuffer(
    AudioBufferProvider::Buffer* buffer, int64_t pts)
{
    if (pts == AudioBufferProvider::kInvalidPTS) {
        buffer->raw = NULL;
        buffer->frameCount = 0;
        mTimedAudioOutputOnTime = false;
        return INVALID_OPERATION;
    }

    Mutex::Autolock _l(mTimedBufferQueueLock);

    ALOG_ASSERT(!mQueueHeadInFlight,
                "getNextBuffer called without releaseBuffer!");

    while (true) {

        // if we have no timed buffers, then fail
        if (mTimedBufferQueue.isEmpty()) {
            buffer->raw = NULL;
            buffer->frameCount = 0;
            return NOT_ENOUGH_DATA;
        }

        TimedBuffer& head = mTimedBufferQueue.editItemAt(0);

        // calculate the PTS of the head of the timed buffer queue expressed in
        // local time
        int64_t headLocalPTS;
        {
            Mutex::Autolock mttLock(mMediaTimeTransformLock);

            ALOG_ASSERT(mMediaTimeTransformValid, "media time transform invalid");

            if (mMediaTimeTransform.a_to_b_denom == 0) {
                // the transform represents a pause, so yield silence
                timedYieldSilence_l(buffer->frameCount, buffer);
                return NO_ERROR;
            }

            int64_t transformedPTS;
            if (!mMediaTimeTransform.doForwardTransform(head.pts(),
                                                        &transformedPTS)) {
                // the transform failed.  this shouldn't happen, but if it does
                // then just drop this buffer
                ALOGW("timedGetNextBuffer transform failed");
                buffer->raw = NULL;
                buffer->frameCount = 0;
                trimTimedBufferQueueHead_l("getNextBuffer; no transform");
                return NO_ERROR;
            }

            if (mMediaTimeTransformTarget == TimedAudioTrack::COMMON_TIME) {
                if (OK != mCCHelper.commonTimeToLocalTime(transformedPTS,
                                                          &headLocalPTS)) {
                    buffer->raw = NULL;
                    buffer->frameCount = 0;
                    return INVALID_OPERATION;
                }
            } else {
                headLocalPTS = transformedPTS;
            }
        }

        uint32_t sr = sampleRate();

        // adjust the head buffer's PTS to reflect the portion of the head buffer
        // that has already been consumed
        int64_t effectivePTS = headLocalPTS +
                ((head.position() / mFrameSize) * mLocalTimeFreq / sr);

        // Calculate the delta in samples between the head of the input buffer
        // queue and the start of the next output buffer that will be written.
        // If the transformation fails because of over or underflow, it means
        // that the sample's position in the output stream is so far out of
        // whack that it should just be dropped.
        int64_t sampleDelta;
        if (llabs(effectivePTS - pts) >= (static_cast<int64_t>(1) << 31)) {
            ALOGV("*** head buffer is too far from PTS: dropped buffer");
            trimTimedBufferQueueHead_l("getNextBuffer, buf pts too far from"
                                       " mix");
            continue;
        }
        if (!mLocalTimeToSampleTransform.doForwardTransform(
                (effectivePTS - pts) << 32, &sampleDelta)) {
            ALOGV("*** too late during sample rate transform: dropped buffer");
            trimTimedBufferQueueHead_l("getNextBuffer, bad local to sample");
            continue;
        }

        ALOGVV("*** getNextBuffer head.pts=%lld head.pos=%d pts=%lld"
               " sampleDelta=[%d.%08x]",
               head.pts(), head.position(), pts,
               static_cast<int32_t>((sampleDelta >= 0 ? 0 : 1)
                   + (sampleDelta >> 32)),
               static_cast<uint32_t>(sampleDelta & 0xFFFFFFFF));

        // if the delta between the ideal placement for the next input sample and
        // the current output position is within this threshold, then we will
        // concatenate the next input samples to the previous output
        const int64_t kSampleContinuityThreshold =
                (static_cast<int64_t>(sr) << 32) / 250;

        // if this is the first buffer of audio that we're emitting from this track
        // then it should be almost exactly on time.
        const int64_t kSampleStartupThreshold = 1LL << 32;

        if ((mTimedAudioOutputOnTime && llabs(sampleDelta) <= kSampleContinuityThreshold) ||
           (!mTimedAudioOutputOnTime && llabs(sampleDelta) <= kSampleStartupThreshold)) {
            // the next input is close enough to being on time, so concatenate it
            // with the last output
            timedYieldSamples_l(buffer);

            ALOGVV("*** on time: head.pos=%d frameCount=%u",
                    head.position(), buffer->frameCount);
            return NO_ERROR;
        }

        // Looks like our output is not on time.  Reset our on timed status.
        // Next time we mix samples from our input queue, then should be within
        // the StartupThreshold.
        mTimedAudioOutputOnTime = false;
        if (sampleDelta > 0) {
            // the gap between the current output position and the proper start of
            // the next input sample is too big, so fill it with silence
            uint32_t framesUntilNextInput = (sampleDelta + 0x80000000) >> 32;

            timedYieldSilence_l(framesUntilNextInput, buffer);
            ALOGV("*** silence: frameCount=%u", buffer->frameCount);
            return NO_ERROR;
        } else {
            // the next input sample is late
            uint32_t lateFrames = static_cast<uint32_t>(-((sampleDelta + 0x80000000) >> 32));
            size_t onTimeSamplePosition =
                    head.position() + lateFrames * mFrameSize;

            if (onTimeSamplePosition > head.buffer()->size()) {
                // all the remaining samples in the head are too late, so
                // drop it and move on
                ALOGV("*** too late: dropped buffer");
                trimTimedBufferQueueHead_l("getNextBuffer, dropped late buffer");
                continue;
            } else {
                // skip over the late samples
                head.setPosition(onTimeSamplePosition);

                // yield the available samples
                timedYieldSamples_l(buffer);

                ALOGV("*** late: head.pos=%d frameCount=%u", head.position(), buffer->frameCount);
                return NO_ERROR;
            }
        }
    }
}

// Yield samples from the timed buffer queue head up to the given output
// buffer's capacity.
//
// Caller must hold mTimedBufferQueueLock
void AudioFlinger::PlaybackThread::TimedTrack::timedYieldSamples_l(
    AudioBufferProvider::Buffer* buffer) {

    const TimedBuffer& head = mTimedBufferQueue[0];

    buffer->raw = (static_cast<uint8_t*>(head.buffer()->pointer()) +
                   head.position());

    uint32_t framesLeftInHead = ((head.buffer()->size() - head.position()) /
                                 mFrameSize);
    size_t framesRequested = buffer->frameCount;
    buffer->frameCount = min(framesLeftInHead, framesRequested);

    mQueueHeadInFlight = true;
    mTimedAudioOutputOnTime = true;
}

// Yield samples of silence up to the given output buffer's capacity
//
// Caller must hold mTimedBufferQueueLock
void AudioFlinger::PlaybackThread::TimedTrack::timedYieldSilence_l(
    uint32_t numFrames, AudioBufferProvider::Buffer* buffer) {

    // lazily allocate a buffer filled with silence
    if (mTimedSilenceBufferSize < numFrames * mFrameSize) {
        delete [] mTimedSilenceBuffer;
        mTimedSilenceBufferSize = numFrames * mFrameSize;
        mTimedSilenceBuffer = new uint8_t[mTimedSilenceBufferSize];
        memset(mTimedSilenceBuffer, 0, mTimedSilenceBufferSize);
    }

    buffer->raw = mTimedSilenceBuffer;
    size_t framesRequested = buffer->frameCount;
    buffer->frameCount = min(numFrames, framesRequested);

    mTimedAudioOutputOnTime = false;
}

// AudioBufferProvider interface
void AudioFlinger::PlaybackThread::TimedTrack::releaseBuffer(
    AudioBufferProvider::Buffer* buffer) {

    Mutex::Autolock _l(mTimedBufferQueueLock);

    // If the buffer which was just released is part of the buffer at the head
    // of the queue, be sure to update the amt of the buffer which has been
    // consumed.  If the buffer being returned is not part of the head of the
    // queue, its either because the buffer is part of the silence buffer, or
    // because the head of the timed queue was trimmed after the mixer called
    // getNextBuffer but before the mixer called releaseBuffer.
    if (buffer->raw == mTimedSilenceBuffer) {
        ALOG_ASSERT(!mQueueHeadInFlight,
                    "Queue head in flight during release of silence buffer!");
        goto done;
    }

    ALOG_ASSERT(mQueueHeadInFlight,
                "TimedTrack::releaseBuffer of non-silence buffer, but no queue"
                " head in flight.");

    if (mTimedBufferQueue.size()) {
        TimedBuffer& head = mTimedBufferQueue.editItemAt(0);

        void* start = head.buffer()->pointer();
        void* end   = reinterpret_cast<void*>(
                        reinterpret_cast<uint8_t*>(head.buffer()->pointer())
                        + head.buffer()->size());

        ALOG_ASSERT((buffer->raw >= start) && (buffer->raw < end),
                    "released buffer not within the head of the timed buffer"
                    " queue; qHead = [%p, %p], released buffer = %p",
                    start, end, buffer->raw);

        head.setPosition(head.position() +
                (buffer->frameCount * mFrameSize));
        mQueueHeadInFlight = false;

        ALOG_ASSERT(mFramesPendingInQueue >= buffer->frameCount,
                    "Bad bookkeeping during releaseBuffer!  Should have at"
                    " least %u queued frames, but we think we have only %u",
                    buffer->frameCount, mFramesPendingInQueue);

        mFramesPendingInQueue -= buffer->frameCount;

        if ((static_cast<size_t>(head.position()) >= head.buffer()->size())
            || mTrimQueueHeadOnRelease) {
            trimTimedBufferQueueHead_l("releaseBuffer");
            mTrimQueueHeadOnRelease = false;
        }
    } else {
        LOG_FATAL("TimedTrack::releaseBuffer of non-silence buffer with no"
                  " buffers in the timed buffer queue");
    }

done:
    buffer->raw = 0;
    buffer->frameCount = 0;
}

size_t AudioFlinger::PlaybackThread::TimedTrack::framesReady() const {
    Mutex::Autolock _l(mTimedBufferQueueLock);
    return mFramesPendingInQueue;
}

AudioFlinger::PlaybackThread::TimedTrack::TimedBuffer::TimedBuffer()
        : mPTS(0), mPosition(0) {}

AudioFlinger::PlaybackThread::TimedTrack::TimedBuffer::TimedBuffer(
    const sp<IMemory>& buffer, int64_t pts)
        : mBuffer(buffer), mPTS(pts), mPosition(0) {}


// ----------------------------------------------------------------------------

AudioFlinger::PlaybackThread::OutputTrack::OutputTrack(
            PlaybackThread *playbackThread,
            DuplicatingThread *sourceThread,
            uint32_t sampleRate,
            audio_format_t format,
            audio_channel_mask_t channelMask,
            size_t frameCount,
            int uid)
    :   Track(playbackThread, NULL, AUDIO_STREAM_CNT, sampleRate, format, channelMask, frameCount,
                NULL, 0, uid, IAudioFlinger::TRACK_DEFAULT),
    mActive(false), mSourceThread(sourceThread), mClientProxy(NULL)
{

    if (mCblk != NULL) {
        mOutBuffer.frameCount = 0;
        playbackThread->mTracks.add(this);
        ALOGV("OutputTrack constructor mCblk %p, mBuffer %p, "
                "mCblk->frameCount_ %u, mChannelMask 0x%08x",
                mCblk, mBuffer,
                mCblk->frameCount_, mChannelMask);
        // since client and server are in the same process,
        // the buffer has the same virtual address on both sides
        mClientProxy = new AudioTrackClientProxy(mCblk, mBuffer, mFrameCount, mFrameSize);
        mClientProxy->setVolumeLR((uint32_t(uint16_t(0x1000)) << 16) | uint16_t(0x1000));
        mClientProxy->setSendLevel(0.0);
        mClientProxy->setSampleRate(sampleRate);
        mClientProxy = new AudioTrackClientProxy(mCblk, mBuffer, mFrameCount, mFrameSize,
                true /*clientInServer*/);
    } else {
        ALOGW("Error creating output track on thread %p", playbackThread);
    }
}

AudioFlinger::PlaybackThread::OutputTrack::~OutputTrack()
{
    clearBufferQueue();
    delete mClientProxy;
    // superclass destructor will now delete the server proxy and shared memory both refer to
}

status_t AudioFlinger::PlaybackThread::OutputTrack::start(AudioSystem::sync_event_t event,
                                                          int triggerSession)
{
    status_t status = Track::start(event, triggerSession);
    if (status != NO_ERROR) {
        return status;
    }

    mActive = true;
    mRetryCount = 127;
    return status;
}

void AudioFlinger::PlaybackThread::OutputTrack::stop()
{
    Track::stop();
    clearBufferQueue();
    mOutBuffer.frameCount = 0;
    mActive = false;
}

bool AudioFlinger::PlaybackThread::OutputTrack::write(int16_t* data, uint32_t frames)
{
    Buffer *pInBuffer;
    Buffer inBuffer;
    uint32_t channelCount = mChannelCount;
    bool outputBufferFull = false;
    inBuffer.frameCount = frames;
    inBuffer.i16 = data;

    uint32_t waitTimeLeftMs = mSourceThread->waitTimeMs();

    if (!mActive && frames != 0) {
        start();
        sp<ThreadBase> thread = mThread.promote();
        if (thread != 0) {
            MixerThread *mixerThread = (MixerThread *)thread.get();
            if (mFrameCount > frames) {
                if (mBufferQueue.size() < kMaxOverFlowBuffers) {
                    uint32_t startFrames = (mFrameCount - frames);
                    pInBuffer = new Buffer;
                    pInBuffer->mBuffer = new int16_t[startFrames * channelCount];
                    pInBuffer->frameCount = startFrames;
                    pInBuffer->i16 = pInBuffer->mBuffer;
                    memset(pInBuffer->raw, 0, startFrames * channelCount * sizeof(int16_t));
                    mBufferQueue.add(pInBuffer);
                } else {
                    ALOGW("OutputTrack::write() %p no more buffers in queue", this);
                }
            }
        }
    }

    while (waitTimeLeftMs) {
        // First write pending buffers, then new data
        if (mBufferQueue.size()) {
            pInBuffer = mBufferQueue.itemAt(0);
        } else {
            pInBuffer = &inBuffer;
        }

        if (pInBuffer->frameCount == 0) {
            break;
        }

        if (mOutBuffer.frameCount == 0) {
            mOutBuffer.frameCount = pInBuffer->frameCount;
            nsecs_t startTime = systemTime();
            status_t status = obtainBuffer(&mOutBuffer, waitTimeLeftMs);
            if (status != NO_ERROR) {
                ALOGV("OutputTrack::write() %p thread %p no more output buffers; status %d", this,
                        mThread.unsafe_get(), status);
                outputBufferFull = true;
                break;
            }
            uint32_t waitTimeMs = (uint32_t)ns2ms(systemTime() - startTime);
            if (waitTimeLeftMs >= waitTimeMs) {
                waitTimeLeftMs -= waitTimeMs;
            } else {
                waitTimeLeftMs = 0;
            }
        }

        uint32_t outFrames = pInBuffer->frameCount > mOutBuffer.frameCount ? mOutBuffer.frameCount :
                pInBuffer->frameCount;
        memcpy(mOutBuffer.raw, pInBuffer->raw, outFrames * channelCount * sizeof(int16_t));
        Proxy::Buffer buf;
        buf.mFrameCount = outFrames;
        buf.mRaw = NULL;
        mClientProxy->releaseBuffer(&buf);
        pInBuffer->frameCount -= outFrames;
        pInBuffer->i16 += outFrames * channelCount;
        mOutBuffer.frameCount -= outFrames;
        mOutBuffer.i16 += outFrames * channelCount;

        if (pInBuffer->frameCount == 0) {
            if (mBufferQueue.size()) {
                mBufferQueue.removeAt(0);
                delete [] pInBuffer->mBuffer;
                delete pInBuffer;
                ALOGV("OutputTrack::write() %p thread %p released overflow buffer %d", this,
                        mThread.unsafe_get(), mBufferQueue.size());
            } else {
                break;
            }
        }
    }

    // If we could not write all frames, allocate a buffer and queue it for next time.
    if (inBuffer.frameCount) {
        sp<ThreadBase> thread = mThread.promote();
        if (thread != 0 && !thread->standby()) {
            if (mBufferQueue.size() < kMaxOverFlowBuffers) {
                pInBuffer = new Buffer;
                pInBuffer->mBuffer = new int16_t[inBuffer.frameCount * channelCount];
                pInBuffer->frameCount = inBuffer.frameCount;
                pInBuffer->i16 = pInBuffer->mBuffer;
                memcpy(pInBuffer->raw, inBuffer.raw, inBuffer.frameCount * channelCount *
                        sizeof(int16_t));
                mBufferQueue.add(pInBuffer);
                ALOGV("OutputTrack::write() %p thread %p adding overflow buffer %d", this,
                        mThread.unsafe_get(), mBufferQueue.size());
            } else {
                ALOGW("OutputTrack::write() %p thread %p no more overflow buffers",
                        mThread.unsafe_get(), this);
            }
        }
    }

    // Calling write() with a 0 length buffer, means that no more data will be written:
    // If no more buffers are pending, fill output track buffer to make sure it is started
    // by output mixer.
    if (frames == 0 && mBufferQueue.size() == 0) {
        // FIXME borken, replace by getting framesReady() from proxy
        size_t user = 0;    // was mCblk->user
        if (user < mFrameCount) {
            frames = mFrameCount - user;
            pInBuffer = new Buffer;
            pInBuffer->mBuffer = new int16_t[frames * channelCount];
            pInBuffer->frameCount = frames;
            pInBuffer->i16 = pInBuffer->mBuffer;
            memset(pInBuffer->raw, 0, frames * channelCount * sizeof(int16_t));
            mBufferQueue.add(pInBuffer);
        } else if (mActive) {
            stop();
        }
    }

    return outputBufferFull;
}

status_t AudioFlinger::PlaybackThread::OutputTrack::obtainBuffer(
        AudioBufferProvider::Buffer* buffer, uint32_t waitTimeMs)
{
    ClientProxy::Buffer buf;
    buf.mFrameCount = buffer->frameCount;
    struct timespec timeout;
    timeout.tv_sec = waitTimeMs / 1000;
    timeout.tv_nsec = (int) (waitTimeMs % 1000) * 1000000;
    status_t status = mClientProxy->obtainBuffer(&buf, &timeout);
    buffer->frameCount = buf.mFrameCount;
    buffer->raw = buf.mRaw;
    return status;
}

void AudioFlinger::PlaybackThread::OutputTrack::clearBufferQueue()
{
    size_t size = mBufferQueue.size();

    for (size_t i = 0; i < size; i++) {
        Buffer *pBuffer = mBufferQueue.itemAt(i);
        delete [] pBuffer->mBuffer;
        delete pBuffer;
    }
    mBufferQueue.clear();
}


// ----------------------------------------------------------------------------
//      Record
// ----------------------------------------------------------------------------

AudioFlinger::RecordHandle::RecordHandle(
        const sp<AudioFlinger::RecordThread::RecordTrack>& recordTrack)
    : BnAudioRecord(),
    mRecordTrack(recordTrack)
{
}

AudioFlinger::RecordHandle::~RecordHandle() {
    stop_nonvirtual();
    mRecordTrack->destroy();
}

sp<IMemory> AudioFlinger::RecordHandle::getCblk() const {
    return mRecordTrack->getCblk();
}

status_t AudioFlinger::RecordHandle::start(int /*AudioSystem::sync_event_t*/ event,
        int triggerSession) {
    ALOGV("RecordHandle::start()");
    return mRecordTrack->start((AudioSystem::sync_event_t)event, triggerSession);
}

void AudioFlinger::RecordHandle::stop() {
    stop_nonvirtual();
}

void AudioFlinger::RecordHandle::stop_nonvirtual() {
    ALOGV("RecordHandle::stop()");
    mRecordTrack->stop();
}

status_t AudioFlinger::RecordHandle::onTransact(
    uint32_t code, const Parcel& data, Parcel* reply, uint32_t flags)
{
    return BnAudioRecord::onTransact(code, data, reply, flags);
}

// ----------------------------------------------------------------------------

// RecordTrack constructor must be called with AudioFlinger::mLock held
AudioFlinger::RecordThread::RecordTrack::RecordTrack(
            RecordThread *thread,
            const sp<Client>& client,
            uint32_t sampleRate,
            audio_format_t format,
            audio_channel_mask_t channelMask,
            size_t frameCount,
            int sessionId,
            int uid)
    :   TrackBase(thread, client, sampleRate, format,
                  channelMask, frameCount, 0 /*sharedBuffer*/, sessionId, uid, false /*isOut*/),
        mOverflow(false)
{
    ALOGV("RecordTrack constructor");
    if (mCblk != NULL) {
        mAudioRecordServerProxy = new AudioRecordServerProxy(mCblk, mBuffer, frameCount,
                mFrameSize);
        mServerProxy = mAudioRecordServerProxy;
    }
}

AudioFlinger::RecordThread::RecordTrack::~RecordTrack()
{
    ALOGV("%s", __func__);
}

// AudioBufferProvider interface
status_t AudioFlinger::RecordThread::RecordTrack::getNextBuffer(AudioBufferProvider::Buffer* buffer,
        int64_t pts)
{
    ServerProxy::Buffer buf;
    buf.mFrameCount = buffer->frameCount;
    status_t status = mServerProxy->obtainBuffer(&buf);
    buffer->frameCount = buf.mFrameCount;
    buffer->raw = buf.mRaw;
    if (buf.mFrameCount == 0) {
        // FIXME also wake futex so that overrun is noticed more quickly
        (void) android_atomic_or(CBLK_OVERRUN, &mCblk->mFlags);
    }
    return status;
}

status_t AudioFlinger::RecordThread::RecordTrack::start(AudioSystem::sync_event_t event,
                                                        int triggerSession)
{
    sp<ThreadBase> thread = mThread.promote();
    if (thread != 0) {
        RecordThread *recordThread = (RecordThread *)thread.get();
        return recordThread->start(this, event, triggerSession);
    } else {
        return BAD_VALUE;
    }
}

void AudioFlinger::RecordThread::RecordTrack::stop()
{
    sp<ThreadBase> thread = mThread.promote();
    if (thread != 0) {
        RecordThread *recordThread = (RecordThread *)thread.get();
        if (recordThread->stop(this)) {
            AudioSystem::stopInput(recordThread->id());
        }
    }
}

void AudioFlinger::RecordThread::RecordTrack::destroy()
{
    // see comments at AudioFlinger::PlaybackThread::Track::destroy()
    sp<RecordTrack> keep(this);
    {
        sp<ThreadBase> thread = mThread.promote();
        if (thread != 0) {
            if (mState == ACTIVE || mState == RESUMING) {
                AudioSystem::stopInput(thread->id());
            }
            AudioSystem::releaseInput(thread->id());
            Mutex::Autolock _l(thread->mLock);
            RecordThread *recordThread = (RecordThread *) thread.get();
            recordThread->destroyTrack_l(this);
        }
    }
}

void AudioFlinger::RecordThread::RecordTrack::invalidate()
{
    // FIXME should use proxy, and needs work
    audio_track_cblk_t* cblk = mCblk;
    android_atomic_or(CBLK_INVALID, &cblk->mFlags);
    android_atomic_release_store(0x40000000, &cblk->mFutex);
    // client is not in server, so FUTEX_WAKE is needed instead of FUTEX_WAKE_PRIVATE
    (void) __futex_syscall3(&cblk->mFutex, FUTEX_WAKE, INT_MAX);
}


/*static*/ void AudioFlinger::RecordThread::RecordTrack::appendDumpHeader(String8& result)
{
    result.append("Client Fmt Chn mask Session S   Server fCount\n");
}

void AudioFlinger::RecordThread::RecordTrack::dump(char* buffer, size_t size)
{
    snprintf(buffer, size, "%6u %3u %08X %7u %1d %08X %6u\n",
            (mClient == 0) ? getpid_cached : mClient->pid(),
            mFormat,
            mChannelMask,
            mSessionId,
            mState,
            mCblk->mServer,
            mFrameCount);
}

}; // namespace android<|MERGE_RESOLUTION|>--- conflicted
+++ resolved
@@ -614,8 +614,6 @@
         // track was already in the active list, not a problem
         if (status == ALREADY_EXISTS) {
             status = NO_ERROR;
-<<<<<<< HEAD
-=======
         } else {
             // Acknowledge any pending flush(), so that subsequent new data isn't discarded.
             // It is usually unsafe to access the server proxy from a binder thread.
@@ -625,7 +623,6 @@
             ServerProxy::Buffer buffer;
             buffer.mFrameCount = 1;
             (void) mAudioTrackServerProxy->obtainBuffer(&buffer, true /*ackFlush*/);
->>>>>>> 2381f06f
         }
     } else {
         status = BAD_VALUE;
