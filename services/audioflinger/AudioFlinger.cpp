/*
**
** Copyright 2007, The Android Open Source Project
**
** Licensed under the Apache License, Version 2.0 (the "License");
** you may not use this file except in compliance with the License.
** You may obtain a copy of the License at
**
**     http://www.apache.org/licenses/LICENSE-2.0
**
** Unless required by applicable law or agreed to in writing, software
** distributed under the License is distributed on an "AS IS" BASIS,
** WITHOUT WARRANTIES OR CONDITIONS OF ANY KIND, either express or implied.
** See the License for the specific language governing permissions and
** limitations under the License.
*/


#define LOG_TAG "AudioFlinger"
//#define LOG_NDEBUG 0

// Define AUDIO_ARRAYS_STATIC_CHECK to check all audio arrays are correct
#define AUDIO_ARRAYS_STATIC_CHECK 1

#include "Configuration.h"
#include <dirent.h>
#include <math.h>
#include <signal.h>
#include <string>
#include <sys/time.h>
#include <sys/resource.h>
#include <thread>

#include <android-base/stringprintf.h>
#include <android/media/IAudioPolicyService.h>
#include <android/os/IExternalVibratorService.h>
#include <binder/IPCThreadState.h>
#include <binder/IServiceManager.h>
#include <utils/Log.h>
#include <utils/Trace.h>
#include <binder/Parcel.h>
#include <media/audiohal/AudioHalVersionInfo.h>
#include <media/audiohal/DeviceHalInterface.h>
#include <media/audiohal/DevicesFactoryHalInterface.h>
#include <media/audiohal/EffectsFactoryHalInterface.h>
#include <media/AudioParameter.h>
#include <media/MediaMetricsItem.h>
#include <media/TypeConverter.h>
#include <mediautils/TimeCheck.h>
#include <memunreachable/memunreachable.h>
#include <utils/String16.h>
#include <utils/threads.h>

#include <cutils/atomic.h>
#include <cutils/properties.h>

#include <system/audio.h>
#include <audiomanager/AudioManager.h>

#include "AudioFlinger.h"
#include "NBAIO_Tee.h"
#include "PropertyUtils.h"

#include <media/AudioResamplerPublic.h>

#include <system/audio_effects/effect_visualizer.h>
#include <system/audio_effects/effect_ns.h>
#include <system/audio_effects/effect_aec.h>
#include <system/audio_effects/effect_hapticgenerator.h>
#include <system/audio_effects/effect_spatializer.h>

#include <audio_utils/primitives.h>

#include <powermanager/PowerManager.h>

#include <media/IMediaLogService.h>
#include <media/AidlConversion.h>
#include <media/AudioValidator.h>
#include <media/nbaio/Pipe.h>
#include <media/nbaio/PipeReader.h>
#include <mediautils/BatteryNotifier.h>
#include <mediautils/MemoryLeakTrackUtil.h>
#include <mediautils/MethodStatistics.h>
#include <mediautils/ServiceUtilities.h>
#include <mediautils/TimeCheck.h>
#include <private/android_filesystem_config.h>

//#define BUFLOG_NDEBUG 0
#include <BufLog.h>

#include "TypedLogger.h"

// ----------------------------------------------------------------------------

// Note: the following macro is used for extremely verbose logging message.  In
// order to run with ALOG_ASSERT turned on, we need to have LOG_NDEBUG set to
// 0; but one side effect of this is to turn all LOGV's as well.  Some messages
// are so verbose that we want to suppress them even when we have ALOG_ASSERT
// turned on.  Do not uncomment the #def below unless you really know what you
// are doing and want to see all of the extremely verbose messages.
//#define VERY_VERY_VERBOSE_LOGGING
#ifdef VERY_VERY_VERBOSE_LOGGING
#define ALOGVV ALOGV
#else
#define ALOGVV(a...) do { } while(0)
#endif

namespace android {

using ::android::base::StringPrintf;
using media::IEffectClient;
using media::audio::common::AudioMMapPolicyInfo;
using media::audio::common::AudioMMapPolicyType;
using media::audio::common::AudioMode;
using android::content::AttributionSourceState;
using android::detail::AudioHalVersionInfo;

static const AudioHalVersionInfo kMaxAAudioPropertyDeviceHalVersion =
        AudioHalVersionInfo(AudioHalVersionInfo::Type::HIDL, 7, 1);

static const char kDeadlockedString[] = "AudioFlinger may be deadlocked\n";
static const char kHardwareLockedString[] = "Hardware lock is taken\n";
static const char kClientLockedString[] = "Client lock is taken\n";
static const char kNoEffectsFactory[] = "Effects Factory is absent\n";


nsecs_t AudioFlinger::mStandbyTimeInNsecs = kDefaultStandbyTimeInNsecs;

uint32_t AudioFlinger::mScreenState;

// In order to avoid invalidating offloaded tracks each time a Visualizer is turned on and off
// we define a minimum time during which a global effect is considered enabled.
static const nsecs_t kMinGlobalEffectEnabletimeNs = seconds(7200);

// Keep a strong reference to media.log service around forever.
// The service is within our parent process so it can never die in a way that we could observe.
// These two variables are const after initialization.
static sp<IBinder> sMediaLogServiceAsBinder;
static sp<IMediaLogService> sMediaLogService;

static pthread_once_t sMediaLogOnce = PTHREAD_ONCE_INIT;

static void sMediaLogInit()
{
    sMediaLogServiceAsBinder = defaultServiceManager()->getService(String16("media.log"));
    if (sMediaLogServiceAsBinder != 0) {
        sMediaLogService = interface_cast<IMediaLogService>(sMediaLogServiceAsBinder);
    }
}

// Keep a strong reference to external vibrator service
static sp<os::IExternalVibratorService> sExternalVibratorService;

static sp<os::IExternalVibratorService> getExternalVibratorService() {
    if (sExternalVibratorService == 0) {
        sp<IBinder> binder = defaultServiceManager()->getService(
            String16("external_vibrator_service"));
        if (binder != 0) {
            sExternalVibratorService =
                interface_cast<os::IExternalVibratorService>(binder);
        }
    }
    return sExternalVibratorService;
}

// Creates association between Binder code to name for IAudioFlinger.
#define IAUDIOFLINGER_BINDER_METHOD_MACRO_LIST \
BINDER_METHOD_ENTRY(createTrack) \
BINDER_METHOD_ENTRY(createRecord) \
BINDER_METHOD_ENTRY(sampleRate) \
BINDER_METHOD_ENTRY(format) \
BINDER_METHOD_ENTRY(frameCount) \
BINDER_METHOD_ENTRY(latency) \
BINDER_METHOD_ENTRY(setMasterVolume) \
BINDER_METHOD_ENTRY(setMasterMute) \
BINDER_METHOD_ENTRY(masterVolume) \
BINDER_METHOD_ENTRY(masterMute) \
BINDER_METHOD_ENTRY(setStreamVolume) \
BINDER_METHOD_ENTRY(setStreamMute) \
BINDER_METHOD_ENTRY(streamVolume) \
BINDER_METHOD_ENTRY(streamMute) \
BINDER_METHOD_ENTRY(setMode) \
BINDER_METHOD_ENTRY(setMicMute) \
BINDER_METHOD_ENTRY(getMicMute) \
BINDER_METHOD_ENTRY(setRecordSilenced) \
BINDER_METHOD_ENTRY(setParameters) \
BINDER_METHOD_ENTRY(getParameters) \
BINDER_METHOD_ENTRY(registerClient) \
BINDER_METHOD_ENTRY(getInputBufferSize) \
BINDER_METHOD_ENTRY(openOutput) \
BINDER_METHOD_ENTRY(openDuplicateOutput) \
BINDER_METHOD_ENTRY(closeOutput) \
BINDER_METHOD_ENTRY(suspendOutput) \
BINDER_METHOD_ENTRY(restoreOutput) \
BINDER_METHOD_ENTRY(openInput) \
BINDER_METHOD_ENTRY(closeInput) \
BINDER_METHOD_ENTRY(invalidateStream) \
BINDER_METHOD_ENTRY(setVoiceVolume) \
BINDER_METHOD_ENTRY(getRenderPosition) \
BINDER_METHOD_ENTRY(getInputFramesLost) \
BINDER_METHOD_ENTRY(newAudioUniqueId) \
BINDER_METHOD_ENTRY(acquireAudioSessionId) \
BINDER_METHOD_ENTRY(releaseAudioSessionId) \
BINDER_METHOD_ENTRY(queryNumberEffects) \
BINDER_METHOD_ENTRY(queryEffect) \
BINDER_METHOD_ENTRY(getEffectDescriptor) \
BINDER_METHOD_ENTRY(createEffect) \
BINDER_METHOD_ENTRY(moveEffects) \
BINDER_METHOD_ENTRY(loadHwModule) \
BINDER_METHOD_ENTRY(getPrimaryOutputSamplingRate) \
BINDER_METHOD_ENTRY(getPrimaryOutputFrameCount) \
BINDER_METHOD_ENTRY(setLowRamDevice) \
BINDER_METHOD_ENTRY(getAudioPort) \
BINDER_METHOD_ENTRY(createAudioPatch) \
BINDER_METHOD_ENTRY(releaseAudioPatch) \
BINDER_METHOD_ENTRY(listAudioPatches) \
BINDER_METHOD_ENTRY(setAudioPortConfig) \
BINDER_METHOD_ENTRY(getAudioHwSyncForSession) \
BINDER_METHOD_ENTRY(systemReady) \
BINDER_METHOD_ENTRY(audioPolicyReady) \
BINDER_METHOD_ENTRY(frameCountHAL) \
BINDER_METHOD_ENTRY(getMicrophones) \
BINDER_METHOD_ENTRY(setMasterBalance) \
BINDER_METHOD_ENTRY(getMasterBalance) \
BINDER_METHOD_ENTRY(setEffectSuspended) \
BINDER_METHOD_ENTRY(setAudioHalPids) \
BINDER_METHOD_ENTRY(setVibratorInfos) \
BINDER_METHOD_ENTRY(updateSecondaryOutputs) \
BINDER_METHOD_ENTRY(getMmapPolicyInfos) \
BINDER_METHOD_ENTRY(getAAudioMixerBurstCount) \
BINDER_METHOD_ENTRY(getAAudioHardwareBurstMinUsec) \
BINDER_METHOD_ENTRY(setDeviceConnectedState) \
BINDER_METHOD_ENTRY(setSimulateDeviceConnections) \
BINDER_METHOD_ENTRY(setRequestedLatencyMode) \
BINDER_METHOD_ENTRY(getSupportedLatencyModes) \
BINDER_METHOD_ENTRY(setBluetoothVariableLatencyEnabled) \
BINDER_METHOD_ENTRY(isBluetoothVariableLatencyEnabled) \
BINDER_METHOD_ENTRY(supportsBluetoothVariableLatency) \
BINDER_METHOD_ENTRY(getAudioPolicyConfig) \

// singleton for Binder Method Statistics for IAudioFlinger
static auto& getIAudioFlingerStatistics() {
    using Code = android::AudioFlingerServerAdapter::Delegate::TransactionCode;

#pragma push_macro("BINDER_METHOD_ENTRY")
#undef BINDER_METHOD_ENTRY
#define BINDER_METHOD_ENTRY(ENTRY) \
    {(Code)media::BnAudioFlingerService::TRANSACTION_##ENTRY, #ENTRY},

    static mediautils::MethodStatistics<Code> methodStatistics{
        IAUDIOFLINGER_BINDER_METHOD_MACRO_LIST
        METHOD_STATISTICS_BINDER_CODE_NAMES(Code)
    };
#pragma pop_macro("BINDER_METHOD_ENTRY")

    return methodStatistics;
}

class DevicesFactoryHalCallbackImpl : public DevicesFactoryHalCallback {
  public:
    void onNewDevicesAvailable() override {
        // Start a detached thread to execute notification in parallel.
        // This is done to prevent mutual blocking of audio_flinger and
        // audio_policy services during system initialization.
        std::thread notifier([]() {
            AudioSystem::onNewAudioModulesAvailable();
        });
        notifier.detach();
    }
};

// TODO b/182392769: use attribution source util
/* static */
AttributionSourceState AudioFlinger::checkAttributionSourcePackage(
        const AttributionSourceState& attributionSource) {
    Vector<String16> packages;
    PermissionController{}.getPackagesForUid(attributionSource.uid, packages);

    AttributionSourceState checkedAttributionSource = attributionSource;
    if (!attributionSource.packageName.has_value()
            || attributionSource.packageName.value().size() == 0) {
        if (!packages.isEmpty()) {
            checkedAttributionSource.packageName =
                std::move(legacy2aidl_String16_string(packages[0]).value());
        }
    } else {
        String16 opPackageLegacy = VALUE_OR_FATAL(
            aidl2legacy_string_view_String16(attributionSource.packageName.value_or("")));
        if (std::find_if(packages.begin(), packages.end(),
                [&opPackageLegacy](const auto& package) {
                return opPackageLegacy == package; }) == packages.end()) {
            ALOGW("The package name(%s) provided does not correspond to the uid %d",
                    attributionSource.packageName.value_or("").c_str(), attributionSource.uid);
        }
    }
    return checkedAttributionSource;
}

// ----------------------------------------------------------------------------

std::string formatToString(audio_format_t format) {
    std::string result;
    FormatConverter::toString(format, result);
    return result;
}

// ----------------------------------------------------------------------------

void AudioFlinger::instantiate() {
    sp<IServiceManager> sm(defaultServiceManager());
    sm->addService(String16(IAudioFlinger::DEFAULT_SERVICE_NAME),
                   new AudioFlingerServerAdapter(new AudioFlinger()), false,
                   IServiceManager::DUMP_FLAG_PRIORITY_DEFAULT);
}

AudioFlinger::AudioFlinger()
    : mMediaLogNotifier(new AudioFlinger::MediaLogNotifier()),
      mPrimaryHardwareDev(NULL),
      mAudioHwDevs(NULL),
      mHardwareStatus(AUDIO_HW_IDLE),
      mMasterVolume(1.0f),
      mMasterMute(false),
      // mNextUniqueId(AUDIO_UNIQUE_ID_USE_MAX),
      mMode(AUDIO_MODE_INVALID),
      mBtNrecIsOff(false),
      mIsLowRamDevice(true),
      mIsDeviceTypeKnown(false),
      mTotalMemory(0),
      mClientSharedHeapSize(kMinimumClientSharedHeapSizeBytes),
      mGlobalEffectEnableTime(0),
      mPatchPanel(this),
      mDeviceEffectManager(this),
      mSystemReady(false),
      mBluetoothLatencyModesEnabled(true)
{
    // Move the audio session unique ID generator start base as time passes to limit risk of
    // generating the same ID again after an audioserver restart.
    // This is important because clients will reuse previously allocated audio session IDs
    // when reconnecting after an audioserver restart and newly allocated IDs may conflict with
    // active clients.
    // Moving the base by 1 for each elapsed second is a good compromise between avoiding overlap
    // between allocation ranges and not reaching wrap around too soon.
    timespec ts{};
    clock_gettime(CLOCK_MONOTONIC, &ts);
    // zero ID has a special meaning, so start allocation at least at AUDIO_UNIQUE_ID_USE_MAX
    uint32_t movingBase = (uint32_t)std::max((long)1, ts.tv_sec);
    // unsigned instead of audio_unique_id_use_t, because ++ operator is unavailable for enum
    for (unsigned use = AUDIO_UNIQUE_ID_USE_UNSPECIFIED; use < AUDIO_UNIQUE_ID_USE_MAX; use++) {
        mNextUniqueIds[use] =
                ((use == AUDIO_UNIQUE_ID_USE_SESSION || use == AUDIO_UNIQUE_ID_USE_CLIENT) ?
                        movingBase : 1) * AUDIO_UNIQUE_ID_USE_MAX;
    }

#if 1
    // FIXME See bug 165702394 and bug 168511485
    const bool doLog = false;
#else
    const bool doLog = property_get_bool("ro.test_harness", false);
#endif
    if (doLog) {
        mLogMemoryDealer = new MemoryDealer(kLogMemorySize, "LogWriters",
                MemoryHeapBase::READ_ONLY);
        (void) pthread_once(&sMediaLogOnce, sMediaLogInit);
    }

    // reset battery stats.
    // if the audio service has crashed, battery stats could be left
    // in bad state, reset the state upon service start.
    BatteryNotifier::getInstance().noteResetAudio();

    mDevicesFactoryHal = DevicesFactoryHalInterface::create();
    mEffectsFactoryHal = EffectsFactoryHalInterface::create();

    mMediaLogNotifier->run("MediaLogNotifier");
    std::vector<pid_t> halPids;
    mDevicesFactoryHal->getHalPids(&halPids);
    mediautils::TimeCheck::setAudioHalPids(halPids);

    // Notify that we have started (also called when audioserver service restarts)
    mediametrics::LogItem(mMetricsId)
        .set(AMEDIAMETRICS_PROP_EVENT, AMEDIAMETRICS_PROP_EVENT_VALUE_CTOR)
        .record();
}

void AudioFlinger::onFirstRef()
{
    Mutex::Autolock _l(mLock);

    /* TODO: move all this work into an Init() function */
    char val_str[PROPERTY_VALUE_MAX] = { 0 };
    if (property_get("ro.audio.flinger_standbytime_ms", val_str, NULL) >= 0) {
        uint32_t int_val;
        if (1 == sscanf(val_str, "%u", &int_val)) {
            mStandbyTimeInNsecs = milliseconds(int_val);
            ALOGI("Using %u mSec as standby time.", int_val);
        } else {
            mStandbyTimeInNsecs = kDefaultStandbyTimeInNsecs;
            ALOGI("Using default %u mSec as standby time.",
                    (uint32_t)(mStandbyTimeInNsecs / 1000000));
        }
    }

    mMode = AUDIO_MODE_NORMAL;

    gAudioFlinger = this;  // we are already refcounted, store into atomic pointer.

    mDevicesFactoryHalCallback = new DevicesFactoryHalCallbackImpl;
    mDevicesFactoryHal->setCallbackOnce(mDevicesFactoryHalCallback);

    if (mDevicesFactoryHal->getHalVersion() <= kMaxAAudioPropertyDeviceHalVersion) {
        mAAudioBurstsPerBuffer = getAAudioMixerBurstCountFromSystemProperty();
        mAAudioHwBurstMinMicros = getAAudioHardwareBurstMinUsecFromSystemProperty();
    }
}

status_t AudioFlinger::setAudioHalPids(const std::vector<pid_t>& pids) {
  mediautils::TimeCheck::setAudioHalPids(pids);
  return NO_ERROR;
}

status_t AudioFlinger::setVibratorInfos(
        const std::vector<media::AudioVibratorInfo>& vibratorInfos) {
    Mutex::Autolock _l(mLock);
    mAudioVibratorInfos = vibratorInfos;
    return NO_ERROR;
}

status_t AudioFlinger::updateSecondaryOutputs(
        const TrackSecondaryOutputsMap& trackSecondaryOutputs) {
    Mutex::Autolock _l(mLock);
    for (const auto& [trackId, secondaryOutputs] : trackSecondaryOutputs) {
        size_t i = 0;
        for (; i < mPlaybackThreads.size(); ++i) {
            PlaybackThread *thread = mPlaybackThreads.valueAt(i).get();
            Mutex::Autolock _tl(thread->mLock);
            sp<PlaybackThread::Track> track = thread->getTrackById_l(trackId);
            if (track != nullptr) {
                ALOGD("%s trackId: %u", __func__, trackId);
                updateSecondaryOutputsForTrack_l(track.get(), thread, secondaryOutputs);
                break;
            }
        }
        ALOGW_IF(i >= mPlaybackThreads.size(),
                 "%s cannot find track with id %u", __func__, trackId);
    }
    return NO_ERROR;
}

status_t AudioFlinger::getMmapPolicyInfos(
            AudioMMapPolicyType policyType, std::vector<AudioMMapPolicyInfo> *policyInfos) {
    Mutex::Autolock _l(mLock);
    if (const auto it = mPolicyInfos.find(policyType); it != mPolicyInfos.end()) {
        *policyInfos = it->second;
        return NO_ERROR;
    }
    if (mDevicesFactoryHal->getHalVersion() > kMaxAAudioPropertyDeviceHalVersion) {
        AutoMutex lock(mHardwareLock);
        for (size_t i = 0; i < mAudioHwDevs.size(); ++i) {
            AudioHwDevice *dev = mAudioHwDevs.valueAt(i);
            std::vector<AudioMMapPolicyInfo> infos;
            status_t status = dev->getMmapPolicyInfos(policyType, &infos);
            if (status != NO_ERROR) {
                ALOGE("Failed to query mmap policy info of %d, error %d",
                      mAudioHwDevs.keyAt(i), status);
                continue;
            }
            policyInfos->insert(policyInfos->end(), infos.begin(), infos.end());
        }
        mPolicyInfos[policyType] = *policyInfos;
    } else {
        getMmapPolicyInfosFromSystemProperty(policyType, policyInfos);
        mPolicyInfos[policyType] = *policyInfos;
    }
    return NO_ERROR;
}

int32_t AudioFlinger::getAAudioMixerBurstCount() {
    Mutex::Autolock _l(mLock);
    return mAAudioBurstsPerBuffer;
}

int32_t AudioFlinger::getAAudioHardwareBurstMinUsec() {
    Mutex::Autolock _l(mLock);
    return mAAudioHwBurstMinMicros;
}

status_t AudioFlinger::setDeviceConnectedState(const struct audio_port_v7 *port,
                                               media::DeviceConnectedState state) {
    status_t final_result = NO_INIT;
    Mutex::Autolock _l(mLock);
    AutoMutex lock(mHardwareLock);
    mHardwareStatus = AUDIO_HW_SET_CONNECTED_STATE;
    for (size_t i = 0; i < mAudioHwDevs.size(); i++) {
        sp<DeviceHalInterface> dev = mAudioHwDevs.valueAt(i)->hwDevice();
        status_t result = state == media::DeviceConnectedState::PREPARE_TO_DISCONNECT
                ? dev->prepareToDisconnectExternalDevice(port)
                : dev->setConnectedState(port, state == media::DeviceConnectedState::CONNECTED);
        // Same logic as with setParameter: it's a success if at least one
        // HAL module accepts the update.
        if (final_result != NO_ERROR) {
            final_result = result;
        }
    }
    mHardwareStatus = AUDIO_HW_IDLE;
    return final_result;
}

status_t AudioFlinger::setSimulateDeviceConnections(bool enabled) {
    bool at_least_one_succeeded = false;
    status_t last_error = INVALID_OPERATION;
    Mutex::Autolock _l(mLock);
    AutoMutex lock(mHardwareLock);
    mHardwareStatus = AUDIO_HW_SET_SIMULATE_CONNECTIONS;
    for (size_t i = 0; i < mAudioHwDevs.size(); i++) {
        sp<DeviceHalInterface> dev = mAudioHwDevs.valueAt(i)->hwDevice();
        status_t result = dev->setSimulateDeviceConnections(enabled);
        if (result == OK) {
            at_least_one_succeeded = true;
        } else {
            last_error = result;
        }
    }
    mHardwareStatus = AUDIO_HW_IDLE;
    return at_least_one_succeeded ? OK : last_error;
}

// getDefaultVibratorInfo_l must be called with AudioFlinger lock held.
std::optional<media::AudioVibratorInfo> AudioFlinger::getDefaultVibratorInfo_l() {
    if (mAudioVibratorInfos.empty()) {
        return {};
    }
    return mAudioVibratorInfos.front();
}

AudioFlinger::~AudioFlinger()
{
    while (!mRecordThreads.isEmpty()) {
        // closeInput_nonvirtual() will remove specified entry from mRecordThreads
        closeInput_nonvirtual(mRecordThreads.keyAt(0));
    }
    while (!mPlaybackThreads.isEmpty()) {
        // closeOutput_nonvirtual() will remove specified entry from mPlaybackThreads
        closeOutput_nonvirtual(mPlaybackThreads.keyAt(0));
    }
    while (!mMmapThreads.isEmpty()) {
        const audio_io_handle_t io = mMmapThreads.keyAt(0);
        if (mMmapThreads.valueAt(0)->isOutput()) {
            closeOutput_nonvirtual(io); // removes entry from mMmapThreads
        } else {
            closeInput_nonvirtual(io);  // removes entry from mMmapThreads
        }
    }

    for (size_t i = 0; i < mAudioHwDevs.size(); i++) {
        // no mHardwareLock needed, as there are no other references to this
        delete mAudioHwDevs.valueAt(i);
    }

    // Tell media.log service about any old writers that still need to be unregistered
    if (sMediaLogService != 0) {
        for (size_t count = mUnregisteredWriters.size(); count > 0; count--) {
            sp<IMemory> iMemory(mUnregisteredWriters.top()->getIMemory());
            mUnregisteredWriters.pop();
            sMediaLogService->unregisterWriter(iMemory);
        }
    }
}

//static
__attribute__ ((visibility ("default")))
status_t MmapStreamInterface::openMmapStream(MmapStreamInterface::stream_direction_t direction,
                                             const audio_attributes_t *attr,
                                             audio_config_base_t *config,
                                             const AudioClient& client,
                                             audio_port_handle_t *deviceId,
                                             audio_session_t *sessionId,
                                             const sp<MmapStreamCallback>& callback,
                                             sp<MmapStreamInterface>& interface,
                                             audio_port_handle_t *handle)
{
    // TODO: Use ServiceManager to get IAudioFlinger instead of by atomic pointer.
    // This allows moving oboeservice (AAudio) to a separate process in the future.
    sp<AudioFlinger> af = AudioFlinger::gAudioFlinger.load();  // either nullptr or singleton AF.
    status_t ret = NO_INIT;
    if (af != 0) {
        ret = af->openMmapStream(
                direction, attr, config, client, deviceId,
                sessionId, callback, interface, handle);
    }
    return ret;
}

status_t AudioFlinger::openMmapStream(MmapStreamInterface::stream_direction_t direction,
                                      const audio_attributes_t *attr,
                                      audio_config_base_t *config,
                                      const AudioClient& client,
                                      audio_port_handle_t *deviceId,
                                      audio_session_t *sessionId,
                                      const sp<MmapStreamCallback>& callback,
                                      sp<MmapStreamInterface>& interface,
                                      audio_port_handle_t *handle)
{
    status_t ret = initCheck();
    if (ret != NO_ERROR) {
        return ret;
    }
    audio_session_t actualSessionId = *sessionId;
    if (actualSessionId == AUDIO_SESSION_ALLOCATE) {
        actualSessionId = (audio_session_t) newAudioUniqueId(AUDIO_UNIQUE_ID_USE_SESSION);
    }
    audio_stream_type_t streamType = AUDIO_STREAM_DEFAULT;
    audio_io_handle_t io = AUDIO_IO_HANDLE_NONE;
    audio_port_handle_t portId = AUDIO_PORT_HANDLE_NONE;
    audio_attributes_t localAttr = *attr;

    // TODO b/182392553: refactor or make clearer
    pid_t clientPid =
        VALUE_OR_RETURN_STATUS(aidl2legacy_int32_t_pid_t(client.attributionSource.pid));
    bool updatePid = (clientPid == (pid_t)-1);
    const uid_t callingUid = IPCThreadState::self()->getCallingUid();

    AttributionSourceState adjAttributionSource = client.attributionSource;
    if (!isAudioServerOrMediaServerOrSystemServerOrRootUid(callingUid)) {
        uid_t clientUid =
            VALUE_OR_RETURN_STATUS(aidl2legacy_int32_t_uid_t(client.attributionSource.uid));
        ALOGW_IF(clientUid != callingUid,
                "%s uid %d tried to pass itself off as %d",
                __FUNCTION__, callingUid, clientUid);
        adjAttributionSource.uid = VALUE_OR_RETURN_STATUS(legacy2aidl_uid_t_int32_t(callingUid));
        updatePid = true;
    }
    if (updatePid) {
        const pid_t callingPid = IPCThreadState::self()->getCallingPid();
        ALOGW_IF(clientPid != (pid_t)-1 && clientPid != callingPid,
                 "%s uid %d pid %d tried to pass itself off as pid %d",
                 __func__, callingUid, callingPid, clientPid);
        adjAttributionSource.pid = VALUE_OR_RETURN_STATUS(legacy2aidl_pid_t_int32_t(callingPid));
    }
    adjAttributionSource = AudioFlinger::checkAttributionSourcePackage(
            adjAttributionSource);

    if (direction == MmapStreamInterface::DIRECTION_OUTPUT) {
        audio_config_t fullConfig = AUDIO_CONFIG_INITIALIZER;
        fullConfig.sample_rate = config->sample_rate;
        fullConfig.channel_mask = config->channel_mask;
        fullConfig.format = config->format;
        std::vector<audio_io_handle_t> secondaryOutputs;
        bool isSpatialized;
        ret = AudioSystem::getOutputForAttr(&localAttr, &io,
                                            actualSessionId,
                                            &streamType, adjAttributionSource,
                                            &fullConfig,
                                            (audio_output_flags_t)(AUDIO_OUTPUT_FLAG_MMAP_NOIRQ |
                                                    AUDIO_OUTPUT_FLAG_DIRECT),
                                            deviceId, &portId, &secondaryOutputs, &isSpatialized);
        ALOGW_IF(!secondaryOutputs.empty(),
                 "%s does not support secondary outputs, ignoring them", __func__);
    } else {
        ret = AudioSystem::getInputForAttr(&localAttr, &io,
                                              RECORD_RIID_INVALID,
                                              actualSessionId,
                                              adjAttributionSource,
                                              config,
                                              AUDIO_INPUT_FLAG_MMAP_NOIRQ, deviceId, &portId);
    }
    if (ret != NO_ERROR) {
        return ret;
    }

    // at this stage, a MmapThread was created when openOutput() or openInput() was called by
    // audio policy manager and we can retrieve it
    sp<MmapThread> thread = mMmapThreads.valueFor(io);
    if (thread != 0) {
        interface = new MmapThreadHandle(thread);
        thread->configure(&localAttr, streamType, actualSessionId, callback, *deviceId, portId);
        *handle = portId;
        *sessionId = actualSessionId;
        config->sample_rate = thread->sampleRate();
        config->channel_mask = thread->channelMask();
        config->format = thread->format();
    } else {
        if (direction == MmapStreamInterface::DIRECTION_OUTPUT) {
            AudioSystem::releaseOutput(portId);
        } else {
            AudioSystem::releaseInput(portId);
        }
        ret = NO_INIT;
    }

    ALOGV("%s done status %d portId %d", __FUNCTION__, ret, portId);

    return ret;
}

/* static */
int AudioFlinger::onExternalVibrationStart(const sp<os::ExternalVibration>& externalVibration) {
    sp<os::IExternalVibratorService> evs = getExternalVibratorService();
    if (evs != nullptr) {
        int32_t ret;
        binder::Status status = evs->onExternalVibrationStart(*externalVibration, &ret);
        if (status.isOk()) {
            ALOGD("%s, start external vibration with intensity as %d", __func__, ret);
            return ret;
        }
    }
    ALOGD("%s, start external vibration with intensity as MUTE due to %s",
            __func__,
            evs == nullptr ? "external vibration service not found"
                           : "error when querying intensity");
    return static_cast<int>(os::HapticScale::MUTE);
}

/* static */
void AudioFlinger::onExternalVibrationStop(const sp<os::ExternalVibration>& externalVibration) {
    sp<os::IExternalVibratorService> evs = getExternalVibratorService();
    if (evs != 0) {
        evs->onExternalVibrationStop(*externalVibration);
    }
}

status_t AudioFlinger::addEffectToHal(audio_port_handle_t deviceId,
        audio_module_handle_t hwModuleId, const sp<EffectHalInterface>& effect) {
    AutoMutex lock(mHardwareLock);
    AudioHwDevice *audioHwDevice = mAudioHwDevs.valueFor(hwModuleId);
    if (audioHwDevice == nullptr) {
        return NO_INIT;
    }
    return audioHwDevice->hwDevice()->addDeviceEffect(deviceId, effect);
}

status_t AudioFlinger::removeEffectFromHal(audio_port_handle_t deviceId,
        audio_module_handle_t hwModuleId, const sp<EffectHalInterface>& effect) {
    AutoMutex lock(mHardwareLock);
    AudioHwDevice *audioHwDevice = mAudioHwDevs.valueFor(hwModuleId);
    if (audioHwDevice == nullptr) {
        return NO_INIT;
    }
    return audioHwDevice->hwDevice()->removeDeviceEffect(deviceId, effect);
}

static const char * const audio_interfaces[] = {
    AUDIO_HARDWARE_MODULE_ID_PRIMARY,
    AUDIO_HARDWARE_MODULE_ID_A2DP,
    AUDIO_HARDWARE_MODULE_ID_USB,
};

AudioHwDevice* AudioFlinger::findSuitableHwDev_l(
        audio_module_handle_t module,
        audio_devices_t deviceType)
{
    // if module is 0, the request comes from an old policy manager and we should load
    // well known modules
    AutoMutex lock(mHardwareLock);
    if (module == 0) {
        ALOGW("findSuitableHwDev_l() loading well know audio hw modules");
        for (size_t i = 0; i < arraysize(audio_interfaces); i++) {
            loadHwModule_l(audio_interfaces[i]);
        }
        // then try to find a module supporting the requested device.
        for (size_t i = 0; i < mAudioHwDevs.size(); i++) {
            AudioHwDevice *audioHwDevice = mAudioHwDevs.valueAt(i);
            sp<DeviceHalInterface> dev = audioHwDevice->hwDevice();
            uint32_t supportedDevices;
            if (dev->getSupportedDevices(&supportedDevices) == OK &&
                    (supportedDevices & deviceType) == deviceType) {
                return audioHwDevice;
            }
        }
    } else {
        // check a match for the requested module handle
        AudioHwDevice *audioHwDevice = mAudioHwDevs.valueFor(module);
        if (audioHwDevice != NULL) {
            return audioHwDevice;
        }
    }

    return NULL;
}

void AudioFlinger::dumpClients(int fd, const Vector<String16>& args __unused)
{
    String8 result;

    result.append("Clients:\n");
    result.append("   pid    heap_size\n");
    for (size_t i = 0; i < mClients.size(); ++i) {
        sp<Client> client = mClients.valueAt(i).promote();
        if (client != 0) {
            result.appendFormat("%6d %12zu\n", client->pid(),
                    client->heap()->getMemoryHeap()->getSize());
        }
    }

    result.append("Notification Clients:\n");
    result.append("   pid    uid  name\n");
    for (size_t i = 0; i < mNotificationClients.size(); ++i) {
        const pid_t pid = mNotificationClients[i]->getPid();
        const uid_t uid = mNotificationClients[i]->getUid();
        const mediautils::UidInfo::Info info = mUidInfo.getInfo(uid);
        result.appendFormat("%6d %6u  %s\n", pid, uid, info.package.c_str());
    }

    result.append("Global session refs:\n");
    result.append("  session  cnt     pid    uid  name\n");
    for (size_t i = 0; i < mAudioSessionRefs.size(); i++) {
        AudioSessionRef *r = mAudioSessionRefs[i];
        const mediautils::UidInfo::Info info = mUidInfo.getInfo(r->mUid);
        result.appendFormat("  %7d %4d %7d %6u  %s\n", r->mSessionid, r->mCnt, r->mPid,
                r->mUid, info.package.c_str());
    }
    write(fd, result.string(), result.size());
}


void AudioFlinger::dumpInternals(int fd, const Vector<String16>& args __unused)
{
    const size_t SIZE = 256;
    char buffer[SIZE];
    String8 result;
    hardware_call_state hardwareStatus = mHardwareStatus;

    snprintf(buffer, SIZE, "Hardware status: %d\n"
                           "Standby Time mSec: %u\n",
                            hardwareStatus,
                            (uint32_t)(mStandbyTimeInNsecs / 1000000));
    result.append(buffer);
    write(fd, result.string(), result.size());
}

void AudioFlinger::dumpPermissionDenial(int fd, const Vector<String16>& args __unused)
{
    const size_t SIZE = 256;
    char buffer[SIZE];
    String8 result;
    snprintf(buffer, SIZE, "Permission Denial: "
            "can't dump AudioFlinger from pid=%d, uid=%d\n",
            IPCThreadState::self()->getCallingPid(),
            IPCThreadState::self()->getCallingUid());
    result.append(buffer);
    write(fd, result.string(), result.size());
}

bool AudioFlinger::dumpTryLock(Mutex& mutex)
{
    status_t err = mutex.timedLock(kDumpLockTimeoutNs);
    return err == NO_ERROR;
}

status_t AudioFlinger::dump(int fd, const Vector<String16>& args)
NO_THREAD_SAFETY_ANALYSIS  // conditional try lock
{
    if (!dumpAllowed()) {
        dumpPermissionDenial(fd, args);
    } else {
        // get state of hardware lock
        bool hardwareLocked = dumpTryLock(mHardwareLock);
        if (!hardwareLocked) {
            String8 result(kHardwareLockedString);
            write(fd, result.string(), result.size());
        } else {
            mHardwareLock.unlock();
        }

        const bool locked = dumpTryLock(mLock);

        // failed to lock - AudioFlinger is probably deadlocked
        if (!locked) {
            String8 result(kDeadlockedString);
            write(fd, result.string(), result.size());
        }

        bool clientLocked = dumpTryLock(mClientLock);
        if (!clientLocked) {
            String8 result(kClientLockedString);
            write(fd, result.string(), result.size());
        }

        if (mEffectsFactoryHal != 0) {
            mEffectsFactoryHal->dumpEffects(fd);
        } else {
            String8 result(kNoEffectsFactory);
            write(fd, result.string(), result.size());
        }

        dumpClients(fd, args);
        if (clientLocked) {
            mClientLock.unlock();
        }

        dumpInternals(fd, args);

        // dump playback threads
        for (size_t i = 0; i < mPlaybackThreads.size(); i++) {
            mPlaybackThreads.valueAt(i)->dump(fd, args);
        }

        // dump record threads
        for (size_t i = 0; i < mRecordThreads.size(); i++) {
            mRecordThreads.valueAt(i)->dump(fd, args);
        }

        // dump mmap threads
        for (size_t i = 0; i < mMmapThreads.size(); i++) {
            mMmapThreads.valueAt(i)->dump(fd, args);
        }

        // dump orphan effect chains
        if (mOrphanEffectChains.size() != 0) {
            write(fd, "  Orphan Effect Chains\n", strlen("  Orphan Effect Chains\n"));
            for (size_t i = 0; i < mOrphanEffectChains.size(); i++) {
                mOrphanEffectChains.valueAt(i)->dump(fd, args);
            }
        }
        // dump all hardware devs
        for (size_t i = 0; i < mAudioHwDevs.size(); i++) {
            sp<DeviceHalInterface> dev = mAudioHwDevs.valueAt(i)->hwDevice();
            dev->dump(fd, args);
        }

        mPatchPanel.dump(fd);

        mDeviceEffectManager.dump(fd);

        // dump external setParameters
        auto dumpLogger = [fd](SimpleLog& logger, const char* name) {
            dprintf(fd, "\n%s setParameters:\n", name);
            logger.dump(fd, "    " /* prefix */);
        };
        dumpLogger(mRejectedSetParameterLog, "Rejected");
        dumpLogger(mAppSetParameterLog, "App");
        dumpLogger(mSystemSetParameterLog, "System");

        // dump historical threads in the last 10 seconds
        const std::string threadLog = mThreadLog.dumpToString(
                "Historical Thread Log ", 0 /* lines */,
                audio_utils_get_real_time_ns() - 10 * 60 * NANOS_PER_SECOND);
        write(fd, threadLog.c_str(), threadLog.size());

        BUFLOG_RESET;

        if (locked) {
            mLock.unlock();
        }

#ifdef TEE_SINK
        // NBAIO_Tee dump is safe to call outside of AF lock.
        NBAIO_Tee::dumpAll(fd, "_DUMP");
#endif
        // append a copy of media.log here by forwarding fd to it, but don't attempt
        // to lookup the service if it's not running, as it will block for a second
        if (sMediaLogServiceAsBinder != 0) {
            dprintf(fd, "\nmedia.log:\n");
            sMediaLogServiceAsBinder->dump(fd, args);
        }

        // check for optional arguments
        bool dumpMem = false;
        bool unreachableMemory = false;
        for (const auto &arg : args) {
            if (arg == String16("-m")) {
                dumpMem = true;
            } else if (arg == String16("--unreachable")) {
                unreachableMemory = true;
            }
        }

        if (dumpMem) {
            dprintf(fd, "\nDumping memory:\n");
            std::string s = dumpMemoryAddresses(100 /* limit */);
            write(fd, s.c_str(), s.size());
        }
        if (unreachableMemory) {
            dprintf(fd, "\nDumping unreachable memory:\n");
            // TODO - should limit be an argument parameter?
            std::string s = GetUnreachableMemoryString(true /* contents */, 100 /* limit */);
            write(fd, s.c_str(), s.size());
        }
        {
            std::string timeCheckStats = getIAudioFlingerStatistics().dump();
            dprintf(fd, "\nIAudioFlinger binder call profile:\n");
            write(fd, timeCheckStats.c_str(), timeCheckStats.size());

            extern mediautils::MethodStatistics<int>& getIEffectStatistics();
            timeCheckStats = getIEffectStatistics().dump();
            dprintf(fd, "\nIEffect binder call profile:\n");
            write(fd, timeCheckStats.c_str(), timeCheckStats.size());

            // Automatically fetch HIDL statistics.
            std::shared_ptr<std::vector<std::string>> hidlClassNames =
                    mediautils::getStatisticsClassesForModule(
                            METHOD_STATISTICS_MODULE_NAME_AUDIO_HIDL);
            if (hidlClassNames) {
                for (const auto& className : *hidlClassNames) {
                    auto stats = mediautils::getStatisticsForClass(className);
                    if (stats) {
                        timeCheckStats = stats->dump();
                        dprintf(fd, "\n%s binder call profile:\n", className.c_str());
                        write(fd, timeCheckStats.c_str(), timeCheckStats.size());
                    }
                }
            }

            timeCheckStats = mediautils::TimeCheck::toString();
            dprintf(fd, "\nTimeCheck:\n");
            write(fd, timeCheckStats.c_str(), timeCheckStats.size());
            dprintf(fd, "\n");
        }
    }
    return NO_ERROR;
}

sp<AudioFlinger::Client> AudioFlinger::registerPid(pid_t pid)
{
    Mutex::Autolock _cl(mClientLock);
    // If pid is already in the mClients wp<> map, then use that entry
    // (for which promote() is always != 0), otherwise create a new entry and Client.
    sp<Client> client = mClients.valueFor(pid).promote();
    if (client == 0) {
        client = new Client(this, pid);
        mClients.add(pid, client);
    }

    return client;
}

sp<NBLog::Writer> AudioFlinger::newWriter_l(size_t size, const char *name)
{
    // If there is no memory allocated for logs, return a no-op writer that does nothing.
    // Similarly if we can't contact the media.log service, also return a no-op writer.
    if (mLogMemoryDealer == 0 || sMediaLogService == 0) {
        return new NBLog::Writer();
    }
    sp<IMemory> shared = mLogMemoryDealer->allocate(NBLog::Timeline::sharedSize(size));
    // If allocation fails, consult the vector of previously unregistered writers
    // and garbage-collect one or more them until an allocation succeeds
    if (shared == 0) {
        Mutex::Autolock _l(mUnregisteredWritersLock);
        for (size_t count = mUnregisteredWriters.size(); count > 0; count--) {
            {
                // Pick the oldest stale writer to garbage-collect
                sp<IMemory> iMemory(mUnregisteredWriters[0]->getIMemory());
                mUnregisteredWriters.removeAt(0);
                sMediaLogService->unregisterWriter(iMemory);
                // Now the media.log remote reference to IMemory is gone.  When our last local
                // reference to IMemory also drops to zero at end of this block,
                // the IMemory destructor will deallocate the region from mLogMemoryDealer.
            }
            // Re-attempt the allocation
            shared = mLogMemoryDealer->allocate(NBLog::Timeline::sharedSize(size));
            if (shared != 0) {
                goto success;
            }
        }
        // Even after garbage-collecting all old writers, there is still not enough memory,
        // so return a no-op writer
        return new NBLog::Writer();
    }
success:
    NBLog::Shared *sharedRawPtr = (NBLog::Shared *) shared->unsecurePointer();
    new((void *) sharedRawPtr) NBLog::Shared(); // placement new here, but the corresponding
                                                // explicit destructor not needed since it is POD
    sMediaLogService->registerWriter(shared, size, name);
    return new NBLog::Writer(shared, size);
}

void AudioFlinger::unregisterWriter(const sp<NBLog::Writer>& writer)
{
    if (writer == 0) {
        return;
    }
    sp<IMemory> iMemory(writer->getIMemory());
    if (iMemory == 0) {
        return;
    }
    // Rather than removing the writer immediately, append it to a queue of old writers to
    // be garbage-collected later.  This allows us to continue to view old logs for a while.
    Mutex::Autolock _l(mUnregisteredWritersLock);
    mUnregisteredWriters.push(writer);
}

// IAudioFlinger interface

status_t AudioFlinger::createTrack(const media::CreateTrackRequest& _input,
                                   media::CreateTrackResponse& _output)
{
    // Local version of VALUE_OR_RETURN, specific to this method's calling conventions.
    CreateTrackInput input = VALUE_OR_RETURN_STATUS(CreateTrackInput::fromAidl(_input));
    CreateTrackOutput output;

    sp<PlaybackThread::Track> track;
    sp<TrackHandle> trackHandle;
    sp<Client> client;
    status_t lStatus;
    audio_stream_type_t streamType;
    audio_port_handle_t portId = AUDIO_PORT_HANDLE_NONE;
    std::vector<audio_io_handle_t> secondaryOutputs;
    bool isSpatialized = false;;

    // TODO b/182392553: refactor or make clearer
    pid_t clientPid =
        VALUE_OR_RETURN_STATUS(aidl2legacy_int32_t_pid_t(input.clientInfo.attributionSource.pid));
    bool updatePid = (clientPid == (pid_t)-1);
    const uid_t callingUid = IPCThreadState::self()->getCallingUid();
    uid_t clientUid =
        VALUE_OR_RETURN_STATUS(aidl2legacy_int32_t_uid_t(input.clientInfo.attributionSource.uid));
    audio_io_handle_t effectThreadId = AUDIO_IO_HANDLE_NONE;
    std::vector<int> effectIds;
    audio_attributes_t localAttr = input.attr;

    AttributionSourceState adjAttributionSource = input.clientInfo.attributionSource;
    if (!isAudioServerOrMediaServerOrSystemServerOrRootUid(callingUid)) {
        ALOGW_IF(clientUid != callingUid,
                "%s uid %d tried to pass itself off as %d",
                __FUNCTION__, callingUid, clientUid);
        adjAttributionSource.uid = VALUE_OR_RETURN_STATUS(legacy2aidl_uid_t_int32_t(callingUid));
        clientUid = callingUid;
        updatePid = true;
    }
    const pid_t callingPid = IPCThreadState::self()->getCallingPid();
    if (updatePid) {
        ALOGW_IF(clientPid != (pid_t)-1 && clientPid != callingPid,
                 "%s uid %d pid %d tried to pass itself off as pid %d",
                 __func__, callingUid, callingPid, clientPid);
        clientPid = callingPid;
        adjAttributionSource.pid = VALUE_OR_RETURN_STATUS(legacy2aidl_pid_t_int32_t(callingPid));
    }
    adjAttributionSource = AudioFlinger::checkAttributionSourcePackage(
            adjAttributionSource);

    audio_session_t sessionId = input.sessionId;
    if (sessionId == AUDIO_SESSION_ALLOCATE) {
        sessionId = (audio_session_t) newAudioUniqueId(AUDIO_UNIQUE_ID_USE_SESSION);
    } else if (audio_unique_id_get_use(sessionId) != AUDIO_UNIQUE_ID_USE_SESSION) {
        lStatus = BAD_VALUE;
        goto Exit;
    }

    output.sessionId = sessionId;
    output.outputId = AUDIO_IO_HANDLE_NONE;
    output.selectedDeviceId = input.selectedDeviceId;
    lStatus = AudioSystem::getOutputForAttr(&localAttr, &output.outputId, sessionId, &streamType,
                                            adjAttributionSource, &input.config, input.flags,
                                            &output.selectedDeviceId, &portId, &secondaryOutputs,
                                            &isSpatialized);

    if (lStatus != NO_ERROR || output.outputId == AUDIO_IO_HANDLE_NONE) {
        ALOGE("createTrack() getOutputForAttr() return error %d or invalid output handle", lStatus);
        goto Exit;
    }
    // client AudioTrack::set already implements AUDIO_STREAM_DEFAULT => AUDIO_STREAM_MUSIC,
    // but if someone uses binder directly they could bypass that and cause us to crash
    if (uint32_t(streamType) >= AUDIO_STREAM_CNT) {
        ALOGE("createTrack() invalid stream type %d", streamType);
        lStatus = BAD_VALUE;
        goto Exit;
    }

    // further channel mask checks are performed by createTrack_l() depending on the thread type
    if (!audio_is_output_channel(input.config.channel_mask)) {
        ALOGE("createTrack() invalid channel mask %#x", input.config.channel_mask);
        lStatus = BAD_VALUE;
        goto Exit;
    }

    // further format checks are performed by createTrack_l() depending on the thread type
    if (!audio_is_valid_format(input.config.format)) {
        ALOGE("createTrack() invalid format %#x", input.config.format);
        lStatus = BAD_VALUE;
        goto Exit;
    }

    {
        Mutex::Autolock _l(mLock);
        PlaybackThread *thread = checkPlaybackThread_l(output.outputId);
        if (thread == NULL) {
            ALOGE("no playback thread found for output handle %d", output.outputId);
            lStatus = BAD_VALUE;
            goto Exit;
        }

        client = registerPid(clientPid);

        PlaybackThread *effectThread = NULL;
        // check if an effect chain with the same session ID is present on another
        // output thread and move it here.
        for (size_t i = 0; i < mPlaybackThreads.size(); i++) {
            sp<PlaybackThread> t = mPlaybackThreads.valueAt(i);
            if (mPlaybackThreads.keyAt(i) != output.outputId) {
                uint32_t sessions = t->hasAudioSession(sessionId);
                if (sessions & ThreadBase::EFFECT_SESSION) {
                    effectThread = t.get();
                    break;
                }
            }
        }
        ALOGV("createTrack() sessionId: %d", sessionId);

        output.sampleRate = input.config.sample_rate;
        output.frameCount = input.frameCount;
        output.notificationFrameCount = input.notificationFrameCount;
        output.flags = input.flags;
        output.streamType = streamType;

        track = thread->createTrack_l(client, streamType, localAttr, &output.sampleRate,
                                      input.config.format, input.config.channel_mask,
                                      &output.frameCount, &output.notificationFrameCount,
                                      input.notificationsPerBuffer, input.speed,
                                      input.sharedBuffer, sessionId, &output.flags,
                                      callingPid, adjAttributionSource, input.clientInfo.clientTid,
                                      &lStatus, portId, input.audioTrackCallback, isSpatialized);
        LOG_ALWAYS_FATAL_IF((lStatus == NO_ERROR) && (track == 0));
        // we don't abort yet if lStatus != NO_ERROR; there is still work to be done regardless

        output.afFrameCount = thread->frameCount();
        output.afSampleRate = thread->sampleRate();
        output.afLatencyMs = thread->latency();
        output.portId = portId;

        if (lStatus == NO_ERROR) {
            // Connect secondary outputs. Failure on a secondary output must not imped the primary
            // Any secondary output setup failure will lead to a desync between the AP and AF until
            // the track is destroyed.
            updateSecondaryOutputsForTrack_l(track.get(), thread, secondaryOutputs);
        }

        // move effect chain to this output thread if an effect on same session was waiting
        // for a track to be created
        if (lStatus == NO_ERROR && effectThread != NULL) {
            // no risk of deadlock because AudioFlinger::mLock is held
            Mutex::Autolock _dl(thread->mLock);
            Mutex::Autolock _sl(effectThread->mLock);
            if (moveEffectChain_l(sessionId, effectThread, thread) == NO_ERROR) {
                effectThreadId = thread->id();
                effectIds = thread->getEffectIds_l(sessionId);
            }
        }

        // Look for sync events awaiting for a session to be used.
        for (auto it = mPendingSyncEvents.begin(); it != mPendingSyncEvents.end();) {
            if ((*it)->triggerSession() == sessionId) {
                if (thread->isValidSyncEvent(*it)) {
                    if (lStatus == NO_ERROR) {
                        (void) track->setSyncEvent(*it);
                    } else {
                        (*it)->cancel();
                    }
                    it = mPendingSyncEvents.erase(it);
                    continue;
                }
            }
            ++it;
        }
        if ((output.flags & AUDIO_OUTPUT_FLAG_HW_AV_SYNC) == AUDIO_OUTPUT_FLAG_HW_AV_SYNC) {
            setAudioHwSyncForSession_l(thread, sessionId);
        }
    }

    if (lStatus != NO_ERROR) {
        // remove local strong reference to Client before deleting the Track so that the
        // Client destructor is called by the TrackBase destructor with mClientLock held
        // Don't hold mClientLock when releasing the reference on the track as the
        // destructor will acquire it.
        {
            Mutex::Autolock _cl(mClientLock);
            client.clear();
        }
        track.clear();
        goto Exit;
    }

    // effectThreadId is not NONE if an effect chain corresponding to the track session
    // was found on another thread and must be moved on this thread
    if (effectThreadId != AUDIO_IO_HANDLE_NONE) {
        AudioSystem::moveEffectsToIo(effectIds, effectThreadId);
    }

    output.audioTrack = new TrackHandle(track);
    _output = VALUE_OR_FATAL(output.toAidl());

Exit:
    if (lStatus != NO_ERROR && output.outputId != AUDIO_IO_HANDLE_NONE) {
        AudioSystem::releaseOutput(portId);
    }
    return lStatus;
}

uint32_t AudioFlinger::sampleRate(audio_io_handle_t ioHandle) const
{
    Mutex::Autolock _l(mLock);
    ThreadBase *thread = checkThread_l(ioHandle);
    if (thread == NULL) {
        ALOGW("sampleRate() unknown thread %d", ioHandle);
        return 0;
    }
    return thread->sampleRate();
}

audio_format_t AudioFlinger::format(audio_io_handle_t output) const
{
    Mutex::Autolock _l(mLock);
    PlaybackThread *thread = checkPlaybackThread_l(output);
    if (thread == NULL) {
        ALOGW("format() unknown thread %d", output);
        return AUDIO_FORMAT_INVALID;
    }
    return thread->format();
}

size_t AudioFlinger::frameCount(audio_io_handle_t ioHandle) const
{
    Mutex::Autolock _l(mLock);
    ThreadBase *thread = checkThread_l(ioHandle);
    if (thread == NULL) {
        ALOGW("frameCount() unknown thread %d", ioHandle);
        return 0;
    }
    // FIXME currently returns the normal mixer's frame count to avoid confusing legacy callers;
    //       should examine all callers and fix them to handle smaller counts
    return thread->frameCount();
}

size_t AudioFlinger::frameCountHAL(audio_io_handle_t ioHandle) const
{
    Mutex::Autolock _l(mLock);
    ThreadBase *thread = checkThread_l(ioHandle);
    if (thread == NULL) {
        ALOGW("frameCountHAL() unknown thread %d", ioHandle);
        return 0;
    }
    return thread->frameCountHAL();
}

uint32_t AudioFlinger::latency(audio_io_handle_t output) const
{
    Mutex::Autolock _l(mLock);
    PlaybackThread *thread = checkPlaybackThread_l(output);
    if (thread == NULL) {
        ALOGW("latency(): no playback thread found for output handle %d", output);
        return 0;
    }
    return thread->latency();
}

status_t AudioFlinger::setMasterVolume(float value)
{
    status_t ret = initCheck();
    if (ret != NO_ERROR) {
        return ret;
    }

    // check calling permissions
    if (!settingsAllowed()) {
        return PERMISSION_DENIED;
    }

    Mutex::Autolock _l(mLock);
    mMasterVolume = value;

    // Set master volume in the HALs which support it.
    {
        AutoMutex lock(mHardwareLock);
        for (size_t i = 0; i < mAudioHwDevs.size(); i++) {
            AudioHwDevice *dev = mAudioHwDevs.valueAt(i);

            mHardwareStatus = AUDIO_HW_SET_MASTER_VOLUME;
            if (dev->canSetMasterVolume()) {
                dev->hwDevice()->setMasterVolume(value);
            }
            mHardwareStatus = AUDIO_HW_IDLE;
        }
    }
    // Now set the master volume in each playback thread.  Playback threads
    // assigned to HALs which do not have master volume support will apply
    // master volume during the mix operation.  Threads with HALs which do
    // support master volume will simply ignore the setting.
    for (size_t i = 0; i < mPlaybackThreads.size(); i++) {
        if (mPlaybackThreads.valueAt(i)->isDuplicating()) {
            continue;
        }
        mPlaybackThreads.valueAt(i)->setMasterVolume(value);
    }

    return NO_ERROR;
}

status_t AudioFlinger::setMasterBalance(float balance)
{
    status_t ret = initCheck();
    if (ret != NO_ERROR) {
        return ret;
    }

    // check calling permissions
    if (!settingsAllowed()) {
        return PERMISSION_DENIED;
    }

    // check range
    if (isnan(balance) || fabs(balance) > 1.f) {
        return BAD_VALUE;
    }

    Mutex::Autolock _l(mLock);

    // short cut.
    if (mMasterBalance == balance) return NO_ERROR;

    mMasterBalance = balance;

    for (size_t i = 0; i < mPlaybackThreads.size(); i++) {
        if (mPlaybackThreads.valueAt(i)->isDuplicating()) {
            continue;
        }
        mPlaybackThreads.valueAt(i)->setMasterBalance(balance);
    }

    return NO_ERROR;
}

status_t AudioFlinger::setMode(audio_mode_t mode)
{
    status_t ret = initCheck();
    if (ret != NO_ERROR) {
        return ret;
    }

    // check calling permissions
    if (!settingsAllowed()) {
        return PERMISSION_DENIED;
    }
    if (uint32_t(mode) >= AUDIO_MODE_CNT) {
        ALOGW("Illegal value: setMode(%d)", mode);
        return BAD_VALUE;
    }

    { // scope for the lock
        AutoMutex lock(mHardwareLock);
        if (mPrimaryHardwareDev == nullptr) {
            return INVALID_OPERATION;
        }
        sp<DeviceHalInterface> dev = mPrimaryHardwareDev->hwDevice();
        mHardwareStatus = AUDIO_HW_SET_MODE;
        ret = dev->setMode(mode);
        mHardwareStatus = AUDIO_HW_IDLE;
    }

    if (NO_ERROR == ret) {
        Mutex::Autolock _l(mLock);
        mMode = mode;
        for (size_t i = 0; i < mPlaybackThreads.size(); i++) {
            mPlaybackThreads.valueAt(i)->setMode(mode);
        }
    }

    mediametrics::LogItem(mMetricsId)
        .set(AMEDIAMETRICS_PROP_EVENT, AMEDIAMETRICS_PROP_EVENT_VALUE_SETMODE)
        .set(AMEDIAMETRICS_PROP_AUDIOMODE, toString(mode))
        .record();
    return ret;
}

status_t AudioFlinger::setMicMute(bool state)
{
    status_t ret = initCheck();
    if (ret != NO_ERROR) {
        return ret;
    }

    // check calling permissions
    if (!settingsAllowed()) {
        return PERMISSION_DENIED;
    }

    AutoMutex lock(mHardwareLock);
    if (mPrimaryHardwareDev == nullptr) {
        return INVALID_OPERATION;
    }
    sp<DeviceHalInterface> primaryDev = mPrimaryHardwareDev->hwDevice();
    if (primaryDev == nullptr) {
        ALOGW("%s: no primary HAL device", __func__);
        return INVALID_OPERATION;
    }
    mHardwareStatus = AUDIO_HW_SET_MIC_MUTE;
    ret = primaryDev->setMicMute(state);
    for (size_t i = 0; i < mAudioHwDevs.size(); i++) {
        sp<DeviceHalInterface> dev = mAudioHwDevs.valueAt(i)->hwDevice();
        if (dev != primaryDev) {
            (void)dev->setMicMute(state);
        }
    }
    mHardwareStatus = AUDIO_HW_IDLE;
    ALOGW_IF(ret != NO_ERROR, "%s: error %d setting state to HAL", __func__, ret);
    return ret;
}

bool AudioFlinger::getMicMute() const
{
    status_t ret = initCheck();
    if (ret != NO_ERROR) {
        return false;
    }
    AutoMutex lock(mHardwareLock);
    if (mPrimaryHardwareDev == nullptr) {
        return false;
    }
    sp<DeviceHalInterface> primaryDev = mPrimaryHardwareDev->hwDevice();
    if (primaryDev == nullptr) {
        ALOGW("%s: no primary HAL device", __func__);
        return false;
    }
    bool state;
    mHardwareStatus = AUDIO_HW_GET_MIC_MUTE;
    ret = primaryDev->getMicMute(&state);
    mHardwareStatus = AUDIO_HW_IDLE;
    ALOGE_IF(ret != NO_ERROR, "%s: error %d getting state from HAL", __func__, ret);
    return (ret == NO_ERROR) && state;
}

void AudioFlinger::setRecordSilenced(audio_port_handle_t portId, bool silenced)
{
    ALOGV("AudioFlinger::setRecordSilenced(portId:%d, silenced:%d)", portId, silenced);

    AutoMutex lock(mLock);
    for (size_t i = 0; i < mRecordThreads.size(); i++) {
        mRecordThreads[i]->setRecordSilenced(portId, silenced);
    }
    for (size_t i = 0; i < mMmapThreads.size(); i++) {
        mMmapThreads[i]->setRecordSilenced(portId, silenced);
    }
}

status_t AudioFlinger::setMasterMute(bool muted)
{
    status_t ret = initCheck();
    if (ret != NO_ERROR) {
        return ret;
    }

    // check calling permissions
    if (!settingsAllowed()) {
        return PERMISSION_DENIED;
    }

    Mutex::Autolock _l(mLock);
    mMasterMute = muted;

    // Set master mute in the HALs which support it.
    {
        AutoMutex lock(mHardwareLock);
        for (size_t i = 0; i < mAudioHwDevs.size(); i++) {
            AudioHwDevice *dev = mAudioHwDevs.valueAt(i);

            mHardwareStatus = AUDIO_HW_SET_MASTER_MUTE;
            if (dev->canSetMasterMute()) {
                dev->hwDevice()->setMasterMute(muted);
            }
            mHardwareStatus = AUDIO_HW_IDLE;
        }
    }

    // Now set the master mute in each playback thread.  Playback threads
    // assigned to HALs which do not have master mute support will apply master mute
    // during the mix operation.  Threads with HALs which do support master mute
    // will simply ignore the setting.
    Vector<VolumeInterface *> volumeInterfaces = getAllVolumeInterfaces_l();
    for (size_t i = 0; i < volumeInterfaces.size(); i++) {
        volumeInterfaces[i]->setMasterMute(muted);
    }

    return NO_ERROR;
}

float AudioFlinger::masterVolume() const
{
    Mutex::Autolock _l(mLock);
    return masterVolume_l();
}

status_t AudioFlinger::getMasterBalance(float *balance) const
{
    Mutex::Autolock _l(mLock);
    *balance = getMasterBalance_l();
    return NO_ERROR; // if called through binder, may return a transactional error
}

bool AudioFlinger::masterMute() const
{
    Mutex::Autolock _l(mLock);
    return masterMute_l();
}

float AudioFlinger::masterVolume_l() const
{
    return mMasterVolume;
}

float AudioFlinger::getMasterBalance_l() const
{
    return mMasterBalance;
}

bool AudioFlinger::masterMute_l() const
{
    return mMasterMute;
}

status_t AudioFlinger::checkStreamType(audio_stream_type_t stream) const
{
    if (uint32_t(stream) >= AUDIO_STREAM_CNT) {
        ALOGW("checkStreamType() invalid stream %d", stream);
        return BAD_VALUE;
    }
    const uid_t callerUid = IPCThreadState::self()->getCallingUid();
    if (uint32_t(stream) >= AUDIO_STREAM_PUBLIC_CNT && !isAudioServerUid(callerUid)) {
        ALOGW("checkStreamType() uid %d cannot use internal stream type %d", callerUid, stream);
        return PERMISSION_DENIED;
    }

    return NO_ERROR;
}

status_t AudioFlinger::setStreamVolume(audio_stream_type_t stream, float value,
        audio_io_handle_t output)
{
    // check calling permissions
    if (!settingsAllowed()) {
        return PERMISSION_DENIED;
    }

    status_t status = checkStreamType(stream);
    if (status != NO_ERROR) {
        return status;
    }
    if (output == AUDIO_IO_HANDLE_NONE) {
        return BAD_VALUE;
    }
    LOG_ALWAYS_FATAL_IF(stream == AUDIO_STREAM_PATCH && value != 1.0f,
                        "AUDIO_STREAM_PATCH must have full scale volume");

    AutoMutex lock(mLock);
    VolumeInterface *volumeInterface = getVolumeInterface_l(output);
    if (volumeInterface == NULL) {
        return BAD_VALUE;
    }
    volumeInterface->setStreamVolume(stream, value);

    return NO_ERROR;
}

status_t AudioFlinger::setRequestedLatencyMode(
        audio_io_handle_t output, audio_latency_mode_t mode) {
    if (output == AUDIO_IO_HANDLE_NONE) {
        return BAD_VALUE;
    }
    AutoMutex lock(mLock);
    PlaybackThread *thread = checkPlaybackThread_l(output);
    if (thread == nullptr) {
        return BAD_VALUE;
    }
    return thread->setRequestedLatencyMode(mode);
}

status_t AudioFlinger::getSupportedLatencyModes(audio_io_handle_t output,
            std::vector<audio_latency_mode_t>* modes) {
    if (output == AUDIO_IO_HANDLE_NONE) {
        return BAD_VALUE;
    }
    AutoMutex lock(mLock);
    PlaybackThread *thread = checkPlaybackThread_l(output);
    if (thread == nullptr) {
        return BAD_VALUE;
    }
    return thread->getSupportedLatencyModes(modes);
}

status_t AudioFlinger::setBluetoothVariableLatencyEnabled(bool enabled) {
    Mutex::Autolock _l(mLock);
    status_t status = INVALID_OPERATION;
    for (size_t i = 0; i < mPlaybackThreads.size(); i++) {
        // Success if at least one PlaybackThread supports Bluetooth latency modes
        if (mPlaybackThreads.valueAt(i)->setBluetoothVariableLatencyEnabled(enabled) == NO_ERROR) {
            status = NO_ERROR;
        }
    }
    if (status == NO_ERROR) {
        mBluetoothLatencyModesEnabled.store(enabled);
    }
    return status;
}

status_t AudioFlinger::isBluetoothVariableLatencyEnabled(bool *enabled) {
    if (enabled == nullptr) {
        return BAD_VALUE;
    }
    *enabled = mBluetoothLatencyModesEnabled.load();
    return NO_ERROR;
}

status_t AudioFlinger::supportsBluetoothVariableLatency(bool* support) {
    if (support == nullptr) {
        return BAD_VALUE;
    }
    Mutex::Autolock _l(mLock);
    *support = false;
    for (size_t i = 0; i < mAudioHwDevs.size(); i++) {
        if (mAudioHwDevs.valueAt(i)->supportsBluetoothVariableLatency()) {
             *support = true;
             break;
        }
    }
    return NO_ERROR;
}

status_t AudioFlinger::setStreamMute(audio_stream_type_t stream, bool muted)
{
    // check calling permissions
    if (!settingsAllowed()) {
        return PERMISSION_DENIED;
    }

    status_t status = checkStreamType(stream);
    if (status != NO_ERROR) {
        return status;
    }
    ALOG_ASSERT(stream != AUDIO_STREAM_PATCH, "attempt to mute AUDIO_STREAM_PATCH");

    if (uint32_t(stream) == AUDIO_STREAM_ENFORCED_AUDIBLE) {
        ALOGE("setStreamMute() invalid stream %d", stream);
        return BAD_VALUE;
    }

    AutoMutex lock(mLock);
    mStreamTypes[stream].mute = muted;
    Vector<VolumeInterface *> volumeInterfaces = getAllVolumeInterfaces_l();
    for (size_t i = 0; i < volumeInterfaces.size(); i++) {
        volumeInterfaces[i]->setStreamMute(stream, muted);
    }

    return NO_ERROR;
}

float AudioFlinger::streamVolume(audio_stream_type_t stream, audio_io_handle_t output) const
{
    status_t status = checkStreamType(stream);
    if (status != NO_ERROR) {
        return 0.0f;
    }
    if (output == AUDIO_IO_HANDLE_NONE) {
        return 0.0f;
    }

    AutoMutex lock(mLock);
    VolumeInterface *volumeInterface = getVolumeInterface_l(output);
    if (volumeInterface == NULL) {
        return 0.0f;
    }

    return volumeInterface->streamVolume(stream);
}

bool AudioFlinger::streamMute(audio_stream_type_t stream) const
{
    status_t status = checkStreamType(stream);
    if (status != NO_ERROR) {
        return true;
    }

    AutoMutex lock(mLock);
    return streamMute_l(stream);
}


void AudioFlinger::broadcastParametersToRecordThreads_l(const String8& keyValuePairs)
{
    for (size_t i = 0; i < mRecordThreads.size(); i++) {
        mRecordThreads.valueAt(i)->setParameters(keyValuePairs);
    }
}

void AudioFlinger::updateOutDevicesForRecordThreads_l(const DeviceDescriptorBaseVector& devices)
{
    for (size_t i = 0; i < mRecordThreads.size(); i++) {
        mRecordThreads.valueAt(i)->updateOutDevices(devices);
    }
}

// forwardAudioHwSyncToDownstreamPatches_l() must be called with AudioFlinger::mLock held
void AudioFlinger::forwardParametersToDownstreamPatches_l(
        audio_io_handle_t upStream, const String8& keyValuePairs,
        const std::function<bool(const sp<PlaybackThread>&)>& useThread)
{
    std::vector<PatchPanel::SoftwarePatch> swPatches;
    if (mPatchPanel.getDownstreamSoftwarePatches(upStream, &swPatches) != OK) return;
    ALOGV_IF(!swPatches.empty(), "%s found %zu downstream patches for stream ID %d",
            __func__, swPatches.size(), upStream);
    for (const auto& swPatch : swPatches) {
        sp<PlaybackThread> downStream = checkPlaybackThread_l(swPatch.getPlaybackThreadHandle());
        if (downStream != NULL && (useThread == nullptr || useThread(downStream))) {
            downStream->setParameters(keyValuePairs);
        }
    }
}

// Update downstream patches for all playback threads attached to an MSD module
void AudioFlinger::updateDownStreamPatches_l(const struct audio_patch *patch,
                                             const std::set<audio_io_handle_t>& streams)
{
    for (const audio_io_handle_t stream : streams) {
        PlaybackThread *playbackThread = checkPlaybackThread_l(stream);
        if (playbackThread == nullptr || !playbackThread->isMsdDevice()) {
            continue;
        }
        playbackThread->setDownStreamPatch(patch);
        playbackThread->sendIoConfigEvent(AUDIO_OUTPUT_CONFIG_CHANGED);
    }
}

// Filter reserved keys from setParameters() before forwarding to audio HAL or acting upon.
// Some keys are used for audio routing and audio path configuration and should be reserved for use
// by audio policy and audio flinger for functional, privacy and security reasons.
void AudioFlinger::filterReservedParameters(String8& keyValuePairs, uid_t callingUid)
{
    static const String8 kReservedParameters[] = {
        String8(AudioParameter::keyRouting),
        String8(AudioParameter::keySamplingRate),
        String8(AudioParameter::keyFormat),
        String8(AudioParameter::keyChannels),
        String8(AudioParameter::keyFrameCount),
        String8(AudioParameter::keyInputSource),
        String8(AudioParameter::keyMonoOutput),
        String8(AudioParameter::keyDeviceConnect),
        String8(AudioParameter::keyDeviceDisconnect),
        String8(AudioParameter::keyStreamSupportedFormats),
        String8(AudioParameter::keyStreamSupportedChannels),
        String8(AudioParameter::keyStreamSupportedSamplingRates),
        String8(AudioParameter::keyClosing),
        String8(AudioParameter::keyExiting),
    };

    if (isAudioServerUid(callingUid)) {
        return; // no need to filter if audioserver.
    }

    AudioParameter param = AudioParameter(keyValuePairs);
    String8 value;
    AudioParameter rejectedParam;
    for (auto& key : kReservedParameters) {
        if (param.get(key, value) == NO_ERROR) {
            rejectedParam.add(key, value);
            param.remove(key);
        }
    }
    logFilteredParameters(param.size() + rejectedParam.size(), keyValuePairs,
                          rejectedParam.size(), rejectedParam.toString(), callingUid);
    keyValuePairs = param.toString();
}

void AudioFlinger::logFilteredParameters(size_t originalKVPSize, const String8& originalKVPs,
                                         size_t rejectedKVPSize, const String8& rejectedKVPs,
                                         uid_t callingUid) {
    auto prefix = String8::format("UID %5d", callingUid);
    auto suffix = String8::format("%zu KVP received: %s", originalKVPSize, originalKVPs.c_str());
    if (rejectedKVPSize != 0) {
        auto error = String8::format("%zu KVP rejected: %s", rejectedKVPSize, rejectedKVPs.c_str());
        ALOGW("%s: %s, %s, %s", __func__, prefix.c_str(), error.c_str(), suffix.c_str());
        mRejectedSetParameterLog.log("%s, %s, %s", prefix.c_str(), error.c_str(), suffix.c_str());
    } else {
        auto& logger = (isServiceUid(callingUid) ? mSystemSetParameterLog : mAppSetParameterLog);
        logger.log("%s, %s", prefix.c_str(), suffix.c_str());
    }
}

status_t AudioFlinger::setParameters(audio_io_handle_t ioHandle, const String8& keyValuePairs)
{
    ALOGV("setParameters(): io %d, keyvalue %s, calling pid %d calling uid %d",
            ioHandle, keyValuePairs.string(),
            IPCThreadState::self()->getCallingPid(), IPCThreadState::self()->getCallingUid());

    // check calling permissions
    if (!settingsAllowed()) {
        return PERMISSION_DENIED;
    }

    String8 filteredKeyValuePairs = keyValuePairs;
    filterReservedParameters(filteredKeyValuePairs, IPCThreadState::self()->getCallingUid());

    ALOGV("%s: filtered keyvalue %s", __func__, filteredKeyValuePairs.string());

    // AUDIO_IO_HANDLE_NONE means the parameters are global to the audio hardware interface
    if (ioHandle == AUDIO_IO_HANDLE_NONE) {
        Mutex::Autolock _l(mLock);
        // result will remain NO_INIT if no audio device is present
        status_t final_result = NO_INIT;
        {
            AutoMutex lock(mHardwareLock);
            mHardwareStatus = AUDIO_HW_SET_PARAMETER;
            for (size_t i = 0; i < mAudioHwDevs.size(); i++) {
                sp<DeviceHalInterface> dev = mAudioHwDevs.valueAt(i)->hwDevice();
                status_t result = dev->setParameters(filteredKeyValuePairs);
                // return success if at least one audio device accepts the parameters as not all
                // HALs are requested to support all parameters. If no audio device supports the
                // requested parameters, the last error is reported.
                if (final_result != NO_ERROR) {
                    final_result = result;
                }
            }
            mHardwareStatus = AUDIO_HW_IDLE;
        }
        // disable AEC and NS if the device is a BT SCO headset supporting those pre processings
        AudioParameter param = AudioParameter(filteredKeyValuePairs);
        String8 value;
        if (param.get(String8(AudioParameter::keyBtNrec), value) == NO_ERROR) {
            bool btNrecIsOff = (value == AudioParameter::valueOff);
            if (mBtNrecIsOff.exchange(btNrecIsOff) != btNrecIsOff) {
                for (size_t i = 0; i < mRecordThreads.size(); i++) {
                    mRecordThreads.valueAt(i)->checkBtNrec();
                }
            }
        }
        String8 screenState;
        if (param.get(String8(AudioParameter::keyScreenState), screenState) == NO_ERROR) {
            bool isOff = (screenState == AudioParameter::valueOff);
            if (isOff != (AudioFlinger::mScreenState & 1)) {
                AudioFlinger::mScreenState = ((AudioFlinger::mScreenState & ~1) + 2) | isOff;
            }
        }
        return final_result;
    }

    // hold a strong ref on thread in case closeOutput() or closeInput() is called
    // and the thread is exited once the lock is released
    sp<ThreadBase> thread;
    {
        Mutex::Autolock _l(mLock);
        thread = checkPlaybackThread_l(ioHandle);
        if (thread == 0) {
            thread = checkRecordThread_l(ioHandle);
            if (thread == 0) {
                thread = checkMmapThread_l(ioHandle);
            }
        } else if (thread == primaryPlaybackThread_l()) {
            // indicate output device change to all input threads for pre processing
            AudioParameter param = AudioParameter(filteredKeyValuePairs);
            int value;
            if ((param.getInt(String8(AudioParameter::keyRouting), value) == NO_ERROR) &&
                    (value != 0)) {
                broadcastParametersToRecordThreads_l(filteredKeyValuePairs);
            }
        }
    }
    if (thread != 0) {
        status_t result = thread->setParameters(filteredKeyValuePairs);
        forwardParametersToDownstreamPatches_l(thread->id(), filteredKeyValuePairs);
        return result;
    }
    return BAD_VALUE;
}

String8 AudioFlinger::getParameters(audio_io_handle_t ioHandle, const String8& keys) const
{
    ALOGVV("getParameters() io %d, keys %s, calling pid %d",
            ioHandle, keys.string(), IPCThreadState::self()->getCallingPid());

    Mutex::Autolock _l(mLock);

    if (ioHandle == AUDIO_IO_HANDLE_NONE) {
        String8 out_s8;

        AutoMutex lock(mHardwareLock);
        for (size_t i = 0; i < mAudioHwDevs.size(); i++) {
            String8 s;
            mHardwareStatus = AUDIO_HW_GET_PARAMETER;
            sp<DeviceHalInterface> dev = mAudioHwDevs.valueAt(i)->hwDevice();
            status_t result = dev->getParameters(keys, &s);
            mHardwareStatus = AUDIO_HW_IDLE;
            if (result == OK) out_s8 += s;
        }
        return out_s8;
    }

    ThreadBase *thread = (ThreadBase *)checkPlaybackThread_l(ioHandle);
    if (thread == NULL) {
        thread = (ThreadBase *)checkRecordThread_l(ioHandle);
        if (thread == NULL) {
            thread = (ThreadBase *)checkMmapThread_l(ioHandle);
            if (thread == NULL) {
                return String8("");
            }
        }
    }
    return thread->getParameters(keys);
}

size_t AudioFlinger::getInputBufferSize(uint32_t sampleRate, audio_format_t format,
        audio_channel_mask_t channelMask) const
{
    status_t ret = initCheck();
    if (ret != NO_ERROR) {
        return 0;
    }
    if ((sampleRate == 0) ||
            !audio_is_valid_format(format) || !audio_has_proportional_frames(format) ||
            !audio_is_input_channel(channelMask)) {
        return 0;
    }

    AutoMutex lock(mHardwareLock);
    if (mPrimaryHardwareDev == nullptr) {
        return 0;
    }
    mHardwareStatus = AUDIO_HW_GET_INPUT_BUFFER_SIZE;

    sp<DeviceHalInterface> dev = mPrimaryHardwareDev->hwDevice();

    std::vector<audio_channel_mask_t> channelMasks = {channelMask};
    if (channelMask != AUDIO_CHANNEL_IN_MONO) {
        channelMasks.push_back(AUDIO_CHANNEL_IN_MONO);
    }
    if (channelMask != AUDIO_CHANNEL_IN_STEREO) {
        channelMasks.push_back(AUDIO_CHANNEL_IN_STEREO);
    }

    std::vector<audio_format_t> formats = {format};
    if (format != AUDIO_FORMAT_PCM_16_BIT) {
        formats.push_back(AUDIO_FORMAT_PCM_16_BIT);
    }

    std::vector<uint32_t> sampleRates = {sampleRate};
    static const uint32_t SR_44100 = 44100;
    static const uint32_t SR_48000 = 48000;
    if (sampleRate != SR_48000) {
        sampleRates.push_back(SR_48000);
    }
    if (sampleRate != SR_44100) {
        sampleRates.push_back(SR_44100);
    }

    mHardwareStatus = AUDIO_HW_IDLE;

    // Change parameters of the configuration each iteration until we find a
    // configuration that the device will support.
    audio_config_t config = AUDIO_CONFIG_INITIALIZER;
    for (auto testChannelMask : channelMasks) {
        config.channel_mask = testChannelMask;
        for (auto testFormat : formats) {
            config.format = testFormat;
            for (auto testSampleRate : sampleRates) {
                config.sample_rate = testSampleRate;

                size_t bytes = 0;
                status_t result = dev->getInputBufferSize(&config, &bytes);
                if (result != OK || bytes == 0) {
                    continue;
                }

                if (config.sample_rate != sampleRate || config.channel_mask != channelMask ||
                    config.format != format) {
                    uint32_t dstChannelCount = audio_channel_count_from_in_mask(channelMask);
                    uint32_t srcChannelCount =
                        audio_channel_count_from_in_mask(config.channel_mask);
                    size_t srcFrames =
                        bytes / audio_bytes_per_frame(srcChannelCount, config.format);
                    size_t dstFrames = destinationFramesPossible(
                        srcFrames, config.sample_rate, sampleRate);
                    bytes = dstFrames * audio_bytes_per_frame(dstChannelCount, format);
                }
                return bytes;
            }
        }
    }

    ALOGW("getInputBufferSize failed with minimum buffer size sampleRate %u, "
              "format %#x, channelMask %#x",sampleRate, format, channelMask);
    return 0;
}

uint32_t AudioFlinger::getInputFramesLost(audio_io_handle_t ioHandle) const
{
    Mutex::Autolock _l(mLock);

    RecordThread *recordThread = checkRecordThread_l(ioHandle);
    if (recordThread != NULL) {
        return recordThread->getInputFramesLost();
    }
    return 0;
}

status_t AudioFlinger::setVoiceVolume(float value)
{
    status_t ret = initCheck();
    if (ret != NO_ERROR) {
        return ret;
    }

    // check calling permissions
    if (!settingsAllowed()) {
        return PERMISSION_DENIED;
    }

    AutoMutex lock(mHardwareLock);
    if (mPrimaryHardwareDev == nullptr) {
        return INVALID_OPERATION;
    }
    sp<DeviceHalInterface> dev = mPrimaryHardwareDev->hwDevice();
    mHardwareStatus = AUDIO_HW_SET_VOICE_VOLUME;
    ret = dev->setVoiceVolume(value);
    mHardwareStatus = AUDIO_HW_IDLE;

    mediametrics::LogItem(mMetricsId)
        .set(AMEDIAMETRICS_PROP_EVENT, AMEDIAMETRICS_PROP_EVENT_VALUE_SETVOICEVOLUME)
        .set(AMEDIAMETRICS_PROP_VOICEVOLUME, (double)value)
        .record();
    return ret;
}

status_t AudioFlinger::getRenderPosition(uint32_t *halFrames, uint32_t *dspFrames,
        audio_io_handle_t output) const
{
    Mutex::Autolock _l(mLock);

    PlaybackThread *playbackThread = checkPlaybackThread_l(output);
    if (playbackThread != NULL) {
        return playbackThread->getRenderPosition(halFrames, dspFrames);
    }

    return BAD_VALUE;
}

void AudioFlinger::registerClient(const sp<media::IAudioFlingerClient>& client)
{
    Mutex::Autolock _l(mLock);
    if (client == 0) {
        return;
    }
    pid_t pid = IPCThreadState::self()->getCallingPid();
    const uid_t uid = IPCThreadState::self()->getCallingUid();
    {
        Mutex::Autolock _cl(mClientLock);
        if (mNotificationClients.indexOfKey(pid) < 0) {
            sp<NotificationClient> notificationClient = new NotificationClient(this,
                                                                                client,
                                                                                pid,
                                                                                uid);
            ALOGV("registerClient() client %p, pid %d, uid %u",
                    notificationClient.get(), pid, uid);

            mNotificationClients.add(pid, notificationClient);

            sp<IBinder> binder = IInterface::asBinder(client);
            binder->linkToDeath(notificationClient);
        }
    }

    // mClientLock should not be held here because ThreadBase::sendIoConfigEvent() will lock the
    // ThreadBase mutex and the locking order is ThreadBase::mLock then AudioFlinger::mClientLock.
    // the config change is always sent from playback or record threads to avoid deadlock
    // with AudioSystem::gLock
    for (size_t i = 0; i < mPlaybackThreads.size(); i++) {
        mPlaybackThreads.valueAt(i)->sendIoConfigEvent(AUDIO_OUTPUT_REGISTERED, pid);
    }

    for (size_t i = 0; i < mRecordThreads.size(); i++) {
        mRecordThreads.valueAt(i)->sendIoConfigEvent(AUDIO_INPUT_REGISTERED, pid);
    }
}

void AudioFlinger::removeNotificationClient(pid_t pid)
{
    std::vector< sp<AudioFlinger::EffectModule> > removedEffects;
    {
        Mutex::Autolock _l(mLock);
        {
            Mutex::Autolock _cl(mClientLock);
            mNotificationClients.removeItem(pid);
        }

        ALOGV("%d died, releasing its sessions", pid);
        size_t num = mAudioSessionRefs.size();
        bool removed = false;
        for (size_t i = 0; i < num; ) {
            AudioSessionRef *ref = mAudioSessionRefs.itemAt(i);
            ALOGV(" pid %d @ %zu", ref->mPid, i);
            if (ref->mPid == pid) {
                ALOGV(" removing entry for pid %d session %d", pid, ref->mSessionid);
                mAudioSessionRefs.removeAt(i);
                delete ref;
                removed = true;
                num--;
            } else {
                i++;
            }
        }
        if (removed) {
            removedEffects = purgeStaleEffects_l();
        }
    }
    for (auto& effect : removedEffects) {
        effect->updatePolicyState();
    }
}

void AudioFlinger::ioConfigChanged(audio_io_config_event_t event,
                                   const sp<AudioIoDescriptor>& ioDesc,
                                   pid_t pid) {
    media::AudioIoConfigEvent eventAidl = VALUE_OR_FATAL(
            legacy2aidl_audio_io_config_event_t_AudioIoConfigEvent(event));
    media::AudioIoDescriptor descAidl = VALUE_OR_FATAL(
            legacy2aidl_AudioIoDescriptor_AudioIoDescriptor(ioDesc));

    Mutex::Autolock _l(mClientLock);
    size_t size = mNotificationClients.size();
    for (size_t i = 0; i < size; i++) {
        if ((pid == 0) || (mNotificationClients.keyAt(i) == pid)) {
            mNotificationClients.valueAt(i)->audioFlingerClient()->ioConfigChanged(eventAidl,
                                                                                   descAidl);
        }
    }
}

void AudioFlinger::onSupportedLatencyModesChanged(
        audio_io_handle_t output, const std::vector<audio_latency_mode_t>& modes) {
    int32_t outputAidl = VALUE_OR_FATAL(legacy2aidl_audio_io_handle_t_int32_t(output));
    std::vector<media::audio::common::AudioLatencyMode> modesAidl = VALUE_OR_FATAL(
                convertContainer<std::vector<media::audio::common::AudioLatencyMode>>(
                        modes, legacy2aidl_audio_latency_mode_t_AudioLatencyMode));

    Mutex::Autolock _l(mClientLock);
    size_t size = mNotificationClients.size();
    for (size_t i = 0; i < size; i++) {
        mNotificationClients.valueAt(i)->audioFlingerClient()
                ->onSupportedLatencyModesChanged(outputAidl, modesAidl);
    }
}

// removeClient_l() must be called with AudioFlinger::mClientLock held
void AudioFlinger::removeClient_l(pid_t pid)
{
    ALOGV("removeClient_l() pid %d, calling pid %d", pid,
            IPCThreadState::self()->getCallingPid());
    mClients.removeItem(pid);
}

// getEffectThread_l() must be called with AudioFlinger::mLock held
sp<AudioFlinger::ThreadBase> AudioFlinger::getEffectThread_l(audio_session_t sessionId,
        int effectId)
{
    sp<ThreadBase> thread;

    for (size_t i = 0; i < mPlaybackThreads.size(); i++) {
        if (mPlaybackThreads.valueAt(i)->getEffect(sessionId, effectId) != 0) {
            ALOG_ASSERT(thread == 0);
            thread = mPlaybackThreads.valueAt(i);
        }
    }
    if (thread != nullptr) {
        return thread;
    }
    for (size_t i = 0; i < mRecordThreads.size(); i++) {
        if (mRecordThreads.valueAt(i)->getEffect(sessionId, effectId) != 0) {
            ALOG_ASSERT(thread == 0);
            thread = mRecordThreads.valueAt(i);
        }
    }
    if (thread != nullptr) {
        return thread;
    }
    for (size_t i = 0; i < mMmapThreads.size(); i++) {
        if (mMmapThreads.valueAt(i)->getEffect(sessionId, effectId) != 0) {
            ALOG_ASSERT(thread == 0);
            thread = mMmapThreads.valueAt(i);
        }
    }
    return thread;
}



// ----------------------------------------------------------------------------

AudioFlinger::Client::Client(const sp<AudioFlinger>& audioFlinger, pid_t pid)
    :   RefBase(),
        mAudioFlinger(audioFlinger),
        mPid(pid)
{
    mMemoryDealer = new MemoryDealer(
            audioFlinger->getClientSharedHeapSize(),
            (std::string("AudioFlinger::Client(") + std::to_string(pid) + ")").c_str());
}

// Client destructor must be called with AudioFlinger::mClientLock held
AudioFlinger::Client::~Client()
{
    mAudioFlinger->removeClient_l(mPid);
}

sp<MemoryDealer> AudioFlinger::Client::heap() const
{
    return mMemoryDealer;
}

// ----------------------------------------------------------------------------

AudioFlinger::NotificationClient::NotificationClient(const sp<AudioFlinger>& audioFlinger,
                                                     const sp<media::IAudioFlingerClient>& client,
                                                     pid_t pid,
                                                     uid_t uid)
    : mAudioFlinger(audioFlinger), mPid(pid), mUid(uid), mAudioFlingerClient(client)
{
}

AudioFlinger::NotificationClient::~NotificationClient()
{
}

void AudioFlinger::NotificationClient::binderDied(const wp<IBinder>& who __unused)
{
    sp<NotificationClient> keep(this);
    mAudioFlinger->removeNotificationClient(mPid);
}

// ----------------------------------------------------------------------------
AudioFlinger::MediaLogNotifier::MediaLogNotifier()
    : mPendingRequests(false) {}


void AudioFlinger::MediaLogNotifier::requestMerge() {
    AutoMutex _l(mMutex);
    mPendingRequests = true;
    mCond.signal();
}

bool AudioFlinger::MediaLogNotifier::threadLoop() {
    // Should already have been checked, but just in case
    if (sMediaLogService == 0) {
        return false;
    }
    // Wait until there are pending requests
    {
        AutoMutex _l(mMutex);
        mPendingRequests = false; // to ignore past requests
        while (!mPendingRequests) {
            mCond.wait(mMutex);
            // TODO may also need an exitPending check
        }
        mPendingRequests = false;
    }
    // Execute the actual MediaLogService binder call and ignore extra requests for a while
    sMediaLogService->requestMergeWakeup();
    usleep(kPostTriggerSleepPeriod);
    return true;
}

void AudioFlinger::requestLogMerge() {
    mMediaLogNotifier->requestMerge();
}

// ----------------------------------------------------------------------------

status_t AudioFlinger::createRecord(const media::CreateRecordRequest& _input,
                                    media::CreateRecordResponse& _output)
{
    CreateRecordInput input = VALUE_OR_RETURN_STATUS(CreateRecordInput::fromAidl(_input));
    CreateRecordOutput output;

    sp<RecordThread::RecordTrack> recordTrack;
    sp<RecordHandle> recordHandle;
    sp<Client> client;
    status_t lStatus;
    audio_session_t sessionId = input.sessionId;
    audio_port_handle_t portId = AUDIO_PORT_HANDLE_NONE;

    output.cblk.clear();
    output.buffers.clear();
    output.inputId = AUDIO_IO_HANDLE_NONE;

    // TODO b/182392553: refactor or clean up
    AttributionSourceState adjAttributionSource = input.clientInfo.attributionSource;
    bool updatePid = (adjAttributionSource.pid == -1);
    const uid_t callingUid = IPCThreadState::self()->getCallingUid();
    const uid_t currentUid = VALUE_OR_RETURN_STATUS(legacy2aidl_uid_t_int32_t(
           adjAttributionSource.uid));
    if (!isAudioServerOrMediaServerOrSystemServerOrRootUid(callingUid)) {
        ALOGW_IF(currentUid != callingUid,
                "%s uid %d tried to pass itself off as %d",
                __FUNCTION__, callingUid, currentUid);
        adjAttributionSource.uid = VALUE_OR_RETURN_STATUS(legacy2aidl_uid_t_int32_t(callingUid));
        updatePid = true;
    }
    const pid_t callingPid = IPCThreadState::self()->getCallingPid();
    const pid_t currentPid = VALUE_OR_RETURN_STATUS(aidl2legacy_int32_t_pid_t(
            adjAttributionSource.pid));
    if (updatePid) {
        ALOGW_IF(currentPid != (pid_t)-1 && currentPid != callingPid,
                 "%s uid %d pid %d tried to pass itself off as pid %d",
                 __func__, callingUid, callingPid, currentPid);
        adjAttributionSource.pid = VALUE_OR_RETURN_STATUS(legacy2aidl_pid_t_int32_t(callingPid));
    }
    adjAttributionSource = AudioFlinger::checkAttributionSourcePackage(
            adjAttributionSource);
    // we don't yet support anything other than linear PCM
    if (!audio_is_valid_format(input.config.format) || !audio_is_linear_pcm(input.config.format)) {
        ALOGE("createRecord() invalid format %#x", input.config.format);
        lStatus = BAD_VALUE;
        goto Exit;
    }

    // further channel mask checks are performed by createRecordTrack_l()
    if (!audio_is_input_channel(input.config.channel_mask)) {
        ALOGE("createRecord() invalid channel mask %#x", input.config.channel_mask);
        lStatus = BAD_VALUE;
        goto Exit;
    }

    if (sessionId == AUDIO_SESSION_ALLOCATE) {
        sessionId = (audio_session_t) newAudioUniqueId(AUDIO_UNIQUE_ID_USE_SESSION);
    } else if (audio_unique_id_get_use(sessionId) != AUDIO_UNIQUE_ID_USE_SESSION) {
        lStatus = BAD_VALUE;
        goto Exit;
    }

    output.sessionId = sessionId;
    output.selectedDeviceId = input.selectedDeviceId;
    output.flags = input.flags;

    client = registerPid(VALUE_OR_FATAL(aidl2legacy_int32_t_pid_t(adjAttributionSource.pid)));

    // Not a conventional loop, but a retry loop for at most two iterations total.
    // Try first maybe with FAST flag then try again without FAST flag if that fails.
    // Exits loop via break on no error of got exit on error
    // The sp<> references will be dropped when re-entering scope.
    // The lack of indentation is deliberate, to reduce code churn and ease merges.
    for (;;) {
    // release previously opened input if retrying.
    if (output.inputId != AUDIO_IO_HANDLE_NONE) {
        recordTrack.clear();
        AudioSystem::releaseInput(portId);
        output.inputId = AUDIO_IO_HANDLE_NONE;
        output.selectedDeviceId = input.selectedDeviceId;
        portId = AUDIO_PORT_HANDLE_NONE;
    }
    lStatus = AudioSystem::getInputForAttr(&input.attr, &output.inputId,
                                      input.riid,
                                      sessionId,
                                    // FIXME compare to AudioTrack
                                      adjAttributionSource,
                                      &input.config,
                                      output.flags, &output.selectedDeviceId, &portId);
    if (lStatus != NO_ERROR) {
        ALOGE("createRecord() getInputForAttr return error %d", lStatus);
        goto Exit;
    }

    {
        Mutex::Autolock _l(mLock);
        RecordThread *thread = checkRecordThread_l(output.inputId);
        if (thread == NULL) {
            ALOGW("createRecord() checkRecordThread_l failed, input handle %d", output.inputId);
            lStatus = FAILED_TRANSACTION;
            goto Exit;
        }

        ALOGV("createRecord() lSessionId: %d input %d", sessionId, output.inputId);

        output.sampleRate = input.config.sample_rate;
        output.frameCount = input.frameCount;
        output.notificationFrameCount = input.notificationFrameCount;

        recordTrack = thread->createRecordTrack_l(client, input.attr, &output.sampleRate,
                                                  input.config.format, input.config.channel_mask,
                                                  &output.frameCount, sessionId,
                                                  &output.notificationFrameCount,
                                                  callingPid, adjAttributionSource, &output.flags,
                                                  input.clientInfo.clientTid,
                                                  &lStatus, portId, input.maxSharedAudioHistoryMs);
        LOG_ALWAYS_FATAL_IF((lStatus == NO_ERROR) && (recordTrack == 0));

        // lStatus == BAD_TYPE means FAST flag was rejected: request a new input from
        // audio policy manager without FAST constraint
        if (lStatus == BAD_TYPE) {
            continue;
        }

        if (lStatus != NO_ERROR) {
            goto Exit;
        }

        if (recordTrack->isFastTrack()) {
            output.serverConfig = {
                    thread->sampleRate(),
                    thread->channelMask(),
                    thread->format()
            };
        } else {
            output.serverConfig = {
                    recordTrack->sampleRate(),
                    recordTrack->channelMask(),
                    recordTrack->format()
            };
        }

        // Check if one effect chain was awaiting for an AudioRecord to be created on this
        // session and move it to this thread.
        sp<EffectChain> chain = getOrphanEffectChain_l(sessionId);
        if (chain != 0) {
            Mutex::Autolock _l2(thread->mLock);
            thread->addEffectChain_l(chain);
        }
        break;
    }
    // End of retry loop.
    // The lack of indentation is deliberate, to reduce code churn and ease merges.
    }

    output.cblk = recordTrack->getCblk();
    output.buffers = recordTrack->getBuffers();
    output.portId = portId;

    output.audioRecord = new RecordHandle(recordTrack);
    _output = VALUE_OR_FATAL(output.toAidl());

Exit:
    if (lStatus != NO_ERROR) {
        // remove local strong reference to Client before deleting the RecordTrack so that the
        // Client destructor is called by the TrackBase destructor with mClientLock held
        // Don't hold mClientLock when releasing the reference on the track as the
        // destructor will acquire it.
        {
            Mutex::Autolock _cl(mClientLock);
            client.clear();
        }
        recordTrack.clear();
        if (output.inputId != AUDIO_IO_HANDLE_NONE) {
            AudioSystem::releaseInput(portId);
        }
    }

    return lStatus;
}



// ----------------------------------------------------------------------------

status_t AudioFlinger::getAudioPolicyConfig(media::AudioPolicyConfig *config)
{
    if (config == nullptr) {
        return BAD_VALUE;
    }
    Mutex::Autolock _l(mLock);
    AutoMutex lock(mHardwareLock);
    RETURN_STATUS_IF_ERROR(
            mDevicesFactoryHal->getSurroundSoundConfig(&config->surroundSoundConfig));
    RETURN_STATUS_IF_ERROR(mDevicesFactoryHal->getEngineConfig(&config->engineConfig));
    std::vector<std::string> hwModuleNames;
    RETURN_STATUS_IF_ERROR(mDevicesFactoryHal->getDeviceNames(&hwModuleNames));
    std::set<AudioMode> allSupportedModes;
    for (const auto& name : hwModuleNames) {
        AudioHwDevice* module = loadHwModule_l(name.c_str());
        if (module == nullptr) continue;
        media::AudioHwModule aidlModule;
        if (module->hwDevice()->getAudioPorts(&aidlModule.ports) == OK &&
                module->hwDevice()->getAudioRoutes(&aidlModule.routes) == OK) {
            aidlModule.handle = module->handle();
            aidlModule.name = module->moduleName();
            config->modules.push_back(std::move(aidlModule));
        }
        std::vector<AudioMode> supportedModes;
        if (module->hwDevice()->getSupportedModes(&supportedModes) == OK) {
            allSupportedModes.insert(supportedModes.begin(), supportedModes.end());
        }
    }
    if (!allSupportedModes.empty()) {
        config->supportedModes.insert(config->supportedModes.end(),
                allSupportedModes.begin(), allSupportedModes.end());
    } else {
        ALOGW("%s: The HAL does not provide telephony functionality", __func__);
        config->supportedModes = { media::audio::common::AudioMode::NORMAL,
            media::audio::common::AudioMode::RINGTONE,
            media::audio::common::AudioMode::IN_CALL,
            media::audio::common::AudioMode::IN_COMMUNICATION };
    }
    return OK;
}

audio_module_handle_t AudioFlinger::loadHwModule(const char *name)
{
    if (name == NULL) {
        return AUDIO_MODULE_HANDLE_NONE;
    }
    if (!settingsAllowed()) {
        return AUDIO_MODULE_HANDLE_NONE;
    }
    Mutex::Autolock _l(mLock);
    AutoMutex lock(mHardwareLock);
    AudioHwDevice* module = loadHwModule_l(name);
    return module != nullptr ? module->handle() : AUDIO_MODULE_HANDLE_NONE;
}

// loadHwModule_l() must be called with AudioFlinger::mLock and AudioFlinger::mHardwareLock held
AudioHwDevice* AudioFlinger::loadHwModule_l(const char *name)
{
    for (size_t i = 0; i < mAudioHwDevs.size(); i++) {
        if (strncmp(mAudioHwDevs.valueAt(i)->moduleName(), name, strlen(name)) == 0) {
            ALOGW("loadHwModule() module %s already loaded", name);
            return mAudioHwDevs.valueAt(i);
        }
    }

    sp<DeviceHalInterface> dev;

    int rc = mDevicesFactoryHal->openDevice(name, &dev);
    if (rc) {
        ALOGE("loadHwModule() error %d loading module %s", rc, name);
        return nullptr;
    }

    mHardwareStatus = AUDIO_HW_INIT;
    rc = dev->initCheck();
    mHardwareStatus = AUDIO_HW_IDLE;
    if (rc) {
        ALOGE("loadHwModule() init check error %d for module %s", rc, name);
        return nullptr;
    }

    // Check and cache this HAL's level of support for master mute and master
    // volume.  If this is the first HAL opened, and it supports the get
    // methods, use the initial values provided by the HAL as the current
    // master mute and volume settings.

    AudioHwDevice::Flags flags = static_cast<AudioHwDevice::Flags>(0);
    if (0 == mAudioHwDevs.size()) {
        mHardwareStatus = AUDIO_HW_GET_MASTER_VOLUME;
        float mv;
        if (OK == dev->getMasterVolume(&mv)) {
            mMasterVolume = mv;
        }

        mHardwareStatus = AUDIO_HW_GET_MASTER_MUTE;
        bool mm;
        if (OK == dev->getMasterMute(&mm)) {
            mMasterMute = mm;
        }
    }

    mHardwareStatus = AUDIO_HW_SET_MASTER_VOLUME;
    if (OK == dev->setMasterVolume(mMasterVolume)) {
        flags = static_cast<AudioHwDevice::Flags>(flags |
                AudioHwDevice::AHWD_CAN_SET_MASTER_VOLUME);
    }

    mHardwareStatus = AUDIO_HW_SET_MASTER_MUTE;
    if (OK == dev->setMasterMute(mMasterMute)) {
        flags = static_cast<AudioHwDevice::Flags>(flags |
                AudioHwDevice::AHWD_CAN_SET_MASTER_MUTE);
    }

    mHardwareStatus = AUDIO_HW_IDLE;

    if (strcmp(name, AUDIO_HARDWARE_MODULE_ID_MSD) == 0) {
        // An MSD module is inserted before hardware modules in order to mix encoded streams.
        flags = static_cast<AudioHwDevice::Flags>(flags | AudioHwDevice::AHWD_IS_INSERT);
    }


    if (bool supports = false;
            dev->supportsBluetoothVariableLatency(&supports) == NO_ERROR && supports) {
        flags = static_cast<AudioHwDevice::Flags>(flags |
                AudioHwDevice::AHWD_SUPPORTS_BT_LATENCY_MODES);
    }

    audio_module_handle_t handle = (audio_module_handle_t) nextUniqueId(AUDIO_UNIQUE_ID_USE_MODULE);
    AudioHwDevice *audioDevice = new AudioHwDevice(handle, name, dev, flags);
    if (strcmp(name, AUDIO_HARDWARE_MODULE_ID_PRIMARY) == 0) {
        mPrimaryHardwareDev = audioDevice;
        mHardwareStatus = AUDIO_HW_SET_MODE;
        mPrimaryHardwareDev->hwDevice()->setMode(mMode);
        mHardwareStatus = AUDIO_HW_IDLE;
    }

    if (mDevicesFactoryHal->getHalVersion() > kMaxAAudioPropertyDeviceHalVersion) {
        if (int32_t mixerBursts = dev->getAAudioMixerBurstCount();
            mixerBursts > 0 && mixerBursts > mAAudioBurstsPerBuffer) {
            mAAudioBurstsPerBuffer = mixerBursts;
        }
        if (int32_t hwBurstMinMicros = dev->getAAudioHardwareBurstMinUsec();
            hwBurstMinMicros > 0
            && (hwBurstMinMicros < mAAudioHwBurstMinMicros || mAAudioHwBurstMinMicros == 0)) {
            mAAudioHwBurstMinMicros = hwBurstMinMicros;
        }
    }

    mAudioHwDevs.add(handle, audioDevice);

    ALOGI("loadHwModule() Loaded %s audio interface, handle %d", name, handle);

    return audioDevice;
}

// ----------------------------------------------------------------------------

uint32_t AudioFlinger::getPrimaryOutputSamplingRate()
{
    Mutex::Autolock _l(mLock);
    PlaybackThread *thread = fastPlaybackThread_l();
    return thread != NULL ? thread->sampleRate() : 0;
}

size_t AudioFlinger::getPrimaryOutputFrameCount()
{
    Mutex::Autolock _l(mLock);
    PlaybackThread *thread = fastPlaybackThread_l();
    return thread != NULL ? thread->frameCountHAL() : 0;
}

// ----------------------------------------------------------------------------

status_t AudioFlinger::setLowRamDevice(bool isLowRamDevice, int64_t totalMemory)
{
    uid_t uid = IPCThreadState::self()->getCallingUid();
    if (!isAudioServerOrSystemServerUid(uid)) {
        return PERMISSION_DENIED;
    }
    Mutex::Autolock _l(mLock);
    if (mIsDeviceTypeKnown) {
        return INVALID_OPERATION;
    }
    mIsLowRamDevice = isLowRamDevice;
    mTotalMemory = totalMemory;
    // mIsLowRamDevice and mTotalMemory are obtained through ActivityManager;
    // see ActivityManager.isLowRamDevice() and ActivityManager.getMemoryInfo().
    // mIsLowRamDevice generally represent devices with less than 1GB of memory,
    // though actual setting is determined through device configuration.
    constexpr int64_t GB = 1024 * 1024 * 1024;
    mClientSharedHeapSize =
            isLowRamDevice ? kMinimumClientSharedHeapSizeBytes
                    : mTotalMemory < 2 * GB ? 4 * kMinimumClientSharedHeapSizeBytes
                    : mTotalMemory < 3 * GB ? 8 * kMinimumClientSharedHeapSizeBytes
                    : mTotalMemory < 4 * GB ? 16 * kMinimumClientSharedHeapSizeBytes
                    : 32 * kMinimumClientSharedHeapSizeBytes;
    mIsDeviceTypeKnown = true;

    // TODO: Cache the client shared heap size in a persistent property.
    // It's possible that a native process or Java service or app accesses audioserver
    // after it is registered by system server, but before AudioService updates
    // the memory info.  This would occur immediately after boot or an audioserver
    // crash and restore. Before update from AudioService, the client would get the
    // minimum heap size.

    ALOGD("isLowRamDevice:%s totalMemory:%lld mClientSharedHeapSize:%zu",
            (isLowRamDevice ? "true" : "false"),
            (long long)mTotalMemory,
            mClientSharedHeapSize.load());
    return NO_ERROR;
}

size_t AudioFlinger::getClientSharedHeapSize() const
{
    size_t heapSizeInBytes = property_get_int32("ro.af.client_heap_size_kbyte", 0) * 1024;
    if (heapSizeInBytes != 0) { // read-only property overrides all.
        return heapSizeInBytes;
    }
    return mClientSharedHeapSize;
}

status_t AudioFlinger::setAudioPortConfig(const struct audio_port_config *config)
{
    ALOGV(__func__);

    status_t status = AudioValidator::validateAudioPortConfig(*config);
    if (status != NO_ERROR) {
        return status;
    }

    audio_module_handle_t module;
    if (config->type == AUDIO_PORT_TYPE_DEVICE) {
        module = config->ext.device.hw_module;
    } else {
        module = config->ext.mix.hw_module;
    }

    Mutex::Autolock _l(mLock);
    AutoMutex lock(mHardwareLock);
    ssize_t index = mAudioHwDevs.indexOfKey(module);
    if (index < 0) {
        ALOGW("%s() bad hw module %d", __func__, module);
        return BAD_VALUE;
    }

    AudioHwDevice *audioHwDevice = mAudioHwDevs.valueAt(index);
    return audioHwDevice->hwDevice()->setAudioPortConfig(config);
}

audio_hw_sync_t AudioFlinger::getAudioHwSyncForSession(audio_session_t sessionId)
{
    Mutex::Autolock _l(mLock);

    ssize_t index = mHwAvSyncIds.indexOfKey(sessionId);
    if (index >= 0) {
        ALOGV("getAudioHwSyncForSession found ID %d for session %d",
              mHwAvSyncIds.valueAt(index), sessionId);
        return mHwAvSyncIds.valueAt(index);
    }

    sp<DeviceHalInterface> dev;
    {
        AutoMutex lock(mHardwareLock);
        if (mPrimaryHardwareDev == nullptr) {
            return AUDIO_HW_SYNC_INVALID;
        }
        dev = mPrimaryHardwareDev->hwDevice();
    }
    if (dev == nullptr) {
        return AUDIO_HW_SYNC_INVALID;
    }

    error::Result<audio_hw_sync_t> result = dev->getHwAvSync();
    if (!result.ok()) {
        ALOGW("getAudioHwSyncForSession error getting sync for session %d", sessionId);
        return AUDIO_HW_SYNC_INVALID;
    }
    audio_hw_sync_t value = VALUE_OR_FATAL(result);

    // allow only one session for a given HW A/V sync ID.
    for (size_t i = 0; i < mHwAvSyncIds.size(); i++) {
        if (mHwAvSyncIds.valueAt(i) == value) {
            ALOGV("getAudioHwSyncForSession removing ID %d for session %d",
                  value, mHwAvSyncIds.keyAt(i));
            mHwAvSyncIds.removeItemsAt(i);
            break;
        }
    }

    mHwAvSyncIds.add(sessionId, value);

    for (size_t i = 0; i < mPlaybackThreads.size(); i++) {
        sp<PlaybackThread> thread = mPlaybackThreads.valueAt(i);
        uint32_t sessions = thread->hasAudioSession(sessionId);
        if (sessions & ThreadBase::TRACK_SESSION) {
            AudioParameter param = AudioParameter();
            param.addInt(String8(AudioParameter::keyStreamHwAvSync), value);
            String8 keyValuePairs = param.toString();
            thread->setParameters(keyValuePairs);
            forwardParametersToDownstreamPatches_l(thread->id(), keyValuePairs,
                    [](const sp<PlaybackThread>& thread) { return thread->usesHwAvSync(); });
            break;
        }
    }

    ALOGV("getAudioHwSyncForSession adding ID %d for session %d", value, sessionId);
    return (audio_hw_sync_t)value;
}

status_t AudioFlinger::systemReady()
{
    Mutex::Autolock _l(mLock);
    ALOGI("%s", __FUNCTION__);
    if (mSystemReady) {
        ALOGW("%s called twice", __FUNCTION__);
        return NO_ERROR;
    }
    mSystemReady = true;
    for (size_t i = 0; i < mPlaybackThreads.size(); i++) {
        ThreadBase *thread = (ThreadBase *)mPlaybackThreads.valueAt(i).get();
        thread->systemReady();
    }
    for (size_t i = 0; i < mRecordThreads.size(); i++) {
        ThreadBase *thread = (ThreadBase *)mRecordThreads.valueAt(i).get();
        thread->systemReady();
    }
    for (size_t i = 0; i < mMmapThreads.size(); i++) {
        ThreadBase *thread = (ThreadBase *)mMmapThreads.valueAt(i).get();
        thread->systemReady();
    }
    return NO_ERROR;
}

status_t AudioFlinger::getMicrophones(std::vector<media::MicrophoneInfoFw> *microphones)
{
    AutoMutex lock(mHardwareLock);
    status_t status = INVALID_OPERATION;

    for (size_t i = 0; i < mAudioHwDevs.size(); i++) {
        std::vector<audio_microphone_characteristic_t> mics;
        AudioHwDevice *dev = mAudioHwDevs.valueAt(i);
        mHardwareStatus = AUDIO_HW_GET_MICROPHONES;
        status_t devStatus = dev->hwDevice()->getMicrophones(&mics);
        mHardwareStatus = AUDIO_HW_IDLE;
        if (devStatus == NO_ERROR) {
            // report success if at least one HW module supports the function.
            std::transform(mics.begin(), mics.end(), std::back_inserter(*microphones), [](auto& mic)
            {
                auto microphone =
                        legacy2aidl_audio_microphone_characteristic_t_MicrophoneInfoFw(mic);
                return microphone.ok() ? microphone.value() : media::MicrophoneInfoFw{};
            });
            status = NO_ERROR;
        }
    }

    return status;
}

// setAudioHwSyncForSession_l() must be called with AudioFlinger::mLock held
void AudioFlinger::setAudioHwSyncForSession_l(PlaybackThread *thread, audio_session_t sessionId)
{
    ssize_t index = mHwAvSyncIds.indexOfKey(sessionId);
    if (index >= 0) {
        audio_hw_sync_t syncId = mHwAvSyncIds.valueAt(index);
        ALOGV("setAudioHwSyncForSession_l found ID %d for session %d", syncId, sessionId);
        AudioParameter param = AudioParameter();
        param.addInt(String8(AudioParameter::keyStreamHwAvSync), syncId);
        String8 keyValuePairs = param.toString();
        thread->setParameters(keyValuePairs);
        forwardParametersToDownstreamPatches_l(thread->id(), keyValuePairs,
                [](const sp<PlaybackThread>& thread) { return thread->usesHwAvSync(); });
    }
}


// ----------------------------------------------------------------------------


sp<AudioFlinger::ThreadBase> AudioFlinger::openOutput_l(audio_module_handle_t module,
                                                        audio_io_handle_t *output,
                                                        audio_config_t *halConfig,
                                                        audio_config_base_t *mixerConfig,
                                                        audio_devices_t deviceType,
                                                        const String8& address,
                                                        audio_output_flags_t flags)
{
    AudioHwDevice *outHwDev = findSuitableHwDev_l(module, deviceType);
    if (outHwDev == NULL) {
        return nullptr;
    }

    if (*output == AUDIO_IO_HANDLE_NONE) {
        *output = nextUniqueId(AUDIO_UNIQUE_ID_USE_OUTPUT);
    } else {
        // Audio Policy does not currently request a specific output handle.
        // If this is ever needed, see openInput_l() for example code.
        ALOGE("openOutput_l requested output handle %d is not AUDIO_IO_HANDLE_NONE", *output);
        return nullptr;
    }

#ifndef MULTICHANNEL_EFFECT_CHAIN
    if (flags & AUDIO_OUTPUT_FLAG_SPATIALIZER) {
        ALOGE("openOutput_l() cannot create spatializer thread "
                "without #define MULTICHANNEL_EFFECT_CHAIN");
        return nullptr;
    }
#endif

    mHardwareStatus = AUDIO_HW_OUTPUT_OPEN;

    // FOR TESTING ONLY:
    // This if statement allows overriding the audio policy settings
    // and forcing a specific format or channel mask to the HAL/Sink device for testing.
    if (!(flags & (AUDIO_OUTPUT_FLAG_COMPRESS_OFFLOAD | AUDIO_OUTPUT_FLAG_DIRECT))) {
        // Check only for Normal Mixing mode
        if (kEnableExtendedPrecision) {
            // Specify format (uncomment one below to choose)
            //halConfig->format = AUDIO_FORMAT_PCM_FLOAT;
            //halConfig->format = AUDIO_FORMAT_PCM_24_BIT_PACKED;
            //halConfig->format = AUDIO_FORMAT_PCM_32_BIT;
            //halConfig->format = AUDIO_FORMAT_PCM_8_24_BIT;
            // ALOGV("openOutput_l() upgrading format to %#08x", halConfig->format);
        }
        if (kEnableExtendedChannels) {
            // Specify channel mask (uncomment one below to choose)
            //halConfig->channel_mask = audio_channel_out_mask_from_count(4);  // for USB 4ch
            //halConfig->channel_mask = audio_channel_mask_from_representation_and_bits(
            //        AUDIO_CHANNEL_REPRESENTATION_INDEX, (1 << 4) - 1);  // another 4ch example
        }
    }

    AudioStreamOut *outputStream = NULL;
    status_t status = outHwDev->openOutputStream(
            &outputStream,
            *output,
            deviceType,
            flags,
            halConfig,
            address.string());

    mHardwareStatus = AUDIO_HW_IDLE;

    if (status == NO_ERROR) {
        if (flags & AUDIO_OUTPUT_FLAG_MMAP_NOIRQ) {
            sp<MmapPlaybackThread> thread =
                    new MmapPlaybackThread(this, *output, outHwDev, outputStream, mSystemReady);
            mMmapThreads.add(*output, thread);
            ALOGV("openOutput_l() created mmap playback thread: ID %d thread %p",
                  *output, thread.get());
            return thread;
        } else {
            sp<PlaybackThread> thread;
            if (flags & AUDIO_OUTPUT_FLAG_SPATIALIZER) {
                thread = new SpatializerThread(this, outputStream, *output,
                                                    mSystemReady, mixerConfig);
                ALOGV("openOutput_l() created spatializer output: ID %d thread %p",
                      *output, thread.get());
            } else if (flags & AUDIO_OUTPUT_FLAG_COMPRESS_OFFLOAD) {
                thread = new OffloadThread(this, outputStream, *output,
                        mSystemReady, halConfig->offload_info);
                ALOGV("openOutput_l() created offload output: ID %d thread %p",
                      *output, thread.get());
            } else if ((flags & AUDIO_OUTPUT_FLAG_DIRECT)
                    || !isValidPcmSinkFormat(halConfig->format)
                    || !isValidPcmSinkChannelMask(halConfig->channel_mask)) {
                thread = new DirectOutputThread(this, outputStream, *output,
                        mSystemReady, halConfig->offload_info);
                ALOGV("openOutput_l() created direct output: ID %d thread %p",
                      *output, thread.get());
            } else {
                thread = new MixerThread(this, outputStream, *output, mSystemReady);
                ALOGV("openOutput_l() created mixer output: ID %d thread %p",
                      *output, thread.get());
            }
            mPlaybackThreads.add(*output, thread);
            struct audio_patch patch;
            mPatchPanel.notifyStreamOpened(outHwDev, *output, &patch);
            if (thread->isMsdDevice()) {
                thread->setDownStreamPatch(&patch);
            }
            thread->setBluetoothVariableLatencyEnabled(mBluetoothLatencyModesEnabled.load());
            return thread;
        }
    }

    return nullptr;
}

status_t AudioFlinger::openOutput(const media::OpenOutputRequest& request,
                                media::OpenOutputResponse* response)
{
    audio_module_handle_t module = VALUE_OR_RETURN_STATUS(
            aidl2legacy_int32_t_audio_module_handle_t(request.module));
    audio_config_t halConfig = VALUE_OR_RETURN_STATUS(
            aidl2legacy_AudioConfig_audio_config_t(request.halConfig, false /*isInput*/));
    audio_config_base_t mixerConfig = VALUE_OR_RETURN_STATUS(
            aidl2legacy_AudioConfigBase_audio_config_base_t(request.mixerConfig, false/*isInput*/));
    sp<DeviceDescriptorBase> device = VALUE_OR_RETURN_STATUS(
            aidl2legacy_DeviceDescriptorBase(request.device));
    audio_output_flags_t flags = VALUE_OR_RETURN_STATUS(
            aidl2legacy_int32_t_audio_output_flags_t_mask(request.flags));

    audio_io_handle_t output;

    ALOGI("openOutput() this %p, module %d Device %s, SamplingRate %d, Format %#08x, "
              "Channels %#x, flags %#x",
              this, module,
              device->toString().c_str(),
              halConfig.sample_rate,
              halConfig.format,
              halConfig.channel_mask,
              flags);

    audio_devices_t deviceType = device->type();
    const String8 address = String8(device->address().c_str());

    if (deviceType == AUDIO_DEVICE_NONE) {
        return BAD_VALUE;
    }

    Mutex::Autolock _l(mLock);

    sp<ThreadBase> thread = openOutput_l(module, &output, &halConfig,
            &mixerConfig, deviceType, address, flags);
    if (thread != 0) {
        uint32_t latencyMs = 0;
        if ((flags & AUDIO_OUTPUT_FLAG_MMAP_NOIRQ) == 0) {
            PlaybackThread *playbackThread = (PlaybackThread *)thread.get();
            latencyMs = playbackThread->latency();

            // notify client processes of the new output creation
            playbackThread->ioConfigChanged(AUDIO_OUTPUT_OPENED);

            // the first primary output opened designates the primary hw device if no HW module
            // named "primary" was already loaded.
            AutoMutex lock(mHardwareLock);
            if ((mPrimaryHardwareDev == nullptr) && (flags & AUDIO_OUTPUT_FLAG_PRIMARY)) {
                ALOGI("Using module %d as the primary audio interface", module);
                mPrimaryHardwareDev = playbackThread->getOutput()->audioHwDev;

                mHardwareStatus = AUDIO_HW_SET_MODE;
                mPrimaryHardwareDev->hwDevice()->setMode(mMode);
                mHardwareStatus = AUDIO_HW_IDLE;
            }
        } else {
            MmapThread *mmapThread = (MmapThread *)thread.get();
            mmapThread->ioConfigChanged(AUDIO_OUTPUT_OPENED);
        }
        response->output = VALUE_OR_RETURN_STATUS(legacy2aidl_audio_io_handle_t_int32_t(output));
        response->config = VALUE_OR_RETURN_STATUS(
                legacy2aidl_audio_config_t_AudioConfig(halConfig, false /*isInput*/));
        response->latencyMs = VALUE_OR_RETURN_STATUS(convertIntegral<int32_t>(latencyMs));
        response->flags = VALUE_OR_RETURN_STATUS(
                legacy2aidl_audio_output_flags_t_int32_t_mask(flags));
        return NO_ERROR;
    }

    return NO_INIT;
}

audio_io_handle_t AudioFlinger::openDuplicateOutput(audio_io_handle_t output1,
        audio_io_handle_t output2)
{
    Mutex::Autolock _l(mLock);
    MixerThread *thread1 = checkMixerThread_l(output1);
    MixerThread *thread2 = checkMixerThread_l(output2);

    if (thread1 == NULL || thread2 == NULL) {
        ALOGW("openDuplicateOutput() wrong output mixer type for output %d or %d", output1,
                output2);
        return AUDIO_IO_HANDLE_NONE;
    }

    audio_io_handle_t id = nextUniqueId(AUDIO_UNIQUE_ID_USE_OUTPUT);
    DuplicatingThread *thread = new DuplicatingThread(this, thread1, id, mSystemReady);
    thread->addOutputTrack(thread2);
    mPlaybackThreads.add(id, thread);
    // notify client processes of the new output creation
    thread->ioConfigChanged(AUDIO_OUTPUT_OPENED);
    return id;
}

status_t AudioFlinger::closeOutput(audio_io_handle_t output)
{
    return closeOutput_nonvirtual(output);
}

status_t AudioFlinger::closeOutput_nonvirtual(audio_io_handle_t output)
{
    // keep strong reference on the playback thread so that
    // it is not destroyed while exit() is executed
    sp<PlaybackThread> playbackThread;
    sp<MmapPlaybackThread> mmapThread;
    {
        Mutex::Autolock _l(mLock);
        playbackThread = checkPlaybackThread_l(output);
        if (playbackThread != NULL) {
            ALOGV("closeOutput() %d", output);

            dumpToThreadLog_l(playbackThread);

            if (playbackThread->type() == ThreadBase::MIXER) {
                for (size_t i = 0; i < mPlaybackThreads.size(); i++) {
                    if (mPlaybackThreads.valueAt(i)->isDuplicating()) {
                        DuplicatingThread *dupThread =
                                (DuplicatingThread *)mPlaybackThreads.valueAt(i).get();
                        dupThread->removeOutputTrack((MixerThread *)playbackThread.get());
                    }
                }
            }


            mPlaybackThreads.removeItem(output);
            // save all effects to the default thread
            if (mPlaybackThreads.size()) {
                PlaybackThread *dstThread = checkPlaybackThread_l(mPlaybackThreads.keyAt(0));
                if (dstThread != NULL) {
                    // audioflinger lock is held so order of thread lock acquisition doesn't matter
                    Mutex::Autolock _dl(dstThread->mLock);
                    Mutex::Autolock _sl(playbackThread->mLock);
                    Vector< sp<EffectChain> > effectChains = playbackThread->getEffectChains_l();
                    for (size_t i = 0; i < effectChains.size(); i ++) {
                        moveEffectChain_l(effectChains[i]->sessionId(), playbackThread.get(),
                                dstThread);
                    }
                }
            }
        } else {
            mmapThread = (MmapPlaybackThread *)checkMmapThread_l(output);
            if (mmapThread == 0) {
                return BAD_VALUE;
            }
            dumpToThreadLog_l(mmapThread);
            mMmapThreads.removeItem(output);
            ALOGD("closing mmapThread %p", mmapThread.get());
        }
        ioConfigChanged(AUDIO_OUTPUT_CLOSED, sp<AudioIoDescriptor>::make(output));
        mPatchPanel.notifyStreamClosed(output);
    }
    // The thread entity (active unit of execution) is no longer running here,
    // but the ThreadBase container still exists.

    if (playbackThread != 0) {
        playbackThread->exit();
        if (!playbackThread->isDuplicating()) {
            closeOutputFinish(playbackThread);
        }
    } else if (mmapThread != 0) {
        ALOGD("mmapThread exit()");
        mmapThread->exit();
        AudioStreamOut *out = mmapThread->clearOutput();
        ALOG_ASSERT(out != NULL, "out shouldn't be NULL");
        // from now on thread->mOutput is NULL
        delete out;
    }
    return NO_ERROR;
}

void AudioFlinger::closeOutputFinish(const sp<PlaybackThread>& thread)
{
    AudioStreamOut *out = thread->clearOutput();
    ALOG_ASSERT(out != NULL, "out shouldn't be NULL");
    // from now on thread->mOutput is NULL
    delete out;
}

void AudioFlinger::closeThreadInternal_l(const sp<PlaybackThread>& thread)
{
    mPlaybackThreads.removeItem(thread->mId);
    thread->exit();
    closeOutputFinish(thread);
}

status_t AudioFlinger::suspendOutput(audio_io_handle_t output)
{
    Mutex::Autolock _l(mLock);
    PlaybackThread *thread = checkPlaybackThread_l(output);

    if (thread == NULL) {
        return BAD_VALUE;
    }

    ALOGV("suspendOutput() %d", output);
    thread->suspend();

    return NO_ERROR;
}

status_t AudioFlinger::restoreOutput(audio_io_handle_t output)
{
    Mutex::Autolock _l(mLock);
    PlaybackThread *thread = checkPlaybackThread_l(output);

    if (thread == NULL) {
        return BAD_VALUE;
    }

    ALOGV("restoreOutput() %d", output);

    thread->restore();

    return NO_ERROR;
}

status_t AudioFlinger::openInput(const media::OpenInputRequest& request,
                                 media::OpenInputResponse* response)
{
    Mutex::Autolock _l(mLock);

    AudioDeviceTypeAddr device = VALUE_OR_RETURN_STATUS(
            aidl2legacy_AudioDeviceTypeAddress(request.device));
    if (device.mType == AUDIO_DEVICE_NONE) {
        return BAD_VALUE;
    }

    audio_io_handle_t input = VALUE_OR_RETURN_STATUS(
            aidl2legacy_int32_t_audio_io_handle_t(request.input));
    audio_config_t config = VALUE_OR_RETURN_STATUS(
            aidl2legacy_AudioConfig_audio_config_t(request.config, true /*isInput*/));

    sp<ThreadBase> thread = openInput_l(
            VALUE_OR_RETURN_STATUS(aidl2legacy_int32_t_audio_module_handle_t(request.module)),
            &input,
            &config,
            device.mType,
            device.address().c_str(),
            VALUE_OR_RETURN_STATUS(aidl2legacy_AudioSource_audio_source_t(request.source)),
            VALUE_OR_RETURN_STATUS(aidl2legacy_int32_t_audio_input_flags_t_mask(request.flags)),
            AUDIO_DEVICE_NONE,
            String8{});

    response->input = VALUE_OR_RETURN_STATUS(legacy2aidl_audio_io_handle_t_int32_t(input));
    response->config = VALUE_OR_RETURN_STATUS(
            legacy2aidl_audio_config_t_AudioConfig(config, true /*isInput*/));
    response->device = request.device;

    if (thread != 0) {
        // notify client processes of the new input creation
        thread->ioConfigChanged(AUDIO_INPUT_OPENED);
        return NO_ERROR;
    }
    return NO_INIT;
}

sp<AudioFlinger::ThreadBase> AudioFlinger::openInput_l(audio_module_handle_t module,
                                                         audio_io_handle_t *input,
                                                         audio_config_t *config,
                                                         audio_devices_t devices,
                                                         const char* address,
                                                         audio_source_t source,
                                                         audio_input_flags_t flags,
                                                         audio_devices_t outputDevice,
                                                         const String8& outputDeviceAddress)
{
    AudioHwDevice *inHwDev = findSuitableHwDev_l(module, devices);
    if (inHwDev == NULL) {
        *input = AUDIO_IO_HANDLE_NONE;
        return 0;
    }

    // Audio Policy can request a specific handle for hardware hotword.
    // The goal here is not to re-open an already opened input.
    // It is to use a pre-assigned I/O handle.
    if (*input == AUDIO_IO_HANDLE_NONE) {
        *input = nextUniqueId(AUDIO_UNIQUE_ID_USE_INPUT);
    } else if (audio_unique_id_get_use(*input) != AUDIO_UNIQUE_ID_USE_INPUT) {
        ALOGE("openInput_l() requested input handle %d is invalid", *input);
        return 0;
    } else if (mRecordThreads.indexOfKey(*input) >= 0) {
        // This should not happen in a transient state with current design.
        ALOGE("openInput_l() requested input handle %d is already assigned", *input);
        return 0;
    }

    audio_config_t halconfig = *config;
    sp<DeviceHalInterface> inHwHal = inHwDev->hwDevice();
    sp<StreamInHalInterface> inStream;
    status_t status = inHwHal->openInputStream(
            *input, devices, &halconfig, flags, address, source,
            outputDevice, outputDeviceAddress, &inStream);
    ALOGV("openInput_l() openInputStream returned input %p, devices %#x, SamplingRate %d"
           ", Format %#x, Channels %#x, flags %#x, status %d addr %s",
            inStream.get(),
            devices,
            halconfig.sample_rate,
            halconfig.format,
            halconfig.channel_mask,
            flags,
            status, address);

    // If the input could not be opened with the requested parameters and we can handle the
    // conversion internally, try to open again with the proposed parameters.
    if (status == BAD_VALUE &&
        audio_is_linear_pcm(config->format) &&
        audio_is_linear_pcm(halconfig.format) &&
        (halconfig.sample_rate <= AUDIO_RESAMPLER_DOWN_RATIO_MAX * config->sample_rate) &&
        (audio_channel_count_from_in_mask(halconfig.channel_mask) <= FCC_LIMIT) &&
        (audio_channel_count_from_in_mask(config->channel_mask) <= FCC_LIMIT)) {
        // FIXME describe the change proposed by HAL (save old values so we can log them here)
        ALOGV("openInput_l() reopening with proposed sampling rate and channel mask");
        inStream.clear();
        status = inHwHal->openInputStream(
                *input, devices, &halconfig, flags, address, source,
                outputDevice, outputDeviceAddress, &inStream);
        // FIXME log this new status; HAL should not propose any further changes
    }

    if (status == NO_ERROR && inStream != 0) {
        AudioStreamIn *inputStream = new AudioStreamIn(inHwDev, inStream, flags);
        if ((flags & AUDIO_INPUT_FLAG_MMAP_NOIRQ) != 0) {
            sp<MmapCaptureThread> thread =
                    new MmapCaptureThread(this, *input, inHwDev, inputStream, mSystemReady);
            mMmapThreads.add(*input, thread);
            ALOGV("openInput_l() created mmap capture thread: ID %d thread %p", *input,
                    thread.get());
            return thread;
        } else {
            // Start record thread
            // RecordThread requires both input and output device indication to forward to audio
            // pre processing modules
            sp<RecordThread> thread = new RecordThread(this, inputStream, *input, mSystemReady);
            mRecordThreads.add(*input, thread);
            ALOGV("openInput_l() created record thread: ID %d thread %p", *input, thread.get());
            return thread;
        }
    }

    *input = AUDIO_IO_HANDLE_NONE;
    return 0;
}

status_t AudioFlinger::closeInput(audio_io_handle_t input)
{
    return closeInput_nonvirtual(input);
}

status_t AudioFlinger::closeInput_nonvirtual(audio_io_handle_t input)
{
    // keep strong reference on the record thread so that
    // it is not destroyed while exit() is executed
    sp<RecordThread> recordThread;
    sp<MmapCaptureThread> mmapThread;
    {
        Mutex::Autolock _l(mLock);
        recordThread = checkRecordThread_l(input);
        if (recordThread != 0) {
            ALOGV("closeInput() %d", input);

            dumpToThreadLog_l(recordThread);

            // If we still have effect chains, it means that a client still holds a handle
            // on at least one effect. We must either move the chain to an existing thread with the
            // same session ID or put it aside in case a new record thread is opened for a
            // new capture on the same session
            sp<EffectChain> chain;
            {
                Mutex::Autolock _sl(recordThread->mLock);
                Vector< sp<EffectChain> > effectChains = recordThread->getEffectChains_l();
                // Note: maximum one chain per record thread
                if (effectChains.size() != 0) {
                    chain = effectChains[0];
                }
            }
            if (chain != 0) {
                // first check if a record thread is already opened with a client on same session.
                // This should only happen in case of overlap between one thread tear down and the
                // creation of its replacement
                size_t i;
                for (i = 0; i < mRecordThreads.size(); i++) {
                    sp<RecordThread> t = mRecordThreads.valueAt(i);
                    if (t == recordThread) {
                        continue;
                    }
                    if (t->hasAudioSession(chain->sessionId()) != 0) {
                        Mutex::Autolock _l2(t->mLock);
                        ALOGV("closeInput() found thread %d for effect session %d",
                              t->id(), chain->sessionId());
                        t->addEffectChain_l(chain);
                        break;
                    }
                }
                // put the chain aside if we could not find a record thread with the same session id
                if (i == mRecordThreads.size()) {
                    putOrphanEffectChain_l(chain);
                }
            }
            mRecordThreads.removeItem(input);
        } else {
            mmapThread = (MmapCaptureThread *)checkMmapThread_l(input);
            if (mmapThread == 0) {
                return BAD_VALUE;
            }
            dumpToThreadLog_l(mmapThread);
            mMmapThreads.removeItem(input);
        }
        ioConfigChanged(AUDIO_INPUT_CLOSED, sp<AudioIoDescriptor>::make(input));
    }
    // FIXME: calling thread->exit() without mLock held should not be needed anymore now that
    // we have a different lock for notification client
    if (recordThread != 0) {
        closeInputFinish(recordThread);
    } else if (mmapThread != 0) {
        mmapThread->exit();
        AudioStreamIn *in = mmapThread->clearInput();
        ALOG_ASSERT(in != NULL, "in shouldn't be NULL");
        // from now on thread->mInput is NULL
        delete in;
    }
    return NO_ERROR;
}

void AudioFlinger::closeInputFinish(const sp<RecordThread>& thread)
{
    thread->exit();
    AudioStreamIn *in = thread->clearInput();
    ALOG_ASSERT(in != NULL, "in shouldn't be NULL");
    // from now on thread->mInput is NULL
    delete in;
}

void AudioFlinger::closeThreadInternal_l(const sp<RecordThread>& thread)
{
    mRecordThreads.removeItem(thread->mId);
    closeInputFinish(thread);
}

status_t AudioFlinger::invalidateStream(audio_stream_type_t stream)
{
    Mutex::Autolock _l(mLock);
    ALOGV("invalidateStream() stream %d", stream);

    for (size_t i = 0; i < mPlaybackThreads.size(); i++) {
        PlaybackThread *thread = mPlaybackThreads.valueAt(i).get();
        thread->invalidateTracks(stream);
    }
    for (size_t i = 0; i < mMmapThreads.size(); i++) {
        mMmapThreads[i]->invalidateTracks(stream);
    }
    return NO_ERROR;
}


audio_unique_id_t AudioFlinger::newAudioUniqueId(audio_unique_id_use_t use)
{
    // This is a binder API, so a malicious client could pass in a bad parameter.
    // Check for that before calling the internal API nextUniqueId().
    if ((unsigned) use >= (unsigned) AUDIO_UNIQUE_ID_USE_MAX) {
        ALOGE("newAudioUniqueId invalid use %d", use);
        return AUDIO_UNIQUE_ID_ALLOCATE;
    }
    return nextUniqueId(use);
}

void AudioFlinger::acquireAudioSessionId(
        audio_session_t audioSession, pid_t pid, uid_t uid)
{
    Mutex::Autolock _l(mLock);
    pid_t caller = IPCThreadState::self()->getCallingPid();
    ALOGV("acquiring %d from %d, for %d", audioSession, caller, pid);
    const uid_t callerUid = IPCThreadState::self()->getCallingUid();
    if (pid != (pid_t)-1 && isAudioServerOrMediaServerUid(callerUid)) {
        caller = pid;  // check must match releaseAudioSessionId()
    }
    if (uid == (uid_t)-1 || !isAudioServerOrMediaServerUid(callerUid)) {
        uid = callerUid;
    }

    {
        Mutex::Autolock _cl(mClientLock);
        // Ignore requests received from processes not known as notification client. The request
        // is likely proxied by mediaserver (e.g CameraService) and releaseAudioSessionId() can be
        // called from a different pid leaving a stale session reference.  Also we don't know how
        // to clear this reference if the client process dies.
        if (mNotificationClients.indexOfKey(caller) < 0) {
            ALOGW("acquireAudioSessionId() unknown client %d for session %d", caller, audioSession);
            return;
        }
    }

    size_t num = mAudioSessionRefs.size();
    for (size_t i = 0; i < num; i++) {
        AudioSessionRef *ref = mAudioSessionRefs.editItemAt(i);
        if (ref->mSessionid == audioSession && ref->mPid == caller) {
            ref->mCnt++;
            ALOGV(" incremented refcount to %d", ref->mCnt);
            return;
        }
    }
    mAudioSessionRefs.push(new AudioSessionRef(audioSession, caller, uid));
    ALOGV(" added new entry for %d", audioSession);
}

void AudioFlinger::releaseAudioSessionId(audio_session_t audioSession, pid_t pid)
{
    std::vector< sp<EffectModule> > removedEffects;
    {
        Mutex::Autolock _l(mLock);
        pid_t caller = IPCThreadState::self()->getCallingPid();
        ALOGV("releasing %d from %d for %d", audioSession, caller, pid);
        const uid_t callerUid = IPCThreadState::self()->getCallingUid();
        if (pid != (pid_t)-1 && isAudioServerOrMediaServerUid(callerUid)) {
            caller = pid;  // check must match acquireAudioSessionId()
        }
        size_t num = mAudioSessionRefs.size();
        for (size_t i = 0; i < num; i++) {
            AudioSessionRef *ref = mAudioSessionRefs.itemAt(i);
            if (ref->mSessionid == audioSession && ref->mPid == caller) {
                ref->mCnt--;
                ALOGV(" decremented refcount to %d", ref->mCnt);
                if (ref->mCnt == 0) {
                    mAudioSessionRefs.removeAt(i);
                    delete ref;
                    std::vector< sp<EffectModule> > effects = purgeStaleEffects_l();
                    removedEffects.insert(removedEffects.end(), effects.begin(), effects.end());
                }
                goto Exit;
            }
        }
        // If the caller is audioserver it is likely that the session being released was acquired
        // on behalf of a process not in notification clients and we ignore the warning.
        ALOGW_IF(!isAudioServerUid(callerUid),
                 "session id %d not found for pid %d", audioSession, caller);
    }

Exit:
    for (auto& effect : removedEffects) {
        effect->updatePolicyState();
    }
}

bool AudioFlinger::isSessionAcquired_l(audio_session_t audioSession)
{
    size_t num = mAudioSessionRefs.size();
    for (size_t i = 0; i < num; i++) {
        AudioSessionRef *ref = mAudioSessionRefs.itemAt(i);
        if (ref->mSessionid == audioSession) {
            return true;
        }
    }
    return false;
}

std::vector<sp<AudioFlinger::EffectModule>> AudioFlinger::purgeStaleEffects_l() {

    ALOGV("purging stale effects");

    Vector< sp<EffectChain> > chains;
    std::vector< sp<EffectModule> > removedEffects;

    for (size_t i = 0; i < mPlaybackThreads.size(); i++) {
        sp<PlaybackThread> t = mPlaybackThreads.valueAt(i);
        Mutex::Autolock _l(t->mLock);
        for (size_t j = 0; j < t->mEffectChains.size(); j++) {
            sp<EffectChain> ec = t->mEffectChains[j];
            if (!audio_is_global_session(ec->sessionId())) {
                chains.push(ec);
            }
        }
    }

    for (size_t i = 0; i < mRecordThreads.size(); i++) {
        sp<RecordThread> t = mRecordThreads.valueAt(i);
        Mutex::Autolock _l(t->mLock);
        for (size_t j = 0; j < t->mEffectChains.size(); j++) {
            sp<EffectChain> ec = t->mEffectChains[j];
            chains.push(ec);
        }
    }

    for (size_t i = 0; i < mMmapThreads.size(); i++) {
        sp<MmapThread> t = mMmapThreads.valueAt(i);
        Mutex::Autolock _l(t->mLock);
        for (size_t j = 0; j < t->mEffectChains.size(); j++) {
            sp<EffectChain> ec = t->mEffectChains[j];
            chains.push(ec);
        }
    }

    for (size_t i = 0; i < chains.size(); i++) {
         // clang-tidy suggests const ref
        sp<EffectChain> ec = chains[i];  // NOLINT(performance-unnecessary-copy-initialization)
        int sessionid = ec->sessionId();
        sp<ThreadBase> t = ec->thread().promote();
        if (t == 0) {
            continue;
        }
        size_t numsessionrefs = mAudioSessionRefs.size();
        bool found = false;
        for (size_t k = 0; k < numsessionrefs; k++) {
            AudioSessionRef *ref = mAudioSessionRefs.itemAt(k);
            if (ref->mSessionid == sessionid) {
                ALOGV(" session %d still exists for %d with %d refs",
                    sessionid, ref->mPid, ref->mCnt);
                found = true;
                break;
            }
        }
        if (!found) {
            Mutex::Autolock _l(t->mLock);
            // remove all effects from the chain
            while (ec->mEffects.size()) {
                sp<EffectModule> effect = ec->mEffects[0];
                effect->unPin();
                t->removeEffect_l(effect, /*release*/ true);
                if (effect->purgeHandles()) {
                    effect->checkSuspendOnEffectEnabled(false, true /*threadLocked*/);
                }
                removedEffects.push_back(effect);
            }
        }
    }
    return removedEffects;
}

// dumpToThreadLog_l() must be called with AudioFlinger::mLock held
void AudioFlinger::dumpToThreadLog_l(const sp<ThreadBase> &thread)
{
    constexpr int THREAD_DUMP_TIMEOUT_MS = 2;
    audio_utils::FdToString fdToString("- ", THREAD_DUMP_TIMEOUT_MS);
    const int fd = fdToString.fd();
    if (fd >= 0) {
        thread->dump(fd, {} /* args */);
        mThreadLog.logs(-1 /* time */, fdToString.getStringAndClose());
    }
}

// checkThread_l() must be called with AudioFlinger::mLock held
AudioFlinger::ThreadBase *AudioFlinger::checkThread_l(audio_io_handle_t ioHandle) const
{
    ThreadBase *thread = checkMmapThread_l(ioHandle);
    if (thread == 0) {
        switch (audio_unique_id_get_use(ioHandle)) {
        case AUDIO_UNIQUE_ID_USE_OUTPUT:
            thread = checkPlaybackThread_l(ioHandle);
            break;
        case AUDIO_UNIQUE_ID_USE_INPUT:
            thread = checkRecordThread_l(ioHandle);
            break;
        default:
            break;
        }
    }
    return thread;
}

// checkPlaybackThread_l() must be called with AudioFlinger::mLock held
AudioFlinger::PlaybackThread *AudioFlinger::checkPlaybackThread_l(audio_io_handle_t output) const
{
    return mPlaybackThreads.valueFor(output).get();
}

// checkMixerThread_l() must be called with AudioFlinger::mLock held
AudioFlinger::MixerThread *AudioFlinger::checkMixerThread_l(audio_io_handle_t output) const
{
    PlaybackThread *thread = checkPlaybackThread_l(output);
    return thread != NULL && thread->type() != ThreadBase::DIRECT ? (MixerThread *) thread : NULL;
}

// checkRecordThread_l() must be called with AudioFlinger::mLock held
AudioFlinger::RecordThread *AudioFlinger::checkRecordThread_l(audio_io_handle_t input) const
{
    return mRecordThreads.valueFor(input).get();
}

// checkMmapThread_l() must be called with AudioFlinger::mLock held
AudioFlinger::MmapThread *AudioFlinger::checkMmapThread_l(audio_io_handle_t io) const
{
    return mMmapThreads.valueFor(io).get();
}


// checkPlaybackThread_l() must be called with AudioFlinger::mLock held
AudioFlinger::VolumeInterface *AudioFlinger::getVolumeInterface_l(audio_io_handle_t output) const
{
    VolumeInterface *volumeInterface = mPlaybackThreads.valueFor(output).get();
    if (volumeInterface == nullptr) {
        MmapThread *mmapThread = mMmapThreads.valueFor(output).get();
        if (mmapThread != nullptr) {
            if (mmapThread->isOutput()) {
                MmapPlaybackThread *mmapPlaybackThread =
                        static_cast<MmapPlaybackThread *>(mmapThread);
                volumeInterface = mmapPlaybackThread;
            }
        }
    }
    return volumeInterface;
}

Vector <AudioFlinger::VolumeInterface *> AudioFlinger::getAllVolumeInterfaces_l() const
{
    Vector <VolumeInterface *> volumeInterfaces;
    for (size_t i = 0; i < mPlaybackThreads.size(); i++) {
        volumeInterfaces.add(mPlaybackThreads.valueAt(i).get());
    }
    for (size_t i = 0; i < mMmapThreads.size(); i++) {
        if (mMmapThreads.valueAt(i)->isOutput()) {
            MmapPlaybackThread *mmapPlaybackThread =
                    static_cast<MmapPlaybackThread *>(mMmapThreads.valueAt(i).get());
            volumeInterfaces.add(mmapPlaybackThread);
        }
    }
    return volumeInterfaces;
}

audio_unique_id_t AudioFlinger::nextUniqueId(audio_unique_id_use_t use)
{
    // This is the internal API, so it is OK to assert on bad parameter.
    LOG_ALWAYS_FATAL_IF((unsigned) use >= (unsigned) AUDIO_UNIQUE_ID_USE_MAX);
    const int maxRetries = use == AUDIO_UNIQUE_ID_USE_SESSION ? 3 : 1;
    for (int retry = 0; retry < maxRetries; retry++) {
        // The cast allows wraparound from max positive to min negative instead of abort
        uint32_t base = (uint32_t) atomic_fetch_add_explicit(&mNextUniqueIds[use],
                (uint_fast32_t) AUDIO_UNIQUE_ID_USE_MAX, memory_order_acq_rel);
        ALOG_ASSERT(audio_unique_id_get_use(base) == AUDIO_UNIQUE_ID_USE_UNSPECIFIED);
        // allow wrap by skipping 0 and -1 for session ids
        if (!(base == 0 || base == (~0u & ~AUDIO_UNIQUE_ID_USE_MASK))) {
            ALOGW_IF(retry != 0, "unique ID overflow for use %d", use);
            return (audio_unique_id_t) (base | use);
        }
    }
    // We have no way of recovering from wraparound
    LOG_ALWAYS_FATAL("unique ID overflow for use %d", use);
    // TODO Use a floor after wraparound.  This may need a mutex.
}

AudioFlinger::PlaybackThread *AudioFlinger::primaryPlaybackThread_l() const
{
    AutoMutex lock(mHardwareLock);
    if (mPrimaryHardwareDev == nullptr) {
        return nullptr;
    }
    for (size_t i = 0; i < mPlaybackThreads.size(); i++) {
        PlaybackThread *thread = mPlaybackThreads.valueAt(i).get();
        if(thread->isDuplicating()) {
            continue;
        }
        AudioStreamOut *output = thread->getOutput();
        if (output != NULL && output->audioHwDev == mPrimaryHardwareDev) {
            return thread;
        }
    }
    return nullptr;
}

DeviceTypeSet AudioFlinger::primaryOutputDevice_l() const
{
    PlaybackThread *thread = primaryPlaybackThread_l();

    if (thread == NULL) {
        return {};
    }

    return thread->outDeviceTypes();
}

AudioFlinger::PlaybackThread *AudioFlinger::fastPlaybackThread_l() const
{
    size_t minFrameCount = 0;
    PlaybackThread *minThread = NULL;
    for (size_t i = 0; i < mPlaybackThreads.size(); i++) {
        PlaybackThread *thread = mPlaybackThreads.valueAt(i).get();
        if (!thread->isDuplicating()) {
            size_t frameCount = thread->frameCountHAL();
            if (frameCount != 0 && (minFrameCount == 0 || frameCount < minFrameCount ||
                    (frameCount == minFrameCount && thread->hasFastMixer() &&
                    /*minThread != NULL &&*/ !minThread->hasFastMixer()))) {
                minFrameCount = frameCount;
                minThread = thread;
            }
        }
    }
    return minThread;
}

AudioFlinger::ThreadBase *AudioFlinger::hapticPlaybackThread_l() const {
    for (size_t i  = 0; i < mPlaybackThreads.size(); ++i) {
        PlaybackThread *thread = mPlaybackThreads.valueAt(i).get();
        if (thread->hapticChannelMask() != AUDIO_CHANNEL_NONE) {
            return thread;
        }
    }
    return nullptr;
}

void AudioFlinger::updateSecondaryOutputsForTrack_l(
        PlaybackThread::Track* track,
        PlaybackThread* thread,
        const std::vector<audio_io_handle_t> &secondaryOutputs) const {
    TeePatches teePatches;
    for (audio_io_handle_t secondaryOutput : secondaryOutputs) {
        PlaybackThread *secondaryThread = checkPlaybackThread_l(secondaryOutput);
        if (secondaryThread == nullptr) {
            ALOGE("no playback thread found for secondary output %d", thread->id());
            continue;
        }

        size_t sourceFrameCount = thread->frameCount() * track->sampleRate()
                                  / thread->sampleRate();
        size_t sinkFrameCount = secondaryThread->frameCount() * track->sampleRate()
                                  / secondaryThread->sampleRate();
        // If the secondary output has just been opened, the first secondaryThread write
        // will not block as it will fill the empty startup buffer of the HAL,
        // so a second sink buffer needs to be ready for the immediate next blocking write.
        // Additionally, have a margin of one main thread buffer as the scheduling jitter
        // can reorder the writes (eg if thread A&B have the same write intervale,
        // the scheduler could schedule AB...BA)
        size_t frameCountToBeReady = 2 * sinkFrameCount + sourceFrameCount;
        // Total secondary output buffer must be at least as the read frames plus
        // the margin of a few buffers on both sides in case the
        // threads scheduling has some jitter.
        // That value should not impact latency as the secondary track is started before
        // its buffer is full, see frameCountToBeReady.
        size_t frameCount = frameCountToBeReady + 2 * (sourceFrameCount + sinkFrameCount);
        // The frameCount should also not be smaller than the secondary thread min frame
        // count
        size_t minFrameCount = AudioSystem::calculateMinFrameCount(
                    [&] { Mutex::Autolock _l(secondaryThread->mLock);
                          return secondaryThread->latency_l(); }(),
                    secondaryThread->mNormalFrameCount,
                    secondaryThread->mSampleRate,
                    track->sampleRate(),
                    track->getSpeed());
        frameCount = std::max(frameCount, minFrameCount);

        using namespace std::chrono_literals;
        auto inChannelMask = audio_channel_mask_out_to_in(track->channelMask());
        if (inChannelMask == AUDIO_CHANNEL_INVALID) {
            // The downstream PatchTrack has the proper output channel mask,
            // so if there is no input channel mask equivalent, we can just
            // use an index mask here to create the PatchRecord.
            inChannelMask = audio_channel_mask_out_to_in_index_mask(track->channelMask());
        }
        sp patchRecord = new RecordThread::PatchRecord(nullptr /* thread */,
                                                       track->sampleRate(),
                                                       inChannelMask,
                                                       track->format(),
                                                       frameCount,
                                                       nullptr /* buffer */,
                                                       (size_t)0 /* bufferSize */,
                                                       AUDIO_INPUT_FLAG_DIRECT,
                                                       0ns /* timeout */);
        status_t status = patchRecord->initCheck();
        if (status != NO_ERROR) {
            ALOGE("Secondary output patchRecord init failed: %d", status);
            continue;
        }

        // TODO: We could check compatibility of the secondaryThread with the PatchTrack
        // for fast usage: thread has fast mixer, sample rate matches, etc.;
        // for now, we exclude fast tracks by removing the Fast flag.
        const audio_output_flags_t outputFlags =
                (audio_output_flags_t)(track->getOutputFlags() & ~AUDIO_OUTPUT_FLAG_FAST);
        sp patchTrack = new PlaybackThread::PatchTrack(secondaryThread,
                                                       track->streamType(),
                                                       track->sampleRate(),
                                                       track->channelMask(),
                                                       track->format(),
                                                       frameCount,
                                                       patchRecord->buffer(),
                                                       patchRecord->bufferSize(),
                                                       outputFlags,
                                                       0ns /* timeout */,
                                                       frameCountToBeReady);
        status = patchTrack->initCheck();
        if (status != NO_ERROR) {
            ALOGE("Secondary output patchTrack init failed: %d", status);
            continue;
        }
        teePatches.push_back({patchRecord, patchTrack});
        secondaryThread->addPatchTrack(patchTrack);
        // In case the downstream patchTrack on the secondaryThread temporarily outlives
        // our created track, ensure the corresponding patchRecord is still alive.
        patchTrack->setPeerProxy(patchRecord, true /* holdReference */);
        patchRecord->setPeerProxy(patchTrack, false /* holdReference */);
    }
    track->setTeePatches(std::move(teePatches));
}

sp<audioflinger::SyncEvent> AudioFlinger::createSyncEvent(AudioSystem::sync_event_t type,
                                    audio_session_t triggerSession,
                                    audio_session_t listenerSession,
<<<<<<< HEAD
                                    audioflinger::SyncEventCallback callBack,
=======
                                    const audioflinger::SyncEventCallback& callBack,
>>>>>>> 12a7ed2f
                                    const wp<RefBase>& cookie)
{
    Mutex::Autolock _l(mLock);

    auto event = sp<audioflinger::SyncEvent>::make(
            type, triggerSession, listenerSession, callBack, cookie);
    status_t playStatus = NAME_NOT_FOUND;
    status_t recStatus = NAME_NOT_FOUND;
    for (size_t i = 0; i < mPlaybackThreads.size(); i++) {
        playStatus = mPlaybackThreads.valueAt(i)->setSyncEvent(event);
        if (playStatus == NO_ERROR) {
            return event;
        }
    }
    for (size_t i = 0; i < mRecordThreads.size(); i++) {
        recStatus = mRecordThreads.valueAt(i)->setSyncEvent(event);
        if (recStatus == NO_ERROR) {
            return event;
        }
    }
    if (playStatus == NAME_NOT_FOUND || recStatus == NAME_NOT_FOUND) {
        mPendingSyncEvents.emplace_back(event);
    } else {
        ALOGV("createSyncEvent() invalid event %d", event->type());
        event.clear();
    }
    return event;
}

// ----------------------------------------------------------------------------
//  Effect management
// ----------------------------------------------------------------------------

sp<EffectsFactoryHalInterface> AudioFlinger::getEffectsFactory() {
    return mEffectsFactoryHal;
}

status_t AudioFlinger::queryNumberEffects(uint32_t *numEffects) const
{
    Mutex::Autolock _l(mLock);
    if (mEffectsFactoryHal.get()) {
        return mEffectsFactoryHal->queryNumberEffects(numEffects);
    } else {
        return -ENODEV;
    }
}

status_t AudioFlinger::queryEffect(uint32_t index, effect_descriptor_t *descriptor) const
{
    Mutex::Autolock _l(mLock);
    if (mEffectsFactoryHal.get()) {
        return mEffectsFactoryHal->getDescriptor(index, descriptor);
    } else {
        return -ENODEV;
    }
}

status_t AudioFlinger::getEffectDescriptor(const effect_uuid_t *pUuid,
                                           const effect_uuid_t *pTypeUuid,
                                           uint32_t preferredTypeFlag,
                                           effect_descriptor_t *descriptor) const
{
    if (pUuid == NULL || pTypeUuid == NULL || descriptor == NULL) {
        return BAD_VALUE;
    }

    Mutex::Autolock _l(mLock);

    if (!mEffectsFactoryHal.get()) {
        return -ENODEV;
    }

    status_t status = NO_ERROR;
    if (!EffectsFactoryHalInterface::isNullUuid(pUuid)) {
        // If uuid is specified, request effect descriptor from that.
        status = mEffectsFactoryHal->getDescriptor(pUuid, descriptor);
    } else if (!EffectsFactoryHalInterface::isNullUuid(pTypeUuid)) {
        // If uuid is not specified, look for an available implementation
        // of the required type instead.

        // Use a temporary descriptor to avoid modifying |descriptor| in the failure case.
        effect_descriptor_t desc;
        desc.flags = 0; // prevent compiler warning

        uint32_t numEffects = 0;
        status = mEffectsFactoryHal->queryNumberEffects(&numEffects);
        if (status < 0) {
            ALOGW("getEffectDescriptor() error %d from FactoryHal queryNumberEffects", status);
            return status;
        }

        bool found = false;
        for (uint32_t i = 0; i < numEffects; i++) {
            status = mEffectsFactoryHal->getDescriptor(i, &desc);
            if (status < 0) {
                ALOGW("getEffectDescriptor() error %d from FactoryHal getDescriptor", status);
                continue;
            }
            if (memcmp(&desc.type, pTypeUuid, sizeof(effect_uuid_t)) == 0) {
                // If matching type found save effect descriptor.
                found = true;
                *descriptor = desc;

                // If there's no preferred flag or this descriptor matches the preferred
                // flag, success! If this descriptor doesn't match the preferred
                // flag, continue enumeration in case a better matching version of this
                // effect type is available. Note that this means if no effect with a
                // correct flag is found, the descriptor returned will correspond to the
                // last effect that at least had a matching type uuid (if any).
                if (preferredTypeFlag == EFFECT_FLAG_TYPE_MASK ||
                    (desc.flags & EFFECT_FLAG_TYPE_MASK) == preferredTypeFlag) {
                    break;
                }
            }
        }

        if (!found) {
            status = NAME_NOT_FOUND;
            ALOGW("getEffectDescriptor(): Effect not found by type.");
        }
    } else {
        status = BAD_VALUE;
        ALOGE("getEffectDescriptor(): Either uuid or type uuid must be non-null UUIDs.");
    }
    return status;
}

status_t AudioFlinger::createEffect(const media::CreateEffectRequest& request,
                                    media::CreateEffectResponse* response) {
    const sp<IEffectClient>& effectClient = request.client;
    const int32_t priority = request.priority;
    const AudioDeviceTypeAddr device = VALUE_OR_RETURN_STATUS(
            aidl2legacy_AudioDeviceTypeAddress(request.device));
    AttributionSourceState adjAttributionSource = request.attributionSource;
    const audio_session_t sessionId = VALUE_OR_RETURN_STATUS(
            aidl2legacy_int32_t_audio_session_t(request.sessionId));
    audio_io_handle_t io = VALUE_OR_RETURN_STATUS(
            aidl2legacy_int32_t_audio_io_handle_t(request.output));
    const effect_descriptor_t descIn = VALUE_OR_RETURN_STATUS(
            aidl2legacy_EffectDescriptor_effect_descriptor_t(request.desc));
    const bool probe = request.probe;

    sp<EffectHandle> handle;
    effect_descriptor_t descOut;
    int enabledOut = 0;
    int idOut = -1;

    status_t lStatus = NO_ERROR;

    // TODO b/182392553: refactor or make clearer
    const uid_t callingUid = IPCThreadState::self()->getCallingUid();
    adjAttributionSource.uid = VALUE_OR_RETURN_STATUS(legacy2aidl_uid_t_int32_t(callingUid));
    pid_t currentPid = VALUE_OR_RETURN_STATUS(aidl2legacy_int32_t_pid_t(adjAttributionSource.pid));
    if (currentPid == -1 || !isAudioServerOrMediaServerOrSystemServerOrRootUid(callingUid)) {
        const pid_t callingPid = IPCThreadState::self()->getCallingPid();
        ALOGW_IF(currentPid != -1 && currentPid != callingPid,
                 "%s uid %d pid %d tried to pass itself off as pid %d",
                 __func__, callingUid, callingPid, currentPid);
        adjAttributionSource.pid = VALUE_OR_RETURN_STATUS(legacy2aidl_pid_t_int32_t(callingPid));
        currentPid = callingPid;
    }
    adjAttributionSource = AudioFlinger::checkAttributionSourcePackage(adjAttributionSource);

    ALOGV("createEffect pid %d, effectClient %p, priority %d, sessionId %d, io %d, factory %p",
          adjAttributionSource.pid, effectClient.get(), priority, sessionId, io,
          mEffectsFactoryHal.get());

    if (mEffectsFactoryHal == 0) {
        ALOGE("%s: no effects factory hal", __func__);
        lStatus = NO_INIT;
        goto Exit;
    }

    // check audio settings permission for global effects
    if (sessionId == AUDIO_SESSION_OUTPUT_MIX) {
        if (!settingsAllowed()) {
            ALOGE("%s: no permission for AUDIO_SESSION_OUTPUT_MIX", __func__);
            lStatus = PERMISSION_DENIED;
            goto Exit;
        }
    } else if (sessionId == AUDIO_SESSION_OUTPUT_STAGE) {
        if (io == AUDIO_IO_HANDLE_NONE) {
            ALOGE("%s: APM must specify output when using AUDIO_SESSION_OUTPUT_STAGE", __func__);
            lStatus = BAD_VALUE;
            goto Exit;
        }
        PlaybackThread *thread = checkPlaybackThread_l(io);
        if (thread == nullptr) {
            ALOGE("%s: invalid output %d specified for AUDIO_SESSION_OUTPUT_STAGE", __func__, io);
            lStatus = BAD_VALUE;
            goto Exit;
        }
        if (!modifyDefaultAudioEffectsAllowed(adjAttributionSource)
                && !isAudioServerUid(callingUid)) {
            ALOGE("%s: effect on AUDIO_SESSION_OUTPUT_STAGE not granted for uid %d",
                    __func__, callingUid);
            lStatus = PERMISSION_DENIED;
            goto Exit;
        }
    } else if (sessionId == AUDIO_SESSION_DEVICE) {
        if (!modifyDefaultAudioEffectsAllowed(adjAttributionSource)) {
            ALOGE("%s: device effect permission denied for uid %d", __func__, callingUid);
            lStatus = PERMISSION_DENIED;
            goto Exit;
        }
        if (io != AUDIO_IO_HANDLE_NONE) {
            ALOGE("%s: io handle should not be specified for device effect", __func__);
            lStatus = BAD_VALUE;
            goto Exit;
        }
    } else {
        // general sessionId.

        if (audio_unique_id_get_use(sessionId) != AUDIO_UNIQUE_ID_USE_SESSION) {
            ALOGE("%s: invalid sessionId %d", __func__, sessionId);
            lStatus = BAD_VALUE;
            goto Exit;
        }

        // TODO: should we check if the callingUid (limited to pid) is in mAudioSessionRefs
        // to prevent creating an effect when one doesn't actually have track with that session?
    }

    {
        // Get the full effect descriptor from the uuid/type.
        // If the session is the output mix, prefer an auxiliary effect,
        // otherwise no preference.
        uint32_t preferredType = (sessionId == AUDIO_SESSION_OUTPUT_MIX ?
                                  EFFECT_FLAG_TYPE_AUXILIARY : EFFECT_FLAG_TYPE_MASK);
        lStatus = getEffectDescriptor(&descIn.uuid, &descIn.type, preferredType, &descOut);
        if (lStatus < 0) {
            ALOGW("createEffect() error %d from getEffectDescriptor", lStatus);
            goto Exit;
        }

        // Do not allow auxiliary effects on a session different from 0 (output mix)
        if (sessionId != AUDIO_SESSION_OUTPUT_MIX &&
             (descOut.flags & EFFECT_FLAG_TYPE_MASK) == EFFECT_FLAG_TYPE_AUXILIARY) {
            lStatus = INVALID_OPERATION;
            goto Exit;
        }

        // check recording permission for visualizer
        if ((memcmp(&descOut.type, SL_IID_VISUALIZATION, sizeof(effect_uuid_t)) == 0) &&
            // TODO: Do we need to start/stop op - i.e. is there recording being performed?
            !recordingAllowed(adjAttributionSource)) {
            lStatus = PERMISSION_DENIED;
            goto Exit;
        }

        const bool hapticPlaybackRequired = EffectModule::isHapticGenerator(&descOut.type);
        if (hapticPlaybackRequired
                && (sessionId == AUDIO_SESSION_DEVICE
                        || sessionId == AUDIO_SESSION_OUTPUT_MIX
                        || sessionId == AUDIO_SESSION_OUTPUT_STAGE)) {
            // haptic-generating effect is only valid when the session id is a general session id
            lStatus = INVALID_OPERATION;
            goto Exit;
        }

        // Only audio policy service can create a spatializer effect
        if ((memcmp(&descOut.type, FX_IID_SPATIALIZER, sizeof(effect_uuid_t)) == 0) &&
            (callingUid != AID_AUDIOSERVER || currentPid != getpid())) {
            ALOGW("%s: attempt to create a spatializer effect from uid/pid %d/%d",
                    __func__, callingUid, currentPid);
            lStatus = PERMISSION_DENIED;
            goto Exit;
        }

        if (io == AUDIO_IO_HANDLE_NONE && sessionId == AUDIO_SESSION_OUTPUT_MIX) {
            // if the output returned by getOutputForEffect() is removed before we lock the
            // mutex below, the call to checkPlaybackThread_l(io) below will detect it
            // and we will exit safely
            io = AudioSystem::getOutputForEffect(&descOut);
            ALOGV("createEffect got output %d", io);
        }

        Mutex::Autolock _l(mLock);

        if (sessionId == AUDIO_SESSION_DEVICE) {
            sp<Client> client = registerPid(currentPid);
            ALOGV("%s device type %#x address %s", __func__, device.mType, device.getAddress());
            handle = mDeviceEffectManager.createEffect_l(
                    &descOut, device, client, effectClient, mPatchPanel.patches_l(),
                    &enabledOut, &lStatus, probe, request.notifyFramesProcessed);
            if (lStatus != NO_ERROR && lStatus != ALREADY_EXISTS) {
                // remove local strong reference to Client with mClientLock held
                Mutex::Autolock _cl(mClientLock);
                client.clear();
            } else {
                // handle must be valid here, but check again to be safe.
                if (handle.get() != nullptr) idOut = handle->id();
            }
            goto Register;
        }

        // If output is not specified try to find a matching audio session ID in one of the
        // output threads.
        // If output is 0 here, sessionId is neither SESSION_OUTPUT_STAGE nor SESSION_OUTPUT_MIX
        // because of code checking output when entering the function.
        // Note: io is never AUDIO_IO_HANDLE_NONE when creating an effect on an input by APM.
        // An AudioEffect created from the Java API will have io as AUDIO_IO_HANDLE_NONE.
        if (io == AUDIO_IO_HANDLE_NONE) {
            // look for the thread where the specified audio session is present
            io = findIoHandleBySessionId_l(sessionId, mPlaybackThreads);
            if (io == AUDIO_IO_HANDLE_NONE) {
                io = findIoHandleBySessionId_l(sessionId, mRecordThreads);
            }
            if (io == AUDIO_IO_HANDLE_NONE) {
                io = findIoHandleBySessionId_l(sessionId, mMmapThreads);
            }

            // If you wish to create a Record preprocessing AudioEffect in Java,
            // you MUST create an AudioRecord first and keep it alive so it is picked up above.
            // Otherwise it will fail when created on a Playback thread by legacy
            // handling below.  Ditto with Mmap, the associated Mmap track must be created
            // before creating the AudioEffect or the io handle must be specified.
            //
            // Detect if the effect is created after an AudioRecord is destroyed.
            if (getOrphanEffectChain_l(sessionId).get() != nullptr) {
                ALOGE("%s: effect %s with no specified io handle is denied because the AudioRecord"
                      " for session %d no longer exists",
                      __func__, descOut.name, sessionId);
                lStatus = PERMISSION_DENIED;
                goto Exit;
            }

            // Legacy handling of creating an effect on an expired or made-up
            // session id.  We think that it is a Playback effect.
            //
            // If no output thread contains the requested session ID, default to
            // first output. The effect chain will be moved to the correct output
            // thread when a track with the same session ID is created
            if (io == AUDIO_IO_HANDLE_NONE && mPlaybackThreads.size() > 0) {
                io = mPlaybackThreads.keyAt(0);
            }
            ALOGV("createEffect() got io %d for effect %s", io, descOut.name);
        } else if (checkPlaybackThread_l(io) != nullptr
                        && sessionId != AUDIO_SESSION_OUTPUT_STAGE) {
            // allow only one effect chain per sessionId on mPlaybackThreads.
            for (size_t i = 0; i < mPlaybackThreads.size(); i++) {
                const audio_io_handle_t checkIo = mPlaybackThreads.keyAt(i);
                if (io == checkIo) {
                    if (hapticPlaybackRequired
                            && mPlaybackThreads.valueAt(i)
                                    ->hapticChannelMask() == AUDIO_CHANNEL_NONE) {
                        ALOGE("%s: haptic playback thread is required while the required playback "
                              "thread(io=%d) doesn't support", __func__, (int)io);
                        lStatus = BAD_VALUE;
                        goto Exit;
                    }
                    continue;
                }
                const uint32_t sessionType =
                        mPlaybackThreads.valueAt(i)->hasAudioSession(sessionId);
                if ((sessionType & ThreadBase::EFFECT_SESSION) != 0) {
                    ALOGE("%s: effect %s io %d denied because session %d effect exists on io %d",
                          __func__, descOut.name, (int) io, (int) sessionId, (int) checkIo);
                    android_errorWriteLog(0x534e4554, "123237974");
                    lStatus = BAD_VALUE;
                    goto Exit;
                }
            }
        }
        ThreadBase *thread = checkRecordThread_l(io);
        if (thread == NULL) {
            thread = checkPlaybackThread_l(io);
            if (thread == NULL) {
                thread = checkMmapThread_l(io);
                if (thread == NULL) {
                    ALOGE("createEffect() unknown output thread");
                    lStatus = BAD_VALUE;
                    goto Exit;
                }
            }
        } else {
            // Check if one effect chain was awaiting for an effect to be created on this
            // session and used it instead of creating a new one.
            sp<EffectChain> chain = getOrphanEffectChain_l(sessionId);
            if (chain != 0) {
                Mutex::Autolock _l2(thread->mLock);
                thread->addEffectChain_l(chain);
            }
        }

        sp<Client> client = registerPid(currentPid);

        // create effect on selected output thread
        bool pinned = !audio_is_global_session(sessionId) && isSessionAcquired_l(sessionId);
        ThreadBase *oriThread = nullptr;
        if (hapticPlaybackRequired && thread->hapticChannelMask() == AUDIO_CHANNEL_NONE) {
            ThreadBase *hapticThread = hapticPlaybackThread_l();
            if (hapticThread == nullptr) {
                ALOGE("%s haptic thread not found while it is required", __func__);
                lStatus = INVALID_OPERATION;
                goto Exit;
            }
            if (hapticThread != thread) {
                // Force to use haptic thread for haptic-generating effect.
                oriThread = thread;
                thread = hapticThread;
            }
        }
        handle = thread->createEffect_l(client, effectClient, priority, sessionId,
                                        &descOut, &enabledOut, &lStatus, pinned, probe,
                                        request.notifyFramesProcessed);
        if (lStatus != NO_ERROR && lStatus != ALREADY_EXISTS) {
            // remove local strong reference to Client with mClientLock held
            Mutex::Autolock _cl(mClientLock);
            client.clear();
        } else {
            // handle must be valid here, but check again to be safe.
            if (handle.get() != nullptr) idOut = handle->id();
            // Invalidate audio session when haptic playback is created.
            if (hapticPlaybackRequired && oriThread != nullptr) {
                // invalidateTracksForAudioSession will trigger locking the thread.
                oriThread->invalidateTracksForAudioSession(sessionId);
            }
        }
    }

Register:
    if (!probe && (lStatus == NO_ERROR || lStatus == ALREADY_EXISTS)) {
        if (lStatus == ALREADY_EXISTS) {
            response->alreadyExists = true;
            lStatus = NO_ERROR;
        } else {
            response->alreadyExists = false;
        }
        // Check CPU and memory usage
        sp<EffectBase> effect = handle->effect().promote();
        if (effect != nullptr) {
            status_t rStatus = effect->updatePolicyState();
            if (rStatus != NO_ERROR) {
                lStatus = rStatus;
            }
        }
    } else {
        handle.clear();
    }

    response->id = idOut;
    response->enabled = enabledOut != 0;
    response->effect = handle;
    response->desc = VALUE_OR_RETURN_STATUS(
            legacy2aidl_effect_descriptor_t_EffectDescriptor(descOut));

Exit:
    return lStatus;
}

status_t AudioFlinger::moveEffects(audio_session_t sessionId, audio_io_handle_t srcOutput,
        audio_io_handle_t dstOutput)
{
    ALOGV("moveEffects() session %d, srcOutput %d, dstOutput %d",
            sessionId, srcOutput, dstOutput);
    Mutex::Autolock _l(mLock);
    if (srcOutput == dstOutput) {
        ALOGW("moveEffects() same dst and src outputs %d", dstOutput);
        return NO_ERROR;
    }
    PlaybackThread *srcThread = checkPlaybackThread_l(srcOutput);
    if (srcThread == NULL) {
        ALOGW("moveEffects() bad srcOutput %d", srcOutput);
        return BAD_VALUE;
    }
    PlaybackThread *dstThread = checkPlaybackThread_l(dstOutput);
    if (dstThread == NULL) {
        ALOGW("moveEffects() bad dstOutput %d", dstOutput);
        return BAD_VALUE;
    }

    Mutex::Autolock _dl(dstThread->mLock);
    Mutex::Autolock _sl(srcThread->mLock);
    return moveEffectChain_l(sessionId, srcThread, dstThread);
}


void AudioFlinger::setEffectSuspended(int effectId,
                                audio_session_t sessionId,
                                bool suspended)
{
    Mutex::Autolock _l(mLock);

    sp<ThreadBase> thread = getEffectThread_l(sessionId, effectId);
    if (thread == nullptr) {
      return;
    }
    Mutex::Autolock _sl(thread->mLock);
    sp<EffectModule> effect = thread->getEffect_l(sessionId, effectId);
    thread->setEffectSuspended_l(&effect->desc().type, suspended, sessionId);
}


// moveEffectChain_l must be called with both srcThread and dstThread mLocks held
status_t AudioFlinger::moveEffectChain_l(audio_session_t sessionId,
                                   AudioFlinger::PlaybackThread *srcThread,
                                   AudioFlinger::PlaybackThread *dstThread)
NO_THREAD_SAFETY_ANALYSIS // requires srcThread and dstThread locks
{
    ALOGV("moveEffectChain_l() session %d from thread %p to thread %p",
            sessionId, srcThread, dstThread);

    sp<EffectChain> chain = srcThread->getEffectChain_l(sessionId);
    if (chain == 0) {
        ALOGW("moveEffectChain_l() effect chain for session %d not on source thread %p",
                sessionId, srcThread);
        return INVALID_OPERATION;
    }

    // Check whether the destination thread and all effects in the chain are compatible
    if (!chain->isCompatibleWithThread_l(dstThread)) {
        ALOGW("moveEffectChain_l() effect chain failed because"
                " destination thread %p is not compatible with effects in the chain",
                dstThread);
        return INVALID_OPERATION;
    }

    // remove chain first. This is useful only if reconfiguring effect chain on same output thread,
    // so that a new chain is created with correct parameters when first effect is added. This is
    // otherwise unnecessary as removeEffect_l() will remove the chain when last effect is
    // removed.
    // TODO(b/216875016): consider holding the effect chain locks for the duration of the move.
    srcThread->removeEffectChain_l(chain);

    // transfer all effects one by one so that new effect chain is created on new thread with
    // correct buffer sizes and audio parameters and effect engines reconfigured accordingly
    sp<EffectChain> dstChain;
    Vector< sp<EffectModule> > removed;
    status_t status = NO_ERROR;
    std::string errorString;
    // process effects one by one.
    for (sp<EffectModule> effect = chain->getEffectFromId_l(0); effect != nullptr;
            effect = chain->getEffectFromId_l(0)) {
        srcThread->removeEffect_l(effect);
        removed.add(effect);
        status = dstThread->addEffect_l(effect);
        if (status != NO_ERROR) {
            errorString = StringPrintf(
                    "cannot add effect %p to destination thread", effect.get());
            break;
        }
        // if the move request is not received from audio policy manager, the effect must be
        // re-registered with the new strategy and output.

        // We obtain the dstChain once the effect is on the new thread.
        if (dstChain == nullptr) {
            dstChain = effect->getCallback()->chain().promote();
            if (dstChain == nullptr) {
                errorString = StringPrintf("cannot get chain from effect %p", effect.get());
                status = NO_INIT;
                break;
            }
        }
    }

    size_t restored = 0;
    if (status != NO_ERROR) {
        dstChain.clear(); // dstChain is now from the srcThread (could be recreated).
        for (const auto& effect : removed) {
            dstThread->removeEffect_l(effect); // Note: Depending on error location, the last
                                               // effect may not have been placed on dstThread.
            if (srcThread->addEffect_l(effect) == NO_ERROR) {
                ++restored;
                if (dstChain == nullptr) {
                    dstChain = effect->getCallback()->chain().promote();
                }
            }
        }
    }

    // After all the effects have been moved to new thread (or put back) we restart the effects
    // because removeEffect_l() has stopped the effect if it is currently active.
    size_t started = 0;
    if (dstChain != nullptr && !removed.empty()) {
        // If we do not take the dstChain lock, it is possible that processing is ongoing
        // while we are starting the effect.  This can cause glitches with volume,
        // see b/202360137.
        dstChain->lock();
        for (const auto& effect : removed) {
            if (effect->state() == EffectModule::ACTIVE ||
                    effect->state() == EffectModule::STOPPING) {
                ++started;
                effect->start();
            }
        }
        dstChain->unlock();
    }

    if (status != NO_ERROR) {
        if (errorString.empty()) {
            errorString = StringPrintf("%s: failed status %d", __func__, status);
        }
        ALOGW("%s: %s unsuccessful move of session %d from srcThread %p to dstThread %p "
                "(%zu effects removed from srcThread, %zu effects restored to srcThread, "
                "%zu effects started)",
                __func__, errorString.c_str(), sessionId, srcThread, dstThread,
                removed.size(), restored, started);
    } else {
        ALOGD("%s: successful move of session %d from srcThread %p to dstThread %p "
                "(%zu effects moved, %zu effects started)",
                __func__, sessionId, srcThread, dstThread, removed.size(), started);
    }
    return status;
}

status_t AudioFlinger::moveAuxEffectToIo(int EffectId,
                                         const sp<PlaybackThread>& dstThread,
                                         sp<PlaybackThread> *srcThread)
{
    status_t status = NO_ERROR;
    Mutex::Autolock _l(mLock);
    sp<PlaybackThread> thread =
        static_cast<PlaybackThread *>(getEffectThread_l(AUDIO_SESSION_OUTPUT_MIX, EffectId).get());

    if (EffectId != 0 && thread != 0 && dstThread != thread.get()) {
        Mutex::Autolock _dl(dstThread->mLock);
        Mutex::Autolock _sl(thread->mLock);
        sp<EffectChain> srcChain = thread->getEffectChain_l(AUDIO_SESSION_OUTPUT_MIX);
        sp<EffectChain> dstChain;
        if (srcChain == 0) {
            return INVALID_OPERATION;
        }

        sp<EffectModule> effect = srcChain->getEffectFromId_l(EffectId);
        if (effect == 0) {
            return INVALID_OPERATION;
        }
        thread->removeEffect_l(effect);
        status = dstThread->addEffect_l(effect);
        if (status != NO_ERROR) {
            thread->addEffect_l(effect);
            status = INVALID_OPERATION;
            goto Exit;
        }

        dstChain = effect->getCallback()->chain().promote();
        if (dstChain == 0) {
            thread->addEffect_l(effect);
            status = INVALID_OPERATION;
        }

Exit:
        // removeEffect_l() has stopped the effect if it was active so it must be restarted
        if (effect->state() == EffectModule::ACTIVE ||
            effect->state() == EffectModule::STOPPING) {
            effect->start();
        }
    }

    if (status == NO_ERROR && srcThread != nullptr) {
        *srcThread = thread;
    }
    return status;
}

bool AudioFlinger::isNonOffloadableGlobalEffectEnabled_l()
NO_THREAD_SAFETY_ANALYSIS  // thread lock for getEffectChain_l.
{
    if (mGlobalEffectEnableTime != 0 &&
            ((systemTime() - mGlobalEffectEnableTime) < kMinGlobalEffectEnabletimeNs)) {
        return true;
    }

    for (size_t i = 0; i < mPlaybackThreads.size(); i++) {
        sp<EffectChain> ec =
                mPlaybackThreads.valueAt(i)->getEffectChain_l(AUDIO_SESSION_OUTPUT_MIX);
        if (ec != 0 && ec->isNonOffloadableEnabled()) {
            return true;
        }
    }
    return false;
}

void AudioFlinger::onNonOffloadableGlobalEffectEnable()
{
    Mutex::Autolock _l(mLock);

    mGlobalEffectEnableTime = systemTime();

    for (size_t i = 0; i < mPlaybackThreads.size(); i++) {
        sp<PlaybackThread> t = mPlaybackThreads.valueAt(i);
        if (t->mType == ThreadBase::OFFLOAD) {
            t->invalidateTracks(AUDIO_STREAM_MUSIC);
        }
    }

}

status_t AudioFlinger::putOrphanEffectChain_l(const sp<AudioFlinger::EffectChain>& chain)
{
    // clear possible suspended state before parking the chain so that it starts in default state
    // when attached to a new record thread
    chain->setEffectSuspended_l(FX_IID_AEC, false);
    chain->setEffectSuspended_l(FX_IID_NS, false);

    audio_session_t session = chain->sessionId();
    ssize_t index = mOrphanEffectChains.indexOfKey(session);
    ALOGV("putOrphanEffectChain_l session %d index %zd", session, index);
    if (index >= 0) {
        ALOGW("putOrphanEffectChain_l chain for session %d already present", session);
        return ALREADY_EXISTS;
    }
    mOrphanEffectChains.add(session, chain);
    return NO_ERROR;
}

sp<AudioFlinger::EffectChain> AudioFlinger::getOrphanEffectChain_l(audio_session_t session)
{
    sp<EffectChain> chain;
    ssize_t index = mOrphanEffectChains.indexOfKey(session);
    ALOGV("getOrphanEffectChain_l session %d index %zd", session, index);
    if (index >= 0) {
        chain = mOrphanEffectChains.valueAt(index);
        mOrphanEffectChains.removeItemsAt(index);
    }
    return chain;
}

bool AudioFlinger::updateOrphanEffectChains(const sp<AudioFlinger::EffectModule>& effect)
{
    Mutex::Autolock _l(mLock);
    audio_session_t session = effect->sessionId();
    ssize_t index = mOrphanEffectChains.indexOfKey(session);
    ALOGV("updateOrphanEffectChains session %d index %zd", session, index);
    if (index >= 0) {
        sp<EffectChain> chain = mOrphanEffectChains.valueAt(index);
        if (chain->removeEffect_l(effect, true) == 0) {
            ALOGV("updateOrphanEffectChains removing effect chain at index %zd", index);
            mOrphanEffectChains.removeItemsAt(index);
        }
        return true;
    }
    return false;
}


// ----------------------------------------------------------------------------

status_t AudioFlinger::onTransactWrapper(TransactionCode code,
                                         [[maybe_unused]] const Parcel& data,
                                         [[maybe_unused]] uint32_t flags,
                                         const std::function<status_t()>& delegate) {
    // make sure transactions reserved to AudioPolicyManager do not come from other processes
    switch (code) {
        case TransactionCode::SET_STREAM_VOLUME:
        case TransactionCode::SET_STREAM_MUTE:
        case TransactionCode::OPEN_OUTPUT:
        case TransactionCode::OPEN_DUPLICATE_OUTPUT:
        case TransactionCode::CLOSE_OUTPUT:
        case TransactionCode::SUSPEND_OUTPUT:
        case TransactionCode::RESTORE_OUTPUT:
        case TransactionCode::OPEN_INPUT:
        case TransactionCode::CLOSE_INPUT:
        case TransactionCode::INVALIDATE_STREAM:
        case TransactionCode::SET_VOICE_VOLUME:
        case TransactionCode::MOVE_EFFECTS:
        case TransactionCode::SET_EFFECT_SUSPENDED:
        case TransactionCode::LOAD_HW_MODULE:
        case TransactionCode::GET_AUDIO_PORT:
        case TransactionCode::CREATE_AUDIO_PATCH:
        case TransactionCode::RELEASE_AUDIO_PATCH:
        case TransactionCode::LIST_AUDIO_PATCHES:
        case TransactionCode::SET_AUDIO_PORT_CONFIG:
        case TransactionCode::SET_RECORD_SILENCED:
        case TransactionCode::AUDIO_POLICY_READY:
        case TransactionCode::SET_DEVICE_CONNECTED_STATE:
        case TransactionCode::SET_REQUESTED_LATENCY_MODE:
        case TransactionCode::GET_SUPPORTED_LATENCY_MODES:
        case TransactionCode::GET_AUDIO_POLICY_CONFIG:
            ALOGW("%s: transaction %d received from PID %d",
                  __func__, code, IPCThreadState::self()->getCallingPid());
            // return status only for non void methods
            switch (code) {
                case TransactionCode::SET_RECORD_SILENCED:
                case TransactionCode::SET_EFFECT_SUSPENDED:
                    break;
                default:
                    return INVALID_OPERATION;
            }
            // Fail silently in these cases.
            return OK;
        default:
            break;
    }

    // make sure the following transactions come from system components
    switch (code) {
        case TransactionCode::SET_MASTER_VOLUME:
        case TransactionCode::SET_MASTER_MUTE:
        case TransactionCode::MASTER_MUTE:
        case TransactionCode::SET_MODE:
        case TransactionCode::SET_MIC_MUTE:
        case TransactionCode::SET_LOW_RAM_DEVICE:
        case TransactionCode::SYSTEM_READY:
        case TransactionCode::SET_AUDIO_HAL_PIDS:
        case TransactionCode::SET_VIBRATOR_INFOS:
        case TransactionCode::UPDATE_SECONDARY_OUTPUTS:
        case TransactionCode::SET_BLUETOOTH_VARIABLE_LATENCY_ENABLED:
        case TransactionCode::IS_BLUETOOTH_VARIABLE_LATENCY_ENABLED:
        case TransactionCode::SUPPORTS_BLUETOOTH_VARIABLE_LATENCY: {
            if (!isServiceUid(IPCThreadState::self()->getCallingUid())) {
                ALOGW("%s: transaction %d received from PID %d unauthorized UID %d",
                      __func__, code, IPCThreadState::self()->getCallingPid(),
                      IPCThreadState::self()->getCallingUid());
                // return status only for non void methods
                switch (code) {
                    case TransactionCode::SYSTEM_READY:
                        break;
                    default:
                        return INVALID_OPERATION;
                }
                // Fail silently in these cases.
                return OK;
            }
        } break;
        default:
            break;
    }

    // List of relevant events that trigger log merging.
    // Log merging should activate during audio activity of any kind. This are considered the
    // most relevant events.
    // TODO should select more wisely the items from the list
    switch (code) {
        case TransactionCode::CREATE_TRACK:
        case TransactionCode::CREATE_RECORD:
        case TransactionCode::SET_MASTER_VOLUME:
        case TransactionCode::SET_MASTER_MUTE:
        case TransactionCode::SET_MIC_MUTE:
        case TransactionCode::SET_PARAMETERS:
        case TransactionCode::CREATE_EFFECT:
        case TransactionCode::SYSTEM_READY: {
            requestLogMerge();
            break;
        }
        default:
            break;
    }

    const std::string methodName = getIAudioFlingerStatistics().getMethodForCode(code);
    mediautils::TimeCheck check(
            std::string("IAudioFlinger::").append(methodName),
            [code, methodName](bool timeout, float elapsedMs) { // don't move methodName.
        if (timeout) {
            mediametrics::LogItem(mMetricsId)
                .set(AMEDIAMETRICS_PROP_EVENT, AMEDIAMETRICS_PROP_EVENT_VALUE_TIMEOUT)
                .set(AMEDIAMETRICS_PROP_METHODCODE, int64_t(code))
                .set(AMEDIAMETRICS_PROP_METHODNAME, methodName.c_str())
                .record();
        } else {
            getIAudioFlingerStatistics().event(code, elapsedMs);
        }
    }, mediautils::TimeCheck::kDefaultTimeoutDuration,
    mediautils::TimeCheck::kDefaultSecondChanceDuration,
    true /* crashOnTimeout */);

    // Make sure we connect to Audio Policy Service before calling into AudioFlinger:
    //  - AudioFlinger can call into Audio Policy Service with its global mutex held
    //  - If this is the first time Audio Policy Service is queried from inside audioserver process
    //  this will trigger Audio Policy Manager initialization.
    //  - Audio Policy Manager initialization calls into AudioFlinger which will try to lock
    //  its global mutex and a deadlock will occur.
    if (IPCThreadState::self()->getCallingPid() != getpid()) {
        AudioSystem::get_audio_policy_service();
    }

    return delegate();
}

} // namespace android<|MERGE_RESOLUTION|>--- conflicted
+++ resolved
@@ -3923,11 +3923,7 @@
 sp<audioflinger::SyncEvent> AudioFlinger::createSyncEvent(AudioSystem::sync_event_t type,
                                     audio_session_t triggerSession,
                                     audio_session_t listenerSession,
-<<<<<<< HEAD
-                                    audioflinger::SyncEventCallback callBack,
-=======
                                     const audioflinger::SyncEventCallback& callBack,
->>>>>>> 12a7ed2f
                                     const wp<RefBase>& cookie)
 {
     Mutex::Autolock _l(mLock);
