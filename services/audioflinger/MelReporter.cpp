--- conflicted
+++ resolved
@@ -117,14 +117,11 @@
     }
 }
 
-<<<<<<< HEAD
-=======
 void MelReporter::resetReferencesForTest() {
     mAfMelReporterCallback.clear();
     mSoundDoseManager->resetReferencesForTest();
 }
 
->>>>>>> 726dc68b
 void MelReporter::onCreateAudioPatch(audio_patch_handle_t handle,
         const IAfPatchPanel::Patch& patch) {
     if (!mSoundDoseManager->isCsdEnabled()) {
@@ -194,7 +191,6 @@
                                 outputThread->channelCount(),
                                 outputThread->format()));
             }
-<<<<<<< HEAD
         }
     }
 }
@@ -219,32 +215,6 @@
     }
 }
 
-=======
-        }
-    }
-}
-
-void MelReporter::startMelComputationForDeviceId(audio_port_handle_t deviceId) {
-    ALOGV("%s(%d)", __func__, deviceId);
-    audio_utils::lock_guard _laf(mAfMelReporterCallback->mutex());
-    audio_utils::lock_guard _l(mutex());
-
-    for (auto& activeMelPatch : mActiveMelPatches) {
-        bool csdActive = false;
-        for (auto& device: activeMelPatch.second.deviceStates) {
-            if (device.first == deviceId && !device.second) {
-                device.second = true;
-            }
-            csdActive |= device.second;
-        }
-        if (csdActive && !activeMelPatch.second.csdActive) {
-            activeMelPatch.second.csdActive = csdActive;
-            startMelComputationForActivePatch_l(activeMelPatch.second);
-        }
-    }
-}
-
->>>>>>> 726dc68b
 void MelReporter::onReleaseAudioPatch(audio_patch_handle_t handle) {
     if (!mSoundDoseManager->isCsdEnabled()) {
         ALOGV("%s csd is disabled", __func__);
@@ -273,7 +243,6 @@
         melPatch.csdActive = false;
         stopMelComputationForPatch_l(melPatch);
     }
-<<<<<<< HEAD
 }
 
 void MelReporter::onUpdateAudioPatch(audio_patch_handle_t oldHandle,
@@ -282,16 +251,6 @@
     onCreateAudioPatch(newHandle, patch);
 }
 
-=======
-}
-
-void MelReporter::onUpdateAudioPatch(audio_patch_handle_t oldHandle,
-        audio_patch_handle_t newHandle, const IAfPatchPanel::Patch& patch) {
-    onReleaseAudioPatch(oldHandle);
-    onCreateAudioPatch(newHandle, patch);
-}
-
->>>>>>> 726dc68b
 sp<media::ISoundDose> MelReporter::getSoundDoseInterface(
         const sp<media::ISoundDoseCallback>& callback) {
     // no need to lock since getSoundDoseInterface is synchronized
