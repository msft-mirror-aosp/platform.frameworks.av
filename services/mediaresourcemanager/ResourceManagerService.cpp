--- conflicted
+++ resolved
@@ -44,7 +44,6 @@
 
 namespace android {
 
-<<<<<<< HEAD
 class DeathNotifier : public std::enable_shared_from_this<DeathNotifier> {
 
     // BinderDiedContext defines the cookie that is passed as DeathRecipient.
@@ -58,19 +57,6 @@
                   const std::shared_ptr<ResourceManagerService>& service,
                   const ClientInfoParcel& clientInfo,
                   AIBinder_DeathRecipient* recipient);
-=======
-//static
-std::mutex ResourceManagerService::sCookieLock;
-//static
-uintptr_t ResourceManagerService::sCookieCounter = 0;
-//static
-std::map<uintptr_t, sp<DeathNotifier> > ResourceManagerService::sCookieToDeathNotifierMap;
-
-class DeathNotifier : public RefBase {
-public:
-    DeathNotifier(const std::shared_ptr<ResourceManagerService> &service,
-                  const ClientInfoParcel& clientInfo);
->>>>>>> ba248cd1
 
     virtual ~DeathNotifier() {
         unlink();
@@ -102,7 +88,6 @@
     std::shared_ptr<IResourceManagerClient> mClient;
     std::weak_ptr<ResourceManagerService> mService;
     const ClientInfoParcel mClientInfo;
-<<<<<<< HEAD
     AIBinder_DeathRecipient* mRecipient;
     BinderDiedContext* mCookie;
 };
@@ -122,13 +107,6 @@
     // Since we don't need the context anymore, we are deleting it now.
     delete context;
 }
-=======
-};
-
-DeathNotifier::DeathNotifier(const std::shared_ptr<ResourceManagerService> &service,
-                             const ClientInfoParcel& clientInfo)
-    : mService(service), mClientInfo(clientInfo) {}
->>>>>>> ba248cd1
 
 //static
 void DeathNotifier::BinderDiedCallback(void* cookie) {
@@ -160,17 +138,11 @@
 
 class OverrideProcessInfoDeathNotifier : public DeathNotifier {
 public:
-<<<<<<< HEAD
     OverrideProcessInfoDeathNotifier(const std::shared_ptr<IResourceManagerClient>& client,
                                      const std::shared_ptr<ResourceManagerService>& service,
                                      const ClientInfoParcel& clientInfo,
                                      AIBinder_DeathRecipient* recipient)
             : DeathNotifier(client, service, clientInfo, recipient) {}
-=======
-    OverrideProcessInfoDeathNotifier(const std::shared_ptr<ResourceManagerService> &service,
-                                     const ClientInfoParcel& clientInfo)
-            : DeathNotifier(service, clientInfo) {}
->>>>>>> ba248cd1
 
     virtual ~OverrideProcessInfoDeathNotifier() {}
 
@@ -253,24 +225,7 @@
 static ResourceInfo& getResourceInfoForEdit(uid_t uid, int64_t clientId,
                                             const std::string& name,
         const std::shared_ptr<IResourceManagerClient>& client, ResourceInfos& infos) {
-<<<<<<< HEAD
     ResourceInfos::iterator found = infos.find(clientId);
-=======
-    ssize_t index = infos.indexOfKey(clientId);
-
-    if (index < 0) {
-        ResourceInfo info;
-        info.uid = uid;
-        info.clientId = clientId;
-        if (name.empty()) {
-            info.name = "<unknown client>";
-        } else {
-            info.name = name;
-        }
-        info.client = client;
-        info.cookie = 0;
-        info.pendingRemoval = false;
->>>>>>> ba248cd1
 
     if (found == infos.end()) {
         ResourceInfo info{.uid = uid,
@@ -363,11 +318,7 @@
             snprintf(buffer, SIZE, "        Id: %lld\n", (long long)info.clientId);
             result.append(buffer);
 
-<<<<<<< HEAD
             std::string clientName = info.name;
-=======
-            std::string clientName = infos[j].name;
->>>>>>> ba248cd1
             snprintf(buffer, SIZE, "        Name: %s\n", clientName.c_str());
             result.append(buffer);
 
@@ -583,15 +534,9 @@
             mergeResources(it->second, res);
         }
     }
-<<<<<<< HEAD
     if (info.deathNotifier == nullptr && client != nullptr) {
         info.deathNotifier = std::make_shared<DeathNotifier>(
             client, ref<ResourceManagerService>(), clientInfo, mDeathRecipient.get());
-=======
-    if (info.cookie == 0 && client != nullptr) {
-        info.cookie = addCookieAndLink_l(client,
-                new DeathNotifier(ref<ResourceManagerService>(), clientInfo));
->>>>>>> ba248cd1
     }
     if (mObserverService != nullptr && !resourceAdded.empty()) {
         mObserverService->onResourceAdded(uid, pid, resourceAdded);
@@ -707,11 +652,6 @@
 
     // Since this client has been removed, update the metrics collector.
     mResourceManagerMetrics->notifyClientReleased(clientInfo);
-<<<<<<< HEAD
-=======
-
-    removeCookieAndUnlink_l(info.client, info.cookie);
->>>>>>> ba248cd1
 
     if (mObserverService != nullptr && !info.resources.empty()) {
         mObserverService->onResourceRemoved(info.uid, pid, info.resources);
@@ -965,13 +905,8 @@
                                 .uid = 0,
                                 .id = 0,
                                 .name = "<unknown client>"};
-<<<<<<< HEAD
     auto deathNotifier = std::make_shared<OverrideProcessInfoDeathNotifier>(
             client, ref<ResourceManagerService>(), clientInfo, mDeathRecipient.get());
-=======
-    uintptr_t cookie = addCookieAndLink_l(client,
-            new OverrideProcessInfoDeathNotifier(ref<ResourceManagerService>(), clientInfo));
->>>>>>> ba248cd1
 
     mProcessInfoOverrideMap.emplace(pid, ProcessInfoOverride{deathNotifier, client});
 
