--- conflicted
+++ resolved
@@ -26,8 +26,6 @@
 
 using StreamTypeVector = std::vector<audio_stream_type_t>;
 
-<<<<<<< HEAD
-=======
 /**
  * Legacy audio policy product strategies IDs. These strategies are supported by the default
  * policy engine.
@@ -49,7 +47,6 @@
     STRATEGY_PATCH,
 };
 
->>>>>>> 85e2dbf8
 static const audio_attributes_t defaultAttr = AUDIO_ATTRIBUTES_INITIALIZER;
 
 static const std::set<audio_usage_t > gHighPriorityUseCases = {
