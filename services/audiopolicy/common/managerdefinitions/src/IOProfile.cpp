/*
 * Copyright (C) 2015 The Android Open Source Project
 *
 * Licensed under the Apache License, Version 2.0 (the "License");
 * you may not use this file except in compliance with the License.
 * You may obtain a copy of the License at
 *
 *      http://www.apache.org/licenses/LICENSE-2.0
 *
 * Unless required by applicable law or agreed to in writing, software
 * distributed under the License is distributed on an "AS IS" BASIS,
 * WITHOUT WARRANTIES OR CONDITIONS OF ANY KIND, either express or implied.
 * See the License for the specific language governing permissions and
 * limitations under the License.
 */

#define LOG_TAG "APM::IOProfile"
//#define LOG_NDEBUG 0

#include <system/audio.h>
#include "IOProfile.h"
#include "HwModule.h"
#include "TypeConverter.h"

namespace android {

IOProfile::IOProfile(const std::string &name, audio_port_role_t role)
        : AudioPort(name, AUDIO_PORT_TYPE_MIX, role),
          curOpenCount(0),
          curActiveCount(0) {
    if (role == AUDIO_PORT_ROLE_SOURCE) {
        mMixerBehaviors.insert(AUDIO_MIXER_BEHAVIOR_DEFAULT);
    }
}

bool IOProfile::isCompatibleProfile(const DeviceVector &devices,
                                    uint32_t samplingRate,
                                    uint32_t *updatedSamplingRate,
                                    audio_format_t format,
                                    audio_format_t *updatedFormat,
                                    audio_channel_mask_t channelMask,
                                    audio_channel_mask_t *updatedChannelMask,
                                    // FIXME type punning here
                                    uint32_t flags,
                                    bool exactMatchRequiredForInputFlags) const
{
    const bool isPlaybackThread =
            getType() == AUDIO_PORT_TYPE_MIX && getRole() == AUDIO_PORT_ROLE_SOURCE;
    const bool isRecordThread =
            getType() == AUDIO_PORT_TYPE_MIX && getRole() == AUDIO_PORT_ROLE_SINK;
    ALOG_ASSERT(isPlaybackThread != isRecordThread);
    if (!areAllDevicesSupported(devices) ||
            !isCompatibleProfileForFlags(flags, exactMatchRequiredForInputFlags)) {
        return false;
    }

    if (!audio_is_valid_format(format) ||
            (isPlaybackThread && (samplingRate == 0 || !audio_is_output_channel(channelMask))) ||
            (isRecordThread && (!audio_is_input_channel(channelMask)))) {
         return false;
    }

    audio_format_t myUpdatedFormat = format;
    audio_channel_mask_t myUpdatedChannelMask = channelMask;
    uint32_t myUpdatedSamplingRate = samplingRate;
    const struct audio_port_config config = {
        .config_mask = AUDIO_PORT_CONFIG_ALL & ~AUDIO_PORT_CONFIG_GAIN,
        .sample_rate = samplingRate,
        .channel_mask = channelMask,
        .format = format,
    };
    if (isRecordThread)
    {
        if ((flags & AUDIO_INPUT_FLAG_MMAP_NOIRQ) != 0) {
            if (checkExactAudioProfile(&config) != NO_ERROR) {
                return false;
            }
        } else if (checkExactAudioProfile(&config) != NO_ERROR && checkCompatibleAudioProfile(
                myUpdatedSamplingRate, myUpdatedChannelMask, myUpdatedFormat) != NO_ERROR) {
            return false;
        }
    } else {
        if (checkExactAudioProfile(&config) != NO_ERROR) {
            return false;
        }
    }

    if (updatedSamplingRate != NULL) {
        *updatedSamplingRate = myUpdatedSamplingRate;
    }
    if (updatedFormat != NULL) {
        *updatedFormat = myUpdatedFormat;
    }
    if (updatedChannelMask != NULL) {
        *updatedChannelMask = myUpdatedChannelMask;
    }
    return true;
}

bool IOProfile::areAllDevicesSupported(const DeviceVector &devices) const {
    if (devices.empty()) {
        return true;
    }
    return mSupportedDevices.containsAllDevices(devices);
}

bool IOProfile::isCompatibleProfileForFlags(uint32_t flags,
                                            bool exactMatchRequiredForInputFlags) const {
    const bool isPlaybackThread =
            getType() == AUDIO_PORT_TYPE_MIX && getRole() == AUDIO_PORT_ROLE_SOURCE;
    const bool isRecordThread =
            getType() == AUDIO_PORT_TYPE_MIX && getRole() == AUDIO_PORT_ROLE_SINK;
    ALOG_ASSERT(isPlaybackThread != isRecordThread);

    const uint32_t mustMatchOutputFlags =
            AUDIO_OUTPUT_FLAG_DIRECT|AUDIO_OUTPUT_FLAG_HW_AV_SYNC|AUDIO_OUTPUT_FLAG_MMAP_NOIRQ;
    if (isPlaybackThread &&
        !audio_output_flags_is_subset((audio_output_flags_t)getFlags(),
                                      (audio_output_flags_t)flags,
                                      mustMatchOutputFlags)) {
        return false;
    }
    // The only input flag that is allowed to be different is the fast flag.
    // An existing fast stream is compatible with a normal track request.
    // An existing normal stream is compatible with a fast track request,
    // but the fast request will be denied by AudioFlinger and converted to normal track.
    if (isRecordThread && ((getFlags() ^ flags) &
            ~(exactMatchRequiredForInputFlags ? AUDIO_INPUT_FLAG_NONE : AUDIO_INPUT_FLAG_FAST))) {
        return false;
    }

    return true;
}

bool IOProfile::containsSingleDeviceSupportingEncodedFormats(
        const sp<DeviceDescriptor>& device) const {
    if (device == nullptr) {
        return false;
    }
    DeviceVector deviceList = mSupportedDevices.getDevicesFromType(device->type());
    return std::count_if(deviceList.begin(), deviceList.end(),
            [&device](sp<DeviceDescriptor> deviceDesc) {
                return device == deviceDesc && deviceDesc->hasCurrentEncodedFormat(); }) == 1;
}

void IOProfile::toSupportedMixerAttributes(
        std::vector<audio_mixer_attributes_t> *mixerAttributes) const {
    if (!hasDynamicAudioProfile()) {
        // The mixer attributes is only supported when there is a dynamic profile.
        return;
    }
    for (const auto& profile : mProfiles) {
        if (!profile->isValid()) {
            continue;
        }
        for (const auto sampleRate : profile->getSampleRates()) {
            for (const auto channelMask : profile->getChannels()) {
                const audio_config_base_t config = {
                        .format = profile->getFormat(),
                        .sample_rate = sampleRate,
                        .channel_mask = channelMask
                };
                for (const auto mixerBehavior : mMixerBehaviors) {
                    mixerAttributes->push_back({
                        .config = config,
                        .mixer_behavior = mixerBehavior
                    });
                }
            }
        }
    }
}

void IOProfile::refreshMixerBehaviors() {
    if (getRole() == AUDIO_PORT_ROLE_SOURCE) {
        mMixerBehaviors.clear();
        mMixerBehaviors.insert(AUDIO_MIXER_BEHAVIOR_DEFAULT);
        if (mFlags.output & AUDIO_OUTPUT_FLAG_BIT_PERFECT) {
            mMixerBehaviors.insert(AUDIO_MIXER_BEHAVIOR_BIT_PERFECT);
        }
    }
}

status_t IOProfile::readFromParcelable(const media::AudioPortFw &parcelable) {
    status_t status = AudioPort::readFromParcelable(parcelable);
    if (status == OK) {
        refreshMixerBehaviors();
    }
    return status;
}

<<<<<<< HEAD
=======
void IOProfile::importAudioPort(const audio_port_v7 &port) {
    if (mProfiles.hasDynamicFormat()) {
        std::set<audio_format_t> formats;
        for (size_t i = 0; i < port.num_audio_profiles; ++i) {
            formats.insert(port.audio_profiles[i].format);
        }
        addProfilesForFormats(mProfiles, FormatVector(formats.begin(), formats.end()));
    }
    for (audio_format_t format : mProfiles.getSupportedFormats()) {
        for (size_t i = 0; i < port.num_audio_profiles; ++i) {
            if (port.audio_profiles[i].format == format) {
                ChannelMaskSet channelMasks(port.audio_profiles[i].channel_masks,
                        port.audio_profiles[i].channel_masks +
                                port.audio_profiles[i].num_channel_masks);
                SampleRateSet sampleRates(port.audio_profiles[i].sample_rates,
                        port.audio_profiles[i].sample_rates +
                                port.audio_profiles[i].num_sample_rates);
                addDynamicAudioProfileAndSort(
                        mProfiles, sp<AudioProfile>::make(
                                format, channelMasks, sampleRates));
            }
        }
    }
}

>>>>>>> 5708d191
void IOProfile::dump(String8 *dst, int spaces) const
{
    String8 extraInfo;
    extraInfo.appendFormat("0x%04x", getFlags());
    std::string flagsLiteral =
            getRole() == AUDIO_PORT_ROLE_SINK ?
            toString(static_cast<audio_input_flags_t>(getFlags())) :
            getRole() == AUDIO_PORT_ROLE_SOURCE ?
            toString(static_cast<audio_output_flags_t>(getFlags())) : "";
    if (!flagsLiteral.empty()) {
        extraInfo.appendFormat(" (%s)", flagsLiteral.c_str());
    }

    std::string portStr;
    AudioPort::dump(&portStr, spaces, extraInfo.c_str());
    dst->append(portStr.c_str());

    mSupportedDevices.dump(dst, String8("- Supported"), spaces - 2, false);
    dst->appendFormat("%*s- maxOpenCount: %u; curOpenCount: %u\n",
            spaces - 2, "", maxOpenCount, curOpenCount);
    dst->appendFormat("%*s- maxActiveCount: %u; curActiveCount: %u\n",
            spaces - 2, "", maxActiveCount, curActiveCount);
    dst->appendFormat("%*s- recommendedMuteDurationMs: %u ms\n",
            spaces - 2, "", recommendedMuteDurationMs);
    if (hasDynamicAudioProfile() && !mMixerBehaviors.empty()) {
        dst->appendFormat("%*s- mixerBehaviors: %s\n",
                spaces - 2, "", dumpMixerBehaviors(mMixerBehaviors).c_str());
    }
}

void IOProfile::log()
{
    // @TODO: forward log to AudioPort
}

} // namespace android<|MERGE_RESOLUTION|>--- conflicted
+++ resolved
@@ -189,8 +189,6 @@
     return status;
 }
 
-<<<<<<< HEAD
-=======
 void IOProfile::importAudioPort(const audio_port_v7 &port) {
     if (mProfiles.hasDynamicFormat()) {
         std::set<audio_format_t> formats;
@@ -216,7 +214,6 @@
     }
 }
 
->>>>>>> 5708d191
 void IOProfile::dump(String8 *dst, int spaces) const
 {
     String8 extraInfo;
