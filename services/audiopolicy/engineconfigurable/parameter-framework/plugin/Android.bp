--- conflicted
+++ resolved
@@ -41,9 +41,6 @@
         "liblog",
         "libmedia_helper",
         "libparameter",
-<<<<<<< HEAD
         "libutils",
-=======
->>>>>>> 38b856f7
     ],
 }