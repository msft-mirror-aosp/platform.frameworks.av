/*
 * Copyright (C) 2017 The Android Open Source Project
 *
 * Licensed under the Apache License, Version 2.0 (the "License");
 * you may not use this file except in compliance with the License.
 * You may obtain a copy of the License at
 *
 *      http://www.apache.org/licenses/LICENSE-2.0
 *
 * Unless required by applicable law or agreed to in writing, software
 * distributed under the License is distributed on an "AS IS" BASIS,
 * WITHOUT WARRANTIES OR CONDITIONS OF ANY KIND, either express or implied.
 * See the License for the specific language governing permissions and
 * limitations under the License.
 */

#include <cstring>
#include <memory>
#include <string>
#include <sys/wait.h>
#include <unistd.h>

#include <gtest/gtest.h>
#include <gmock/gmock.h>

#define LOG_TAG "APM_Test"
#include <Serializer.h>
#include <android-base/file.h>
#include <android-base/properties.h>
#include <android/content/AttributionSourceState.h>
#include <android_media_audiopolicy.h>
#include <com_android_media_audioserver.h>
#include <flag_macros.h>
#include <hardware/audio_effect.h>
#include <media/AudioPolicy.h>
#include <media/PatchBuilder.h>
#include <media/RecordingActivityTracker.h>
#include <utils/Log.h>
#include <utils/Vector.h>
#include <cutils/multiuser.h>

#include "AudioPolicyInterface.h"
#include "AudioPolicyManagerTestClient.h"
#include "AudioPolicyTestClient.h"
#include "AudioPolicyTestManager.h"

using namespace android;
using testing::UnorderedElementsAre;
using testing::IsEmpty;
using android::content::AttributionSourceState;

namespace {

AudioMixMatchCriterion createUidCriterion(uint32_t uid, bool exclude = false) {
    AudioMixMatchCriterion criterion;
    criterion.mValue.mUid = uid;
    criterion.mRule = exclude ? RULE_EXCLUDE_UID : RULE_MATCH_UID;
    return criterion;
}

AudioMixMatchCriterion createUserIdCriterion(int userId, bool exclude = false) {
    AudioMixMatchCriterion criterion;
    criterion.mValue.mUserId = userId;
    criterion.mRule = exclude ? RULE_EXCLUDE_USERID : RULE_MATCH_USERID;
    return criterion;
}

AudioMixMatchCriterion createUsageCriterion(audio_usage_t usage, bool exclude = false) {
    AudioMixMatchCriterion criterion;
    criterion.mValue.mUsage = usage;
    criterion.mRule = exclude ? RULE_EXCLUDE_ATTRIBUTE_USAGE : RULE_MATCH_ATTRIBUTE_USAGE;
    return criterion;
}

AudioMixMatchCriterion createCapturePresetCriterion(audio_source_t source, bool exclude = false) {
    AudioMixMatchCriterion criterion;
    criterion.mValue.mSource = source;
    criterion.mRule = exclude ?
        RULE_EXCLUDE_ATTRIBUTE_CAPTURE_PRESET : RULE_MATCH_ATTRIBUTE_CAPTURE_PRESET;
    return criterion;
}

AudioMixMatchCriterion createSessionIdCriterion(audio_session_t session, bool exclude = false) {
    AudioMixMatchCriterion criterion;
    criterion.mValue.mAudioSessionId = session;
    criterion.mRule = exclude ?
        RULE_EXCLUDE_AUDIO_SESSION_ID : RULE_MATCH_AUDIO_SESSION_ID;
    return criterion;
}

// TODO b/182392769: use attribution source util
AttributionSourceState createAttributionSourceState(uid_t uid) {
    AttributionSourceState attributionSourceState;
    attributionSourceState.uid = uid;
    attributionSourceState.token = sp<BBinder>::make();
    return attributionSourceState;
}

bool equals(const audio_config_base_t& config1, const audio_config_base_t& config2) {
    return config1.format == config2.format
            && config1.sample_rate == config2.sample_rate
            && config1.channel_mask == config2.channel_mask;
}

} // namespace

TEST(AudioPolicyConfigTest, DefaultConfigForTestsIsEmpty) {
    auto config = AudioPolicyConfig::createWritableForTests();
    EXPECT_TRUE(config->getSource().empty());
    EXPECT_TRUE(config->getHwModules().isEmpty());
    EXPECT_TRUE(config->getInputDevices().isEmpty());
    EXPECT_TRUE(config->getOutputDevices().isEmpty());
}

TEST(AudioPolicyConfigTest, FallbackToDefault) {
    auto config = AudioPolicyConfig::loadFromApmXmlConfigWithFallback(
            base::GetExecutableDirectory() + "/test_invalid_audio_policy_configuration.xml");
    EXPECT_EQ(AudioPolicyConfig::kDefaultConfigSource, config->getSource());
}

TEST(AudioPolicyConfigTest, LoadForTests) {
    {
        auto result = AudioPolicyConfig::loadFromCustomXmlConfigForTests(
                base::GetExecutableDirectory() + "/test_invalid_audio_policy_configuration.xml");
        EXPECT_FALSE(result.ok());
    }
    {
        const std::string source =
                base::GetExecutableDirectory() + "/test_audio_policy_configuration.xml";
        auto result = AudioPolicyConfig::loadFromCustomXmlConfigForTests(source);
        ASSERT_TRUE(result.ok());
        EXPECT_EQ(source, result.value()->getSource());
        EXPECT_FALSE(result.value()->getHwModules().isEmpty());
        EXPECT_FALSE(result.value()->getInputDevices().isEmpty());
        EXPECT_FALSE(result.value()->getOutputDevices().isEmpty());
    }
}

TEST(AudioPolicyManagerTestInit, EngineFailure) {
    AudioPolicyTestClient client;
    auto config = AudioPolicyConfig::createWritableForTests();
    config->setDefault();
    config->setEngineLibraryNameSuffix("non-existent");
    AudioPolicyTestManager manager(config, &client);
    ASSERT_EQ(NO_INIT, manager.initialize());
    ASSERT_EQ(NO_INIT, manager.initCheck());
}

TEST(AudioPolicyManagerTestInit, ClientFailure) {
    AudioPolicyTestClient client;
    AudioPolicyTestManager manager(&client);
    // Since the default client fails to open anything,
    // APM should indicate that the initialization didn't succeed.
    ASSERT_EQ(NO_INIT, manager.initialize());
    ASSERT_EQ(NO_INIT, manager.initCheck());
}


class PatchCountCheck {
  public:
    explicit PatchCountCheck(AudioPolicyManagerTestClient *client)
            : mClient{client},
              mInitialCount{mClient->getActivePatchesCount()} {}
    int deltaFromSnapshot() const {
        size_t currentCount = mClient->getActivePatchesCount();
        if (mInitialCount <= currentCount) {
            return currentCount - mInitialCount;
        } else {
            return -(static_cast<int>(mInitialCount - currentCount));
        }
    }
  private:
    const AudioPolicyManagerTestClient *mClient;
    const size_t mInitialCount;
};

class AudioPolicyManagerTest : public testing::Test {
  protected:
    void SetUp() override;
    void TearDown() override;
    virtual void SetUpManagerConfig();

    void dumpToLog();
    // When explicit routing is needed, selectedDeviceId needs to be set as the wanted port
    // id. Otherwise, selectedDeviceId needs to be initialized as AUDIO_PORT_HANDLE_NONE.
    void getOutputForAttr(
            audio_port_handle_t *selectedDeviceId,
            audio_format_t format,
            audio_channel_mask_t channelMask,
            int sampleRate,
            audio_output_flags_t flags = AUDIO_OUTPUT_FLAG_NONE,
            audio_io_handle_t *output = nullptr,
            audio_port_handle_t *portId = nullptr,
            audio_attributes_t attr = {},
            audio_session_t session = AUDIO_SESSION_NONE,
            int uid = 0,
            bool* isBitPerfect = nullptr);
    void getInputForAttr(
            const audio_attributes_t &attr,
            audio_io_handle_t *input,
            audio_session_t session,
            audio_unique_id_t riid,
            audio_port_handle_t *selectedDeviceId,
            audio_format_t format,
            audio_channel_mask_t channelMask,
            int sampleRate,
            audio_input_flags_t flags = AUDIO_INPUT_FLAG_NONE,
            audio_port_handle_t *portId = nullptr,
            uint32_t *virtualDeviceId = nullptr);
    PatchCountCheck snapshotPatchCount() { return PatchCountCheck(mClient.get()); }

    void getAudioPorts(audio_port_type_t type, audio_port_role_t role,
            std::vector<audio_port_v7>* ports);
    // Tries to find a device port. If 'foundPort' isn't nullptr,
    // will generate a failure if the port hasn't been found.
    bool findDevicePort(audio_port_role_t role, audio_devices_t deviceType,
            const std::string &address, audio_port_v7 *foundPort);
    static audio_port_handle_t getDeviceIdFromPatch(const struct audio_patch* patch);
    virtual AudioPolicyManagerTestClient* getClient() { return new AudioPolicyManagerTestClient; }

    sp<AudioPolicyConfig> mConfig;
    std::unique_ptr<AudioPolicyManagerTestClient> mClient;
    std::unique_ptr<AudioPolicyTestManager> mManager;

    constexpr static const uint32_t k48000SamplingRate = 48000;
};

void AudioPolicyManagerTest::SetUp() {
    mClient.reset(getClient());
    ASSERT_NO_FATAL_FAILURE(SetUpManagerConfig());  // Subclasses may want to customize the config.
    mManager.reset(new AudioPolicyTestManager(mConfig, mClient.get()));
    ASSERT_EQ(NO_ERROR, mManager->initialize());
    ASSERT_EQ(NO_ERROR, mManager->initCheck());
}

void AudioPolicyManagerTest::TearDown() {
    mManager.reset();
    mClient.reset();
}

void AudioPolicyManagerTest::SetUpManagerConfig() {
    mConfig = AudioPolicyConfig::createWritableForTests();
    mConfig->setDefault();
}

void AudioPolicyManagerTest::dumpToLog() {
    int pipefd[2];
    ASSERT_NE(-1, pipe(pipefd));
    pid_t cpid = fork();
    ASSERT_NE(-1, cpid);
    if (cpid == 0) {
        // Child process reads from the pipe and logs.
        close(pipefd[1]);
        std::string line;
        char buf;
        while (read(pipefd[0], &buf, sizeof(buf)) > 0) {
            if (buf != '\n') {
                line += buf;
            } else {
                ALOGI("%s", line.c_str());
                line = "";
            }
        }
        if (!line.empty()) ALOGI("%s", line.c_str());
        close(pipefd[0]);
        _exit(EXIT_SUCCESS);
    } else {
        // Parent does the dump and checks the status code.
        close(pipefd[0]);
        ASSERT_EQ(NO_ERROR, mManager->dump(pipefd[1]));
        close(pipefd[1]);
        wait(NULL);  // Wait for the child to exit.
    }
}

void AudioPolicyManagerTest::getOutputForAttr(
        audio_port_handle_t *selectedDeviceId,
        audio_format_t format,
        audio_channel_mask_t channelMask,
        int sampleRate,
        audio_output_flags_t flags,
        audio_io_handle_t *output,
        audio_port_handle_t *portId,
        audio_attributes_t attr,
        audio_session_t session,
        int uid,
        bool* isBitPerfect) {
    audio_io_handle_t localOutput;
    if (!output) output = &localOutput;
    *output = AUDIO_IO_HANDLE_NONE;
    audio_stream_type_t stream = AUDIO_STREAM_DEFAULT;
    audio_config_t config = AUDIO_CONFIG_INITIALIZER;
    config.sample_rate = sampleRate;
    config.channel_mask = channelMask;
    config.format = format;
    audio_port_handle_t localPortId;
    if (!portId) portId = &localPortId;
    *portId = AUDIO_PORT_HANDLE_NONE;
    AudioPolicyInterface::output_type_t outputType;
    bool isSpatialized;
    bool isBitPerfectInternal;
    AttributionSourceState attributionSource = createAttributionSourceState(uid);
    ASSERT_EQ(OK, mManager->getOutputForAttr(
                    &attr, output, session, &stream, attributionSource, &config, &flags,
                    selectedDeviceId, portId, {}, &outputType, &isSpatialized,
                    isBitPerfect == nullptr ? &isBitPerfectInternal : isBitPerfect));
    ASSERT_NE(AUDIO_PORT_HANDLE_NONE, *portId);
    ASSERT_NE(AUDIO_IO_HANDLE_NONE, *output);
}

void AudioPolicyManagerTest::getInputForAttr(
        const audio_attributes_t &attr,
        audio_io_handle_t *input,
        const audio_session_t session,
        audio_unique_id_t riid,
        audio_port_handle_t *selectedDeviceId,
        audio_format_t format,
        audio_channel_mask_t channelMask,
        int sampleRate,
        audio_input_flags_t flags,
        audio_port_handle_t *portId,
        uint32_t *virtualDeviceId) {
    audio_config_base_t config = AUDIO_CONFIG_BASE_INITIALIZER;
    config.sample_rate = sampleRate;
    config.channel_mask = channelMask;
    config.format = format;
    audio_port_handle_t localPortId;
    if (!portId) portId = &localPortId;
    *portId = AUDIO_PORT_HANDLE_NONE;
    if (!virtualDeviceId) virtualDeviceId = 0;
    AudioPolicyInterface::input_type_t inputType;
    AttributionSourceState attributionSource = createAttributionSourceState(/*uid=*/ 0);
    ASSERT_EQ(OK, mManager->getInputForAttr(
            &attr, input, riid, session, attributionSource, &config, flags,
            selectedDeviceId, &inputType, portId, virtualDeviceId));
    ASSERT_NE(AUDIO_PORT_HANDLE_NONE, *portId);
}

void AudioPolicyManagerTest::getAudioPorts(audio_port_type_t type, audio_port_role_t role,
        std::vector<audio_port_v7>* ports) {
    uint32_t numPorts = 0;
    uint32_t generation1;
    status_t ret;

    ret = mManager->listAudioPorts(role, type, &numPorts, nullptr, &generation1);
    ASSERT_EQ(NO_ERROR, ret) << "mManager->listAudioPorts returned error";

    uint32_t generation2;
    ports->resize(numPorts);
    ret = mManager->listAudioPorts(role, type, &numPorts, ports->data(), &generation2);
    ASSERT_EQ(NO_ERROR, ret) << "mManager->listAudioPorts returned error";
    ASSERT_EQ(generation1, generation2) << "Generations changed during ports retrieval";
}

bool AudioPolicyManagerTest::findDevicePort(audio_port_role_t role,
        audio_devices_t deviceType, const std::string &address, audio_port_v7 *foundPort) {
    std::vector<audio_port_v7> ports;
    getAudioPorts(AUDIO_PORT_TYPE_DEVICE, role, &ports);
    if (HasFailure()) return false;

    for (const auto &port : ports) {
        if (port.role == role && port.ext.device.type == deviceType &&
                (strncmp(port.ext.device.address, address.c_str(),
                         AUDIO_DEVICE_MAX_ADDRESS_LEN) == 0)) {
            if (foundPort) *foundPort = port;
            return true;
        }
    }
    if (foundPort) {
        ADD_FAILURE() << "Device port with role " << role << " and address "
                      << address << " not found";
    }
    return false;
}

audio_port_handle_t AudioPolicyManagerTest::getDeviceIdFromPatch(
        const struct audio_patch* patch) {
    // The logic here is the same as the one in AudioIoDescriptor.
    // Note this function is aim to get routed device id for test.
    // In that case, device to device patch is not expected here.
    if (patch->num_sources != 0 && patch->num_sinks != 0) {
        if (patch->sources[0].type == AUDIO_PORT_TYPE_MIX) {
            return patch->sinks[0].id;
        } else {
            return patch->sources[0].id;
        }
    }
    return AUDIO_PORT_HANDLE_NONE;
}


TEST_F(AudioPolicyManagerTest, InitSuccess) {
    // SetUp must finish with no assertions.
}

TEST_F(AudioPolicyManagerTest, Dump) {
    dumpToLog();
}

TEST_F(AudioPolicyManagerTest, CreateAudioPatchFailure) {
    audio_patch patch{};
    audio_patch_handle_t handle = AUDIO_PATCH_HANDLE_NONE;
    const PatchCountCheck patchCount = snapshotPatchCount();
    ASSERT_EQ(BAD_VALUE, mManager->createAudioPatch(nullptr, &handle, 0));
    ASSERT_EQ(BAD_VALUE, mManager->createAudioPatch(&patch, nullptr, 0));
    ASSERT_EQ(BAD_VALUE, mManager->createAudioPatch(&patch, &handle, 0));
    patch.num_sources = AUDIO_PATCH_PORTS_MAX + 1;
    patch.num_sinks = 1;
    ASSERT_EQ(BAD_VALUE, mManager->createAudioPatch(&patch, &handle, 0));
    patch.num_sources = 1;
    patch.num_sinks = AUDIO_PATCH_PORTS_MAX + 1;
    ASSERT_EQ(BAD_VALUE, mManager->createAudioPatch(&patch, &handle, 0));
    patch.num_sources = 2;
    patch.num_sinks = 1;
    ASSERT_EQ(INVALID_OPERATION, mManager->createAudioPatch(&patch, &handle, 0));
    patch = {};
    patch.num_sources = 1;
    patch.sources[0].role = AUDIO_PORT_ROLE_SINK;
    patch.num_sinks = 1;
    patch.sinks[0].role = AUDIO_PORT_ROLE_SINK;
    ASSERT_EQ(INVALID_OPERATION, mManager->createAudioPatch(&patch, &handle, 0));
    patch = {};
    patch.num_sources = 1;
    patch.sources[0].role = AUDIO_PORT_ROLE_SOURCE;
    patch.num_sinks = 1;
    patch.sinks[0].role = AUDIO_PORT_ROLE_SOURCE;
    ASSERT_EQ(INVALID_OPERATION, mManager->createAudioPatch(&patch, &handle, 0));
    // Verify that the handle is left unchanged.
    ASSERT_EQ(AUDIO_PATCH_HANDLE_NONE, handle);
    ASSERT_EQ(0, patchCount.deltaFromSnapshot());
}

TEST_F(AudioPolicyManagerTest, CreateAudioPatchFromMix) {
    audio_patch_handle_t handle = AUDIO_PATCH_HANDLE_NONE;
    uid_t uid = 42;
    const PatchCountCheck patchCount = snapshotPatchCount();
    ASSERT_FALSE(mManager->getAvailableInputDevices().isEmpty());
    PatchBuilder patchBuilder;
    patchBuilder.addSource(mManager->getAvailableInputDevices()[0]).
            addSink(mManager->getConfig().getDefaultOutputDevice());
    ASSERT_EQ(NO_ERROR, mManager->createAudioPatch(patchBuilder.patch(), &handle, uid));
    ASSERT_NE(AUDIO_PATCH_HANDLE_NONE, handle);
    ASSERT_EQ(1, patchCount.deltaFromSnapshot());
}

// TODO: Add patch creation tests that involve already existing patch

enum
{
    MSD_AUDIO_PATCH_COUNT_NUM_AUDIO_PATCHES_INDEX = 0,
    MSD_AUDIO_PATCH_COUNT_NAME_INDEX = 1
};
using MsdAudioPatchCountSpecification = std::tuple<size_t, std::string>;

class AudioPolicyManagerTestMsd : public AudioPolicyManagerTest,
        public ::testing::WithParamInterface<MsdAudioPatchCountSpecification> {
  public:
    AudioPolicyManagerTestMsd();
  protected:
    void SetUpManagerConfig() override;
    void TearDown() override;
    AudioProfileVector getDirectProfilesForAttributes(const audio_attributes_t& attr);

    sp<DeviceDescriptor> mMsdOutputDevice;
    sp<DeviceDescriptor> mMsdInputDevice;
    sp<DeviceDescriptor> mDefaultOutputDevice;

    const size_t mExpectedAudioPatchCount;
    sp<DeviceDescriptor> mSpdifDevice;

    sp<DeviceDescriptor> mHdmiInputDevice;
};

AudioPolicyManagerTestMsd::AudioPolicyManagerTestMsd()
    : mExpectedAudioPatchCount(std::get<MSD_AUDIO_PATCH_COUNT_NUM_AUDIO_PATCHES_INDEX>(
            GetParam())) {}

INSTANTIATE_TEST_CASE_P(
        MsdAudioPatchCount,
        AudioPolicyManagerTestMsd,
        ::testing::Values(
                MsdAudioPatchCountSpecification(2u, "single"),
                MsdAudioPatchCountSpecification(3u, "dual")
        ),
        [](const ::testing::TestParamInfo<MsdAudioPatchCountSpecification> &info) {
                return std::get<MSD_AUDIO_PATCH_COUNT_NAME_INDEX>(info.param); }
);

void AudioPolicyManagerTestMsd::SetUpManagerConfig() {
    // TODO: Consider using Serializer to load part of the config from a string.
    ASSERT_NO_FATAL_FAILURE(AudioPolicyManagerTest::SetUpManagerConfig());
    mMsdOutputDevice = new DeviceDescriptor(AUDIO_DEVICE_OUT_BUS);
    sp<AudioProfile> pcmOutputProfile = new AudioProfile(
            AUDIO_FORMAT_PCM_16_BIT, AUDIO_CHANNEL_OUT_STEREO, k48000SamplingRate);
    sp<AudioProfile> ac3OutputProfile = new AudioProfile(
            AUDIO_FORMAT_AC3, AUDIO_CHANNEL_OUT_5POINT1, k48000SamplingRate);
    sp<AudioProfile> iec958OutputProfile = new AudioProfile(
            AUDIO_FORMAT_IEC60958, AUDIO_CHANNEL_INDEX_MASK_24, k48000SamplingRate);
    mMsdOutputDevice->addAudioProfile(pcmOutputProfile);
    mMsdOutputDevice->addAudioProfile(ac3OutputProfile);
    mMsdOutputDevice->addAudioProfile(iec958OutputProfile);
    mMsdInputDevice = new DeviceDescriptor(AUDIO_DEVICE_IN_BUS);
    // Match output profile from AudioPolicyConfig::setDefault.
    sp<AudioProfile> pcmInputProfile = new AudioProfile(
            AUDIO_FORMAT_PCM_16_BIT, AUDIO_CHANNEL_IN_STEREO, 44100);
    mMsdInputDevice->addAudioProfile(pcmInputProfile);
    mConfig->addDevice(mMsdOutputDevice);
    mConfig->addDevice(mMsdInputDevice);

    if (mExpectedAudioPatchCount == 3) {
        // Add SPDIF device with PCM output profile as a second device for dual MSD audio patching.
        mSpdifDevice = new DeviceDescriptor(AUDIO_DEVICE_OUT_SPDIF);
        mSpdifDevice->addAudioProfile(pcmOutputProfile);
        mConfig->addDevice(mSpdifDevice);

        sp<OutputProfile> spdifOutputProfile = new OutputProfile("spdif output");
        spdifOutputProfile->addAudioProfile(pcmOutputProfile);
        spdifOutputProfile->addSupportedDevice(mSpdifDevice);
        mConfig->getHwModules().getModuleFromName(AUDIO_HARDWARE_MODULE_ID_PRIMARY)->
                addOutputProfile(spdifOutputProfile);
    }

    sp<HwModule> msdModule = new HwModule(AUDIO_HARDWARE_MODULE_ID_MSD, 2 /*halVersionMajor*/);
    HwModuleCollection modules = mConfig->getHwModules();
    modules.add(msdModule);
    mConfig->setHwModules(modules);

    sp<OutputProfile> msdOutputProfile = new OutputProfile("msd input");
    msdOutputProfile->addAudioProfile(pcmOutputProfile);
    msdOutputProfile->addSupportedDevice(mMsdOutputDevice);
    msdModule->addOutputProfile(msdOutputProfile);
    sp<OutputProfile> msdCompressedOutputProfile = new OutputProfile("msd compressed input");
    msdCompressedOutputProfile->addAudioProfile(ac3OutputProfile);
    msdCompressedOutputProfile->setFlags(
            AUDIO_OUTPUT_FLAG_DIRECT | AUDIO_OUTPUT_FLAG_COMPRESS_OFFLOAD |
            AUDIO_OUTPUT_FLAG_NON_BLOCKING);
    msdCompressedOutputProfile->addSupportedDevice(mMsdOutputDevice);
    msdModule->addOutputProfile(msdCompressedOutputProfile);
    sp<OutputProfile> msdIec958OutputProfile = new OutputProfile("msd iec958 input");
    msdIec958OutputProfile->addAudioProfile(iec958OutputProfile);
    msdIec958OutputProfile->setFlags(AUDIO_OUTPUT_FLAG_DIRECT);
    msdIec958OutputProfile->addSupportedDevice(mMsdOutputDevice);
    msdModule->addOutputProfile(msdIec958OutputProfile);

    sp<InputProfile> msdInputProfile = new InputProfile("msd output");
    msdInputProfile->addAudioProfile(pcmInputProfile);
    msdInputProfile->addSupportedDevice(mMsdInputDevice);
    msdModule->addInputProfile(msdInputProfile);

    // Add a profile with another encoding to the default device to test routing
    // of streams that are not supported by MSD.
    sp<AudioProfile> dtsOutputProfile = new AudioProfile(
            AUDIO_FORMAT_DTS, AUDIO_CHANNEL_OUT_5POINT1, k48000SamplingRate);
    mConfig->getDefaultOutputDevice()->addAudioProfile(dtsOutputProfile);
    sp<OutputProfile> primaryEncodedOutputProfile = new OutputProfile("encoded");
    primaryEncodedOutputProfile->addAudioProfile(dtsOutputProfile);
    primaryEncodedOutputProfile->setFlags(AUDIO_OUTPUT_FLAG_DIRECT);
    primaryEncodedOutputProfile->addSupportedDevice(mConfig->getDefaultOutputDevice());
    mConfig->getHwModules().getModuleFromName(AUDIO_HARDWARE_MODULE_ID_PRIMARY)->
            addOutputProfile(primaryEncodedOutputProfile);

    mDefaultOutputDevice = mConfig->getDefaultOutputDevice();
    if (mExpectedAudioPatchCount == 3) {
        mSpdifDevice->addAudioProfile(dtsOutputProfile);
        primaryEncodedOutputProfile->addSupportedDevice(mSpdifDevice);
    }

    // Add HDMI input device with IEC60958 profile for HDMI in -> MSD patching.
    mHdmiInputDevice = new DeviceDescriptor(AUDIO_DEVICE_IN_HDMI);
    sp<AudioProfile> iec958InputProfile = new AudioProfile(
            AUDIO_FORMAT_IEC60958, AUDIO_CHANNEL_INDEX_MASK_24, k48000SamplingRate);
    mHdmiInputDevice->addAudioProfile(iec958InputProfile);
    mConfig->addDevice(mHdmiInputDevice);
    sp<InputProfile> hdmiInputProfile = new InputProfile("hdmi input");
    hdmiInputProfile->addAudioProfile(iec958InputProfile);
    hdmiInputProfile->setFlags(AUDIO_INPUT_FLAG_DIRECT);
    hdmiInputProfile->addSupportedDevice(mHdmiInputDevice);
    mConfig->getHwModules().getModuleFromName(AUDIO_HARDWARE_MODULE_ID_PRIMARY)->
            addInputProfile(hdmiInputProfile);
}

void AudioPolicyManagerTestMsd::TearDown() {
    mMsdOutputDevice.clear();
    mMsdInputDevice.clear();
    mDefaultOutputDevice.clear();
    mSpdifDevice.clear();
    mHdmiInputDevice.clear();
    AudioPolicyManagerTest::TearDown();
}

AudioProfileVector AudioPolicyManagerTestMsd::getDirectProfilesForAttributes(
                                                    const audio_attributes_t& attr) {
    AudioProfileVector audioProfilesVector;
    mManager->getDirectProfilesForAttributes(&attr, audioProfilesVector);
    return audioProfilesVector;
}

TEST_P(AudioPolicyManagerTestMsd, InitSuccess) {
    ASSERT_TRUE(mMsdOutputDevice);
    ASSERT_TRUE(mMsdInputDevice);
    ASSERT_TRUE(mDefaultOutputDevice);
}

TEST_P(AudioPolicyManagerTestMsd, Dump) {
    dumpToLog();
}

TEST_P(AudioPolicyManagerTestMsd, PatchCreationOnSetForceUse) {
    const PatchCountCheck patchCount = snapshotPatchCount();
    mManager->setForceUse(AUDIO_POLICY_FORCE_FOR_ENCODED_SURROUND,
            AUDIO_POLICY_FORCE_ENCODED_SURROUND_ALWAYS);
    ASSERT_EQ(mExpectedAudioPatchCount -1 , patchCount.deltaFromSnapshot());
}

TEST_P(AudioPolicyManagerTestMsd, PatchCreationSetReleaseMsdOutputPatches) {
    const PatchCountCheck patchCount = snapshotPatchCount();
    DeviceVector devices = mManager->getAvailableOutputDevices();
    // Remove MSD output device to avoid patching to itself
    devices.remove(mMsdOutputDevice);
    ASSERT_EQ(mExpectedAudioPatchCount -1 , devices.size());
    mManager->setMsdOutputPatches(&devices);
    ASSERT_EQ(mExpectedAudioPatchCount - 1, patchCount.deltaFromSnapshot());
    // Dual patch: exercise creating one new audio patch and reusing another existing audio patch.
    DeviceVector singleDevice(devices[0]);
    mManager->releaseMsdOutputPatches(singleDevice);
    ASSERT_EQ(mExpectedAudioPatchCount - 2, patchCount.deltaFromSnapshot());
    mManager->setMsdOutputPatches(&devices);
    ASSERT_EQ(mExpectedAudioPatchCount - 1, patchCount.deltaFromSnapshot());
    mManager->releaseMsdOutputPatches(devices);
    ASSERT_EQ(0, patchCount.deltaFromSnapshot());
}

TEST_P(AudioPolicyManagerTestMsd, GetOutputForAttrEncodedRoutesToMsd) {
    const PatchCountCheck patchCount = snapshotPatchCount();
    audio_port_handle_t selectedDeviceId = AUDIO_PORT_HANDLE_NONE;
    getOutputForAttr(&selectedDeviceId, AUDIO_FORMAT_AC3, AUDIO_CHANNEL_OUT_5POINT1,
            k48000SamplingRate, AUDIO_OUTPUT_FLAG_DIRECT);
    ASSERT_EQ(selectedDeviceId, mDefaultOutputDevice->getId());
    ASSERT_EQ(mExpectedAudioPatchCount, patchCount.deltaFromSnapshot());
}

TEST_P(AudioPolicyManagerTestMsd, GetOutputForAttrPcmRoutesToMsd) {
    const PatchCountCheck patchCount = snapshotPatchCount();
    audio_port_handle_t selectedDeviceId = AUDIO_PORT_HANDLE_NONE;
    getOutputForAttr(&selectedDeviceId,
            AUDIO_FORMAT_PCM_16_BIT, AUDIO_CHANNEL_OUT_STEREO, k48000SamplingRate);
    ASSERT_EQ(selectedDeviceId, mDefaultOutputDevice->getId());
    ASSERT_EQ(mExpectedAudioPatchCount - 1, patchCount.deltaFromSnapshot());
}

TEST_P(AudioPolicyManagerTestMsd, GetOutputForAttrEncodedPlusPcmRoutesToMsd) {
    const PatchCountCheck patchCount = snapshotPatchCount();
    audio_port_handle_t selectedDeviceId = AUDIO_PORT_HANDLE_NONE;
    getOutputForAttr(&selectedDeviceId, AUDIO_FORMAT_AC3, AUDIO_CHANNEL_OUT_5POINT1,
            k48000SamplingRate, AUDIO_OUTPUT_FLAG_DIRECT);
    ASSERT_EQ(selectedDeviceId, mDefaultOutputDevice->getId());
    ASSERT_EQ(mExpectedAudioPatchCount, patchCount.deltaFromSnapshot());
    selectedDeviceId = AUDIO_PORT_HANDLE_NONE;
    getOutputForAttr(&selectedDeviceId,
            AUDIO_FORMAT_PCM_16_BIT, AUDIO_CHANNEL_OUT_STEREO, k48000SamplingRate);
    ASSERT_EQ(selectedDeviceId, mDefaultOutputDevice->getId());
    ASSERT_EQ(mExpectedAudioPatchCount, patchCount.deltaFromSnapshot());
}

TEST_P(AudioPolicyManagerTestMsd, GetOutputForAttrUnsupportedFormatBypassesMsd) {
    const PatchCountCheck patchCount = snapshotPatchCount();
    audio_port_handle_t selectedDeviceId = AUDIO_PORT_HANDLE_NONE;
    getOutputForAttr(&selectedDeviceId, AUDIO_FORMAT_DTS, AUDIO_CHANNEL_OUT_5POINT1,
            k48000SamplingRate, AUDIO_OUTPUT_FLAG_DIRECT);
    ASSERT_NE(selectedDeviceId, mMsdOutputDevice->getId());
    ASSERT_EQ(1, patchCount.deltaFromSnapshot());
}

TEST_P(AudioPolicyManagerTestMsd, GetOutputForAttrFormatSwitching) {
    // Switch between formats that are supported and not supported by MSD.
    {
        const PatchCountCheck patchCount = snapshotPatchCount();
        audio_port_handle_t selectedDeviceId = AUDIO_PORT_HANDLE_NONE;
        audio_port_handle_t portId;
        getOutputForAttr(&selectedDeviceId, AUDIO_FORMAT_AC3, AUDIO_CHANNEL_OUT_5POINT1,
                k48000SamplingRate, AUDIO_OUTPUT_FLAG_DIRECT, nullptr /*output*/, &portId);
        ASSERT_EQ(selectedDeviceId, mDefaultOutputDevice->getId());
        ASSERT_EQ(mExpectedAudioPatchCount, patchCount.deltaFromSnapshot());
        mManager->releaseOutput(portId);
        ASSERT_EQ(mExpectedAudioPatchCount - 1, patchCount.deltaFromSnapshot());
    }
    {
        const PatchCountCheck patchCount = snapshotPatchCount();
        audio_port_handle_t selectedDeviceId = AUDIO_PORT_HANDLE_NONE;
        audio_port_handle_t portId;
        getOutputForAttr(&selectedDeviceId, AUDIO_FORMAT_DTS, AUDIO_CHANNEL_OUT_5POINT1,
                k48000SamplingRate, AUDIO_OUTPUT_FLAG_DIRECT, nullptr /*output*/, &portId);
        ASSERT_NE(selectedDeviceId, mMsdOutputDevice->getId());
        ASSERT_EQ(-static_cast<int>(mExpectedAudioPatchCount) + 2, patchCount.deltaFromSnapshot());
        mManager->releaseOutput(portId);
        ASSERT_EQ(0, patchCount.deltaFromSnapshot());
    }
    {
        const PatchCountCheck patchCount = snapshotPatchCount();
        audio_port_handle_t selectedDeviceId = AUDIO_PORT_HANDLE_NONE;
        getOutputForAttr(&selectedDeviceId, AUDIO_FORMAT_AC3, AUDIO_CHANNEL_OUT_5POINT1,
                k48000SamplingRate, AUDIO_OUTPUT_FLAG_DIRECT);
        ASSERT_EQ(selectedDeviceId, mDefaultOutputDevice->getId());
        ASSERT_EQ(1, patchCount.deltaFromSnapshot());
    }
}

TEST_P(AudioPolicyManagerTestMsd, PatchCreationFromHdmiInToMsd) {
    audio_patch_handle_t handle = AUDIO_PATCH_HANDLE_NONE;
    uid_t uid = 42;
    const PatchCountCheck patchCount = snapshotPatchCount();
    ASSERT_FALSE(mManager->getAvailableInputDevices().isEmpty());
    PatchBuilder patchBuilder;
    patchBuilder.
            addSource(mManager->getAvailableInputDevices().
                    getDevice(AUDIO_DEVICE_IN_HDMI, String8(""), AUDIO_FORMAT_DEFAULT)).
            addSink(mManager->getAvailableOutputDevices().
                    getDevice(AUDIO_DEVICE_OUT_BUS, String8(""), AUDIO_FORMAT_DEFAULT));
    ASSERT_EQ(NO_ERROR, mManager->createAudioPatch(patchBuilder.patch(), &handle, uid));
    ASSERT_NE(AUDIO_PATCH_HANDLE_NONE, handle);
    AudioPatchCollection patches = mManager->getAudioPatches();
    sp<AudioPatch> patch = patches.valueFor(handle);
    ASSERT_EQ(1, patch->mPatch.num_sources);
    ASSERT_EQ(1, patch->mPatch.num_sinks);
    ASSERT_EQ(AUDIO_PORT_ROLE_SOURCE, patch->mPatch.sources[0].role);
    ASSERT_EQ(AUDIO_PORT_ROLE_SINK, patch->mPatch.sinks[0].role);
    ASSERT_EQ(AUDIO_FORMAT_IEC60958, patch->mPatch.sources[0].format);
    ASSERT_EQ(AUDIO_FORMAT_IEC60958, patch->mPatch.sinks[0].format);
    ASSERT_EQ(AUDIO_CHANNEL_INDEX_MASK_24, patch->mPatch.sources[0].channel_mask);
    ASSERT_EQ(AUDIO_CHANNEL_INDEX_MASK_24, patch->mPatch.sinks[0].channel_mask);
    ASSERT_EQ(k48000SamplingRate, patch->mPatch.sources[0].sample_rate);
    ASSERT_EQ(k48000SamplingRate, patch->mPatch.sinks[0].sample_rate);
    ASSERT_EQ(1, patchCount.deltaFromSnapshot());
}

TEST_P(AudioPolicyManagerTestMsd, GetDirectProfilesForAttributesWithMsd) {
    const audio_attributes_t attr = {
        AUDIO_CONTENT_TYPE_UNKNOWN, AUDIO_USAGE_UNKNOWN,
        AUDIO_SOURCE_DEFAULT, AUDIO_FLAG_NONE, ""};

    // count expected direct profiles for the default device
    int countDirectProfilesPrimary = 0;
    const auto& primary = mManager->getConfig().getHwModules()
            .getModuleFromName(AUDIO_HARDWARE_MODULE_ID_PRIMARY);
    for (const auto& outputProfile : primary->getOutputProfiles()) {
        if (outputProfile->asAudioPort()->isDirectOutput()) {
            countDirectProfilesPrimary += outputProfile->asAudioPort()->getAudioProfiles().size();
        }
    }

    // count expected direct profiles for the msd device
    int countDirectProfilesMsd = 0;
    const auto& msd = mManager->getConfig().getHwModules()
            .getModuleFromName(AUDIO_HARDWARE_MODULE_ID_MSD);
    for (const auto& outputProfile : msd->getOutputProfiles()) {
        if (outputProfile->asAudioPort()->isDirectOutput()) {
            countDirectProfilesMsd += outputProfile->asAudioPort()->getAudioProfiles().size();
        }
    }

    // before setting up MSD audio patches we only have the primary hal direct profiles
    ASSERT_EQ(countDirectProfilesPrimary, getDirectProfilesForAttributes(attr).size());

    DeviceVector outputDevices = mManager->getAvailableOutputDevices();
    // Remove MSD output device to avoid patching to itself
    outputDevices.remove(mMsdOutputDevice);
    mManager->setMsdOutputPatches(&outputDevices);

    // after setting up MSD audio patches the MSD direct profiles are added
    ASSERT_EQ(countDirectProfilesPrimary + countDirectProfilesMsd,
                getDirectProfilesForAttributes(attr).size());

    mManager->releaseMsdOutputPatches(outputDevices);
    // releasing the MSD audio patches gets us back to the primary hal direct profiles only
    ASSERT_EQ(countDirectProfilesPrimary, getDirectProfilesForAttributes(attr).size());
}

TEST_P(AudioPolicyManagerTestMsd, IsDirectPlaybackSupportedWithMsd) {
    const audio_attributes_t attr = {
        AUDIO_CONTENT_TYPE_UNKNOWN, AUDIO_USAGE_UNKNOWN,
        AUDIO_SOURCE_DEFAULT, AUDIO_FLAG_NONE, ""};

    audio_config_base_t directConfig = AUDIO_CONFIG_BASE_INITIALIZER;
    directConfig.format = AUDIO_FORMAT_DTS;
    directConfig.sample_rate = 48000;
    directConfig.channel_mask = AUDIO_CHANNEL_OUT_5POINT1;

    audio_config_base_t nonDirectConfig = AUDIO_CONFIG_BASE_INITIALIZER;
    nonDirectConfig.format = AUDIO_FORMAT_PCM_16_BIT;
    nonDirectConfig.sample_rate = 48000;
    nonDirectConfig.channel_mask = AUDIO_CHANNEL_OUT_STEREO;

    audio_config_base_t nonExistentConfig = AUDIO_CONFIG_BASE_INITIALIZER;
    nonExistentConfig.format = AUDIO_FORMAT_E_AC3;
    nonExistentConfig.sample_rate = 48000;
    nonExistentConfig.channel_mask = AUDIO_CHANNEL_OUT_STEREO;

    audio_config_base_t msdDirectConfig1 = AUDIO_CONFIG_BASE_INITIALIZER;
    msdDirectConfig1.format = AUDIO_FORMAT_AC3;
    msdDirectConfig1.sample_rate = 48000;
    msdDirectConfig1.channel_mask = AUDIO_CHANNEL_OUT_5POINT1;

    audio_config_base_t msdDirectConfig2 = AUDIO_CONFIG_BASE_INITIALIZER;
    msdDirectConfig2.format = AUDIO_FORMAT_IEC60958;
    msdDirectConfig2.sample_rate = 48000;
    msdDirectConfig2.channel_mask = AUDIO_CHANNEL_INDEX_MASK_24;

    audio_config_base_t msdNonDirectConfig = AUDIO_CONFIG_BASE_INITIALIZER;
    msdNonDirectConfig.format = AUDIO_FORMAT_PCM_16_BIT;
    msdNonDirectConfig.sample_rate = 96000;
    msdNonDirectConfig.channel_mask = AUDIO_CHANNEL_OUT_STEREO;

    ASSERT_TRUE(mManager->isDirectOutputSupported(directConfig, attr));
    ASSERT_FALSE(mManager->isDirectOutputSupported(nonDirectConfig, attr));
    ASSERT_FALSE(mManager->isDirectOutputSupported(nonExistentConfig, attr));
    // before setting MSD patches the direct MSD configs return false
    ASSERT_FALSE(mManager->isDirectOutputSupported(msdDirectConfig1, attr));
    ASSERT_FALSE(mManager->isDirectOutputSupported(msdDirectConfig2, attr));
    ASSERT_FALSE(mManager->isDirectOutputSupported(msdNonDirectConfig, attr));

    DeviceVector outputDevices = mManager->getAvailableOutputDevices();
    // Remove MSD output device to avoid patching to itself
    outputDevices.remove(mMsdOutputDevice);
    mManager->setMsdOutputPatches(&outputDevices);

    ASSERT_TRUE(mManager->isDirectOutputSupported(directConfig, attr));
    ASSERT_FALSE(mManager->isDirectOutputSupported(nonDirectConfig, attr));
    ASSERT_FALSE(mManager->isDirectOutputSupported(nonExistentConfig, attr));
    // after setting MSD patches the direct MSD configs return true
    ASSERT_TRUE(mManager->isDirectOutputSupported(msdDirectConfig1, attr));
    ASSERT_TRUE(mManager->isDirectOutputSupported(msdDirectConfig2, attr));
    ASSERT_FALSE(mManager->isDirectOutputSupported(msdNonDirectConfig, attr));

    mManager->releaseMsdOutputPatches(outputDevices);

    ASSERT_TRUE(mManager->isDirectOutputSupported(directConfig, attr));
    ASSERT_FALSE(mManager->isDirectOutputSupported(nonDirectConfig, attr));
    ASSERT_FALSE(mManager->isDirectOutputSupported(nonExistentConfig, attr));
    // AFTER releasing MSD patches the direct MSD configs return false
    ASSERT_FALSE(mManager->isDirectOutputSupported(msdDirectConfig1, attr));
    ASSERT_FALSE(mManager->isDirectOutputSupported(msdDirectConfig2, attr));
    ASSERT_FALSE(mManager->isDirectOutputSupported(msdNonDirectConfig, attr));
}

TEST_P(AudioPolicyManagerTestMsd, GetDirectPlaybackSupportWithMsd) {
    const audio_attributes_t attr = {
        AUDIO_CONTENT_TYPE_UNKNOWN, AUDIO_USAGE_UNKNOWN,
        AUDIO_SOURCE_DEFAULT, AUDIO_FLAG_NONE, ""};

    audio_config_t directConfig = AUDIO_CONFIG_INITIALIZER;
    directConfig.format = AUDIO_FORMAT_DTS;
    directConfig.sample_rate = 48000;
    directConfig.channel_mask = AUDIO_CHANNEL_OUT_5POINT1;

    audio_config_t nonDirectConfig = AUDIO_CONFIG_INITIALIZER;
    nonDirectConfig.format = AUDIO_FORMAT_PCM_16_BIT;
    nonDirectConfig.sample_rate = 48000;
    nonDirectConfig.channel_mask = AUDIO_CHANNEL_OUT_STEREO;

    audio_config_t nonExistentConfig = AUDIO_CONFIG_INITIALIZER;
    nonExistentConfig.format = AUDIO_FORMAT_E_AC3;
    nonExistentConfig.sample_rate = 48000;
    nonExistentConfig.channel_mask = AUDIO_CHANNEL_OUT_STEREO;

    audio_config_t msdDirectConfig1 = AUDIO_CONFIG_INITIALIZER;
    msdDirectConfig1.format = AUDIO_FORMAT_AC3;
    msdDirectConfig1.sample_rate = 48000;
    msdDirectConfig1.channel_mask = AUDIO_CHANNEL_OUT_5POINT1;

    audio_config_t msdDirectConfig2 = AUDIO_CONFIG_INITIALIZER;
    msdDirectConfig2.format = AUDIO_FORMAT_IEC60958;
    msdDirectConfig2.sample_rate = 48000;
    msdDirectConfig2.channel_mask = AUDIO_CHANNEL_INDEX_MASK_24;

    audio_config_t msdNonDirectConfig = AUDIO_CONFIG_INITIALIZER;
    msdNonDirectConfig.format = AUDIO_FORMAT_PCM_16_BIT;
    msdNonDirectConfig.sample_rate = 96000;
    msdNonDirectConfig.channel_mask = AUDIO_CHANNEL_OUT_STEREO;

    ASSERT_EQ(AUDIO_DIRECT_BITSTREAM_SUPPORTED,
                mManager->getDirectPlaybackSupport(&attr, &directConfig));
    ASSERT_EQ(AUDIO_DIRECT_NOT_SUPPORTED,
                mManager->getDirectPlaybackSupport(&attr, &nonDirectConfig));
    ASSERT_EQ(AUDIO_DIRECT_NOT_SUPPORTED,
                mManager->getDirectPlaybackSupport(&attr, &nonExistentConfig));
    // before setting MSD patches the direct MSD configs return AUDIO_DIRECT_NOT_SUPPORTED
    ASSERT_EQ(AUDIO_DIRECT_NOT_SUPPORTED,
                mManager->getDirectPlaybackSupport(&attr, &msdDirectConfig1));
    ASSERT_EQ(AUDIO_DIRECT_NOT_SUPPORTED,
                mManager->getDirectPlaybackSupport(&attr, &msdDirectConfig2));
    ASSERT_EQ(AUDIO_DIRECT_NOT_SUPPORTED,
                mManager->getDirectPlaybackSupport(&attr, &msdNonDirectConfig));

    DeviceVector outputDevices = mManager->getAvailableOutputDevices();
    // Remove MSD output device to avoid patching to itself
    outputDevices.remove(mMsdOutputDevice);
    mManager->setMsdOutputPatches(&outputDevices);

    ASSERT_EQ(AUDIO_DIRECT_BITSTREAM_SUPPORTED,
                mManager->getDirectPlaybackSupport(&attr, &directConfig));
    ASSERT_EQ(AUDIO_DIRECT_NOT_SUPPORTED,
                mManager->getDirectPlaybackSupport(&attr, &nonDirectConfig));
    ASSERT_EQ(AUDIO_DIRECT_NOT_SUPPORTED,
                mManager->getDirectPlaybackSupport(&attr, &nonExistentConfig));
    // after setting MSD patches the direct MSD configs return values according to their flags
    ASSERT_EQ(AUDIO_DIRECT_OFFLOAD_SUPPORTED,
                mManager->getDirectPlaybackSupport(&attr, &msdDirectConfig1));
    ASSERT_EQ(AUDIO_DIRECT_BITSTREAM_SUPPORTED,
                mManager->getDirectPlaybackSupport(&attr, &msdDirectConfig2));
    ASSERT_EQ(AUDIO_DIRECT_NOT_SUPPORTED,
                mManager->getDirectPlaybackSupport(&attr, &msdNonDirectConfig));

    mManager->releaseMsdOutputPatches(outputDevices);

    ASSERT_EQ(AUDIO_DIRECT_BITSTREAM_SUPPORTED,
                mManager->getDirectPlaybackSupport(&attr, &directConfig));
    ASSERT_EQ(AUDIO_DIRECT_NOT_SUPPORTED,
                mManager->getDirectPlaybackSupport(&attr, &nonDirectConfig));
    ASSERT_EQ(AUDIO_DIRECT_NOT_SUPPORTED,
                mManager->getDirectPlaybackSupport(&attr, &nonExistentConfig));
    // after releasing MSD patches the direct MSD configs return AUDIO_DIRECT_NOT_SUPPORTED
    ASSERT_EQ(AUDIO_DIRECT_NOT_SUPPORTED,
                mManager->getDirectPlaybackSupport(&attr, &msdDirectConfig1));
    ASSERT_EQ(AUDIO_DIRECT_NOT_SUPPORTED,
                mManager->getDirectPlaybackSupport(&attr, &msdDirectConfig2));
    ASSERT_EQ(AUDIO_DIRECT_NOT_SUPPORTED,
                mManager->getDirectPlaybackSupport(&attr, &msdNonDirectConfig));
}

class AudioPolicyManagerTestWithConfigurationFile : public AudioPolicyManagerTest {
protected:
    void SetUpManagerConfig() override;
    virtual std::string getConfigFile() { return sDefaultConfig; }

    static const std::string sExecutableDir;
    static const std::string sDefaultConfig;
};

const std::string AudioPolicyManagerTestWithConfigurationFile::sExecutableDir =
        base::GetExecutableDirectory() + "/";

const std::string AudioPolicyManagerTestWithConfigurationFile::sDefaultConfig =
        sExecutableDir + "test_audio_policy_configuration.xml";

void AudioPolicyManagerTestWithConfigurationFile::SetUpManagerConfig() {
    auto result = AudioPolicyConfig::loadFromCustomXmlConfigForTests(getConfigFile());
    ASSERT_TRUE(result.ok());
    mConfig = result.value();
}

TEST_F(AudioPolicyManagerTestWithConfigurationFile, InitSuccess) {
    // SetUp must finish with no assertions.
}

TEST_F(AudioPolicyManagerTestWithConfigurationFile, Dump) {
    dumpToLog();
}

TEST_F(AudioPolicyManagerTestWithConfigurationFile, ListAudioPortsHasFlags) {
    // Create an input for VOIP TX because it's not opened automatically like outputs are.
    audio_port_handle_t selectedDeviceId = AUDIO_PORT_HANDLE_NONE;
    audio_port_handle_t mixPortId = AUDIO_PORT_HANDLE_NONE;
    audio_source_t source = AUDIO_SOURCE_VOICE_COMMUNICATION;
    audio_attributes_t attr = {AUDIO_CONTENT_TYPE_UNKNOWN, AUDIO_USAGE_UNKNOWN, source,
                               AUDIO_FLAG_NONE, ""};
    audio_io_handle_t input = AUDIO_PORT_HANDLE_NONE;
    ASSERT_NO_FATAL_FAILURE(getInputForAttr(attr, &input, AUDIO_SESSION_NONE, 1,
                                            &selectedDeviceId, AUDIO_FORMAT_PCM_16_BIT,
                                            AUDIO_CHANNEL_IN_MONO, 8000, AUDIO_INPUT_FLAG_VOIP_TX,
                                            &mixPortId));

    std::vector<audio_port_v7> ports;
    ASSERT_NO_FATAL_FAILURE(
            getAudioPorts(AUDIO_PORT_TYPE_MIX, AUDIO_PORT_ROLE_NONE, &ports));
    EXPECT_NE(0, ports.size());
    bool hasFlags = false, foundPrimary = false, foundVoipRx = false, foundVoipTx = false;
    for (const auto& port : ports) {
        if ((port.active_config.config_mask & AUDIO_PORT_CONFIG_FLAGS) != 0) {
            hasFlags = true;
            if (port.role == AUDIO_PORT_ROLE_SOURCE) {
                if ((port.active_config.flags.output & AUDIO_OUTPUT_FLAG_PRIMARY) != 0) {
                    foundPrimary = true;
                }
                if ((port.active_config.flags.output & AUDIO_OUTPUT_FLAG_VOIP_RX) != 0) {
                    foundVoipRx = true;
                }
            } else if (port.role == AUDIO_PORT_ROLE_SINK) {
                if ((port.active_config.flags.input & AUDIO_INPUT_FLAG_VOIP_TX) != 0) {
                    foundVoipTx = true;
                }
            }
        }
    }
    EXPECT_TRUE(hasFlags);
    EXPECT_TRUE(foundPrimary);
    EXPECT_TRUE(foundVoipRx);
    EXPECT_TRUE(foundVoipTx);
}

TEST_F(AudioPolicyManagerTestWithConfigurationFile, HandleDeviceConfigChange) {
    {
        const auto prevCounter = mClient->getRoutingUpdatedCounter();

        EXPECT_EQ(NO_ERROR, mManager->setDeviceConnectionState(AUDIO_DEVICE_OUT_BLUETOOTH_A2DP,
                                                               AUDIO_POLICY_DEVICE_STATE_AVAILABLE,
                                                               "", "", AUDIO_FORMAT_LDAC));
        const auto currCounter = mClient->getRoutingUpdatedCounter();
        EXPECT_GT(currCounter, prevCounter);
    }
    {
        const auto prevCounter = mClient->getRoutingUpdatedCounter();
        // Update device configuration
        EXPECT_EQ(NO_ERROR, mManager->handleDeviceConfigChange(AUDIO_DEVICE_OUT_BLUETOOTH_A2DP,
                                                               "" /*address*/, "" /*name*/,
                                                               AUDIO_FORMAT_AAC));

        // As mClient marks isReconfigA2dpSupported to false, device state needs to be toggled for
        // config changes to take effect
        const auto currCounter = mClient->getRoutingUpdatedCounter();
        EXPECT_GT(currCounter, prevCounter);
    }
}

TEST_F(AudioPolicyManagerTestWithConfigurationFile, PreferredMixerAttributes) {
    mClient->addSupportedFormat(AUDIO_FORMAT_PCM_16_BIT);
    mClient->addSupportedChannelMask(AUDIO_CHANNEL_OUT_STEREO);
    ASSERT_EQ(NO_ERROR, mManager->setDeviceConnectionState(AUDIO_DEVICE_OUT_USB_DEVICE,
                                                           AUDIO_POLICY_DEVICE_STATE_AVAILABLE,
                                                           "", "", AUDIO_FORMAT_DEFAULT));
    auto devices = mManager->getAvailableOutputDevices();
    audio_port_handle_t maxPortId = 0;
    audio_port_handle_t speakerPortId;
    audio_port_handle_t usbPortId;
    for (auto device : devices) {
        maxPortId = std::max(maxPortId, device->getId());
        if (device->type() == AUDIO_DEVICE_OUT_SPEAKER) {
            speakerPortId = device->getId();
        } else if (device->type() == AUDIO_DEVICE_OUT_USB_DEVICE) {
            usbPortId = device->getId();
        }
    }

    const uid_t uid = 1234;
    const uid_t otherUid = 4321;
    const audio_attributes_t mediaAttr = {
            .content_type = AUDIO_CONTENT_TYPE_MUSIC,
            .usage = AUDIO_USAGE_MEDIA,
    };
    const audio_attributes_t alarmAttr = {
            .content_type = AUDIO_CONTENT_TYPE_SONIFICATION,
            .usage = AUDIO_USAGE_ALARM,
    };

    std::vector<audio_mixer_attributes_t> mixerAttributes;
    EXPECT_EQ(NO_ERROR, mManager->getSupportedMixerAttributes(usbPortId, mixerAttributes));
    for (const auto attrToSet : mixerAttributes) {
        audio_mixer_attributes_t attrFromQuery = AUDIO_MIXER_ATTRIBUTES_INITIALIZER;

        // The given device is not available
        EXPECT_EQ(BAD_VALUE,
                  mManager->setPreferredMixerAttributes(
                          &mediaAttr, maxPortId + 1, uid, &attrToSet));
        // The only allowed device is USB
        EXPECT_EQ(BAD_VALUE,
                  mManager->setPreferredMixerAttributes(
                          &mediaAttr, speakerPortId, uid, &attrToSet));
        // The only allowed usage is media
        EXPECT_EQ(BAD_VALUE,
                  mManager->setPreferredMixerAttributes(&alarmAttr, usbPortId, uid, &attrToSet));
        // Nothing set yet, must get null when query
        EXPECT_EQ(NAME_NOT_FOUND,
                  mManager->getPreferredMixerAttributes(&mediaAttr, usbPortId, &attrFromQuery));
        EXPECT_EQ(NO_ERROR,
                  mManager->setPreferredMixerAttributes(
                          &mediaAttr, usbPortId, uid, &attrToSet));
        EXPECT_EQ(NO_ERROR,
                  mManager->getPreferredMixerAttributes(&mediaAttr, usbPortId, &attrFromQuery));
        EXPECT_EQ(attrToSet.config.format, attrFromQuery.config.format);
        EXPECT_EQ(attrToSet.config.sample_rate, attrFromQuery.config.sample_rate);
        EXPECT_EQ(attrToSet.config.channel_mask, attrFromQuery.config.channel_mask);
        EXPECT_EQ(attrToSet.mixer_behavior, attrFromQuery.mixer_behavior);
        EXPECT_EQ(NAME_NOT_FOUND,
                  mManager->clearPreferredMixerAttributes(&mediaAttr, speakerPortId, uid));
        EXPECT_EQ(PERMISSION_DENIED,
                  mManager->clearPreferredMixerAttributes(&mediaAttr, usbPortId, otherUid));
        EXPECT_EQ(NO_ERROR,
                  mManager->clearPreferredMixerAttributes(&mediaAttr, usbPortId, uid));
    }

    ASSERT_EQ(NO_ERROR, mManager->setDeviceConnectionState(AUDIO_DEVICE_OUT_USB_DEVICE,
                                                           AUDIO_POLICY_DEVICE_STATE_UNAVAILABLE,
                                                           "", "", AUDIO_FORMAT_LDAC));
}

TEST_F(AudioPolicyManagerTestWithConfigurationFile, RoutingChangedWithPreferredMixerAttributes) {
    mClient->addSupportedFormat(AUDIO_FORMAT_PCM_16_BIT);
    mClient->addSupportedChannelMask(AUDIO_CHANNEL_OUT_STEREO);
    ASSERT_EQ(NO_ERROR, mManager->setDeviceConnectionState(AUDIO_DEVICE_OUT_USB_DEVICE,
                                                           AUDIO_POLICY_DEVICE_STATE_AVAILABLE,
                                                           "", "", AUDIO_FORMAT_DEFAULT));
    auto devices = mManager->getAvailableOutputDevices();
    audio_port_handle_t usbPortId = AUDIO_PORT_HANDLE_NONE;
    for (auto device : devices) {
        if (device->type() == AUDIO_DEVICE_OUT_USB_DEVICE) {
            usbPortId = device->getId();
            break;
        }
    }
    EXPECT_NE(AUDIO_PORT_HANDLE_NONE, usbPortId);

    const uid_t uid = 1234;
    const audio_attributes_t mediaAttr = {
            .content_type = AUDIO_CONTENT_TYPE_MUSIC,
            .usage = AUDIO_USAGE_MEDIA,
    };

    std::vector<audio_mixer_attributes_t> mixerAttributes;
    EXPECT_EQ(NO_ERROR, mManager->getSupportedMixerAttributes(usbPortId, mixerAttributes));
    EXPECT_GT(mixerAttributes.size(), 0);
    EXPECT_EQ(NO_ERROR,
              mManager->setPreferredMixerAttributes(
                      &mediaAttr, usbPortId, uid, &mixerAttributes[0]));

    audio_io_handle_t output = AUDIO_IO_HANDLE_NONE;
    audio_port_handle_t selectedDeviceId = AUDIO_PORT_HANDLE_NONE;
    audio_port_handle_t portId = AUDIO_PORT_HANDLE_NONE;
    getOutputForAttr(&selectedDeviceId, AUDIO_FORMAT_PCM_16_BIT, AUDIO_CHANNEL_OUT_STEREO,
            48000, AUDIO_OUTPUT_FLAG_NONE, &output, &portId, mediaAttr,
            AUDIO_SESSION_NONE, uid);
    status_t status = mManager->startOutput(portId);
    if (status == DEAD_OBJECT) {
        getOutputForAttr(&selectedDeviceId, AUDIO_FORMAT_PCM_16_BIT, AUDIO_CHANNEL_OUT_STEREO,
                48000, AUDIO_OUTPUT_FLAG_NONE, &output, &portId, mediaAttr,
                AUDIO_SESSION_NONE, uid);
        status = mManager->startOutput(portId);
    }
    EXPECT_EQ(NO_ERROR, status);
    EXPECT_NE(AUDIO_IO_HANDLE_NONE, output);
    EXPECT_NE(nullptr, mManager->getOutputs().valueFor(output));
    EXPECT_EQ(NO_ERROR, mManager->setDeviceConnectionState(AUDIO_DEVICE_OUT_BLUETOOTH_A2DP,
                                                           AUDIO_POLICY_DEVICE_STATE_AVAILABLE,
                                                           "", "", AUDIO_FORMAT_LDAC));
    // When BT device is connected, it will be selected as media device and trigger routing changed.
    // When this happens, existing output that is opened with preferred mixer attributes will be
    // closed and reopened with default config.
    EXPECT_EQ(nullptr, mManager->getOutputs().valueFor(output));

    EXPECT_EQ(NO_ERROR,
              mManager->clearPreferredMixerAttributes(&mediaAttr, usbPortId, uid));

    EXPECT_EQ(NO_ERROR, mManager->setDeviceConnectionState(AUDIO_DEVICE_OUT_BLUETOOTH_A2DP,
                                                           AUDIO_POLICY_DEVICE_STATE_UNAVAILABLE,
                                                           "", "", AUDIO_FORMAT_LDAC));
    ASSERT_EQ(NO_ERROR, mManager->setDeviceConnectionState(AUDIO_DEVICE_OUT_USB_DEVICE,
                                                           AUDIO_POLICY_DEVICE_STATE_UNAVAILABLE,
                                                           "", "", AUDIO_FORMAT_LDAC));
}

TEST_F(AudioPolicyManagerTestWithConfigurationFile, PreferExactConfigForInput) {
    const audio_channel_mask_t deviceChannelMask = AUDIO_CHANNEL_IN_3POINT1;
    mClient->addSupportedFormat(AUDIO_FORMAT_PCM_16_BIT);
    mClient->addSupportedChannelMask(deviceChannelMask);
    ASSERT_EQ(NO_ERROR, mManager->setDeviceConnectionState(AUDIO_DEVICE_IN_USB_DEVICE,
                                                           AUDIO_POLICY_DEVICE_STATE_AVAILABLE,
                                                           "", "", AUDIO_FORMAT_DEFAULT));

    audio_port_handle_t selectedDeviceId = AUDIO_PORT_HANDLE_NONE;
    audio_attributes_t attr = {AUDIO_CONTENT_TYPE_UNKNOWN, AUDIO_USAGE_UNKNOWN,
                               AUDIO_SOURCE_VOICE_COMMUNICATION,AUDIO_FLAG_NONE, ""};
    AudioPolicyInterface::input_type_t inputType;
    audio_io_handle_t input = AUDIO_PORT_HANDLE_NONE;
    AttributionSourceState attributionSource = createAttributionSourceState(/*uid=*/ 0);
    audio_config_base_t requestedConfig = {
            .channel_mask = AUDIO_CHANNEL_IN_STEREO,
            .format = AUDIO_FORMAT_PCM_16_BIT,
            .sample_rate = 48000
    };
    audio_config_base_t config = requestedConfig;
    audio_port_handle_t portId = AUDIO_PORT_HANDLE_NONE;
    uint32_t *virtualDeviceId = 0;
    ASSERT_EQ(OK, mManager->getInputForAttr(
            &attr, &input, 1 /*riid*/, AUDIO_SESSION_NONE, attributionSource, &config,
            AUDIO_INPUT_FLAG_NONE,
            &selectedDeviceId, &inputType, &portId, virtualDeviceId));
    ASSERT_NE(AUDIO_PORT_HANDLE_NONE, portId);
    ASSERT_TRUE(equals(requestedConfig, config));

    attr = {AUDIO_CONTENT_TYPE_UNKNOWN, AUDIO_USAGE_UNKNOWN,
            AUDIO_SOURCE_VOICE_COMMUNICATION, AUDIO_FLAG_NONE, ""};
    requestedConfig.channel_mask = deviceChannelMask;
    config = requestedConfig;
    selectedDeviceId = AUDIO_PORT_HANDLE_NONE;
    input = AUDIO_PORT_HANDLE_NONE;
    portId = AUDIO_PORT_HANDLE_NONE;
    ASSERT_EQ(OK, mManager->getInputForAttr(
            &attr, &input, 1 /*riid*/, AUDIO_SESSION_NONE, attributionSource, &config,
            AUDIO_INPUT_FLAG_NONE,
            &selectedDeviceId, &inputType, &portId, virtualDeviceId));
    ASSERT_NE(AUDIO_PORT_HANDLE_NONE, portId);
    ASSERT_TRUE(equals(requestedConfig, config));
<<<<<<< HEAD

    ASSERT_EQ(NO_ERROR, mManager->setDeviceConnectionState(AUDIO_DEVICE_IN_USB_DEVICE,
                                                           AUDIO_POLICY_DEVICE_STATE_UNAVAILABLE,
                                                           "", "", AUDIO_FORMAT_DEFAULT));
=======

    ASSERT_EQ(NO_ERROR, mManager->setDeviceConnectionState(AUDIO_DEVICE_IN_USB_DEVICE,
                                                           AUDIO_POLICY_DEVICE_STATE_UNAVAILABLE,
                                                           "", "", AUDIO_FORMAT_DEFAULT));
}

TEST_F(AudioPolicyManagerTestWithConfigurationFile, CheckInputsForDeviceClosesStreams) {
    mClient->addSupportedFormat(AUDIO_FORMAT_PCM_16_BIT);
    mClient->addSupportedFormat(AUDIO_FORMAT_PCM_24_BIT_PACKED);
    mClient->addSupportedChannelMask(AUDIO_CHANNEL_IN_MONO);
    mClient->addSupportedChannelMask(AUDIO_CHANNEL_IN_STEREO);
    // Since 'checkInputsForDevice' is called as part of the 'setDeviceConnectionState',
    // call it directly here, as we need to ensure that it does not keep all intermediate
    // streams opened, as it may cause a rejection from the HAL based on the cap.
    const size_t streamCountBefore = mClient->getOpenedInputsCount();
    sp<DeviceDescriptor> device = mManager->getHwModules().getDeviceDescriptor(
            AUDIO_DEVICE_IN_USB_DEVICE, "", "", AUDIO_FORMAT_DEFAULT, true /*allowToCreate*/);
    ASSERT_NE(nullptr, device.get());
    EXPECT_EQ(NO_ERROR,
            mManager->checkInputsForDevice(device, AUDIO_POLICY_DEVICE_STATE_AVAILABLE));
    EXPECT_EQ(streamCountBefore, mClient->getOpenedInputsCount());
}

TEST_F(AudioPolicyManagerTestWithConfigurationFile, SetDeviceConnectionStateClosesStreams) {
    mClient->addSupportedFormat(AUDIO_FORMAT_PCM_16_BIT);
    mClient->addSupportedFormat(AUDIO_FORMAT_PCM_24_BIT_PACKED);
    mClient->addSupportedChannelMask(AUDIO_CHANNEL_IN_MONO);
    mClient->addSupportedChannelMask(AUDIO_CHANNEL_IN_STEREO);
    const size_t streamCountBefore = mClient->getOpenedInputsCount();
    EXPECT_EQ(NO_ERROR, mManager->setDeviceConnectionState(AUDIO_DEVICE_IN_USB_DEVICE,
                                                           AUDIO_POLICY_DEVICE_STATE_AVAILABLE,
                                                           "", "", AUDIO_FORMAT_DEFAULT));
    EXPECT_EQ(streamCountBefore, mClient->getOpenedInputsCount());
>>>>>>> c29fe7dd
}

class AudioPolicyManagerTestDynamicPolicy : public AudioPolicyManagerTestWithConfigurationFile {
protected:
    void TearDown() override;

    status_t addPolicyMix(int mixType, int mixFlag, audio_devices_t deviceType,
            std::string mixAddress, const audio_config_t& audioConfig,
            const std::vector<AudioMixMatchCriterion>& matchCriteria);

    status_t addPolicyMix(const AudioMix& mix);

    status_t removePolicyMixes(const Vector<AudioMix>& mixes);

    std::vector<AudioMix> getRegisteredPolicyMixes();
    void clearPolicyMix();
    void addPolicyMixAndStartInputForLoopback(
            int mixType, int mixFlag, audio_devices_t deviceType, std::string mixAddress,
            const audio_config_t& audioConfig,
            const std::vector<AudioMixMatchCriterion>& matchCriteria,
            audio_session_t session=AUDIO_SESSION_NONE,
            audio_config_base_t config=DEFAULT_INPUT_CONFIG,
            audio_input_flags_t inputFlags=AUDIO_INPUT_FLAG_NONE);

    Vector<AudioMix> mAudioMixes;
    const std::string mMixAddress = "remote_submix_media";

    audio_port_handle_t mLoopbackInputPortId = AUDIO_PORT_HANDLE_NONE;
    std::unique_ptr<RecordingActivityTracker> mTracker;
    struct audio_port_v7 mInjectionPort;

    constexpr static const audio_config_base_t DEFAULT_INPUT_CONFIG = {
            .sample_rate = k48000SamplingRate,
            .channel_mask = AUDIO_CHANNEL_IN_STEREO,
            .format = AUDIO_FORMAT_PCM_16_BIT
    };
};

void AudioPolicyManagerTestDynamicPolicy::TearDown() {
    clearPolicyMix();
    AudioPolicyManagerTestWithConfigurationFile::TearDown();
}

status_t AudioPolicyManagerTestDynamicPolicy::addPolicyMix(int mixType, int mixFlag,
        audio_devices_t deviceType, std::string mixAddress, const audio_config_t& audioConfig,
        const std::vector<AudioMixMatchCriterion>& matchCriteria = {}) {
    AudioMix myAudioMix(matchCriteria, mixType, audioConfig, mixFlag,
            String8(mixAddress.c_str()), 0);
    myAudioMix.mDeviceType = deviceType;
    myAudioMix.mToken = sp<BBinder>::make();
    // Clear mAudioMix before add new one to make sure we don't add already exist mixes.
    mAudioMixes.clear();
    return addPolicyMix(myAudioMix);
}

status_t AudioPolicyManagerTestDynamicPolicy::addPolicyMix(const AudioMix& mix) {
    mAudioMixes.add(mix);

    // As the policy mixes registration may fail at some case,
    // caller need to check the returned status.
    status_t ret = mManager->registerPolicyMixes(mAudioMixes);
    return ret;
}

status_t AudioPolicyManagerTestDynamicPolicy::removePolicyMixes(const Vector<AudioMix>& mixes) {
    status_t ret = mManager->unregisterPolicyMixes(mixes);
    return ret;
}

std::vector<AudioMix> AudioPolicyManagerTestDynamicPolicy::getRegisteredPolicyMixes() {
    std::vector<AudioMix> audioMixes;
    if (mManager != nullptr) {
        status_t ret = mManager->getRegisteredPolicyMixes(audioMixes);
        EXPECT_EQ(NO_ERROR, ret);
    }
    return audioMixes;
}

void AudioPolicyManagerTestDynamicPolicy::clearPolicyMix() {
    if (mManager != nullptr) {
        mManager->stopInput(mLoopbackInputPortId);
        mManager->unregisterPolicyMixes(mAudioMixes);
    }
    mAudioMixes.clear();
}

void AudioPolicyManagerTestDynamicPolicy::addPolicyMixAndStartInputForLoopback(
        int mixType, int mixFlag, audio_devices_t deviceType, std::string mixAddress,
        const audio_config_t& audioConfig,
        const std::vector<AudioMixMatchCriterion>& matchCriteria, audio_session_t session,
        audio_config_base_t config, audio_input_flags_t inputFlags) {
    ASSERT_EQ(NO_ERROR,
              addPolicyMix(mixType, mixFlag, deviceType, mixAddress, audioConfig, matchCriteria));
    if ((mixFlag & MIX_ROUTE_FLAG_LOOP_BACK) != MIX_ROUTE_FLAG_LOOP_BACK) {
        return;
    }

    mTracker.reset(new RecordingActivityTracker());
    struct audio_port_v7 extractionPort;
    ASSERT_TRUE(findDevicePort(AUDIO_PORT_ROLE_SOURCE, AUDIO_DEVICE_IN_REMOTE_SUBMIX,
                               mixAddress, &extractionPort));
    audio_port_handle_t selectedDeviceId = AUDIO_PORT_HANDLE_NONE;
    audio_source_t source = AUDIO_SOURCE_REMOTE_SUBMIX;
    audio_attributes_t attr = {
            AUDIO_CONTENT_TYPE_UNKNOWN, AUDIO_USAGE_UNKNOWN, source, AUDIO_FLAG_NONE, ""};
    std::string tags = "addr=" + mMixAddress;
    audio_io_handle_t input = AUDIO_PORT_HANDLE_NONE;
    strncpy(attr.tags, tags.c_str(), AUDIO_ATTRIBUTES_TAGS_MAX_SIZE - 1);
    ASSERT_NO_FATAL_FAILURE(
            getInputForAttr(attr, &input, session, mTracker->getRiid(),
                            &selectedDeviceId, config.format, config.channel_mask,
                            config.sample_rate, inputFlags, &mLoopbackInputPortId));
    ASSERT_EQ(NO_ERROR, mManager->startInput(mLoopbackInputPortId));
    ASSERT_EQ(extractionPort.id, selectedDeviceId);

    ASSERT_TRUE(findDevicePort(AUDIO_PORT_ROLE_SINK, AUDIO_DEVICE_OUT_REMOTE_SUBMIX,
                               mMixAddress, &mInjectionPort));
}

TEST_F(AudioPolicyManagerTestDynamicPolicy, InitSuccess) {
    // SetUp must finish with no assertions
}

TEST_F(AudioPolicyManagerTestDynamicPolicy, Dump) {
    dumpToLog();
}

TEST_F(AudioPolicyManagerTestDynamicPolicy, RegisterPolicyMixes) {
    status_t ret;
    audio_config_t audioConfig = AUDIO_CONFIG_INITIALIZER;

    // Only capture of playback is allowed in LOOP_BACK &RENDER mode
    ret = addPolicyMix(MIX_TYPE_RECORDERS, MIX_ROUTE_FLAG_LOOP_BACK_AND_RENDER,
            AUDIO_DEVICE_OUT_REMOTE_SUBMIX, "", audioConfig);
    ASSERT_EQ(INVALID_OPERATION, ret);

    // Fail due to the device is already connected.
    clearPolicyMix();
    ret = addPolicyMix(MIX_TYPE_PLAYERS, MIX_ROUTE_FLAG_LOOP_BACK,
            AUDIO_DEVICE_OUT_REMOTE_SUBMIX, "", audioConfig);
    ASSERT_EQ(INVALID_OPERATION, ret);

    // The first time to register policy mixes with valid parameter should succeed.
    clearPolicyMix();
    audioConfig.channel_mask = AUDIO_CHANNEL_OUT_STEREO;
    audioConfig.format = AUDIO_FORMAT_PCM_16_BIT;
    audioConfig.sample_rate = k48000SamplingRate;
    ret = addPolicyMix(MIX_TYPE_PLAYERS, MIX_ROUTE_FLAG_LOOP_BACK,
            AUDIO_DEVICE_OUT_REMOTE_SUBMIX, mMixAddress, audioConfig);
    ASSERT_EQ(NO_ERROR, ret);
    // Registering the same policy mixes should fail.
    ret = mManager->registerPolicyMixes(mAudioMixes);
    ASSERT_EQ(INVALID_OPERATION, ret);

    // Registration should fail due to device not found.
    // Note that earpiece is not present in the test configuration file.
    // This will need to be updated if earpiece is added in the test configuration file.
    clearPolicyMix();
    ret = addPolicyMix(MIX_TYPE_PLAYERS, MIX_ROUTE_FLAG_RENDER,
            AUDIO_DEVICE_OUT_EARPIECE, "", audioConfig);
    ASSERT_EQ(INVALID_OPERATION, ret);

    // Registration should fail due to output not found.
    clearPolicyMix();
    ret = addPolicyMix(MIX_TYPE_PLAYERS, MIX_ROUTE_FLAG_RENDER,
            AUDIO_DEVICE_OUT_REMOTE_SUBMIX, "", audioConfig);
    ASSERT_EQ(INVALID_OPERATION, ret);

    // The first time to register valid loopback policy mix should succeed.
    clearPolicyMix();
    ret = addPolicyMix(MIX_TYPE_PLAYERS, MIX_ROUTE_FLAG_LOOP_BACK,
            AUDIO_DEVICE_OUT_REMOTE_SUBMIX, "addr", audioConfig);
    ASSERT_EQ(NO_ERROR, ret);
    // Registering the render policy for the loopback address should succeed.
    ret = addPolicyMix(MIX_TYPE_PLAYERS, MIX_ROUTE_FLAG_RENDER,
            AUDIO_DEVICE_OUT_REMOTE_SUBMIX, "addr", audioConfig);
    ASSERT_EQ(INVALID_OPERATION, ret);
}

TEST_F(AudioPolicyManagerTestDynamicPolicy, UnregisterPolicyMixes) {
    status_t ret;
    audio_config_t audioConfig = AUDIO_CONFIG_INITIALIZER;

    audioConfig.channel_mask = AUDIO_CHANNEL_OUT_STEREO;
    audioConfig.format = AUDIO_FORMAT_PCM_16_BIT;
    audioConfig.sample_rate = k48000SamplingRate;
    ret = addPolicyMix(MIX_TYPE_PLAYERS, MIX_ROUTE_FLAG_LOOP_BACK,
            AUDIO_DEVICE_OUT_REMOTE_SUBMIX, mMixAddress, audioConfig);
    ASSERT_EQ(NO_ERROR, ret);

    // After successfully registering policy mixes, it should be able to unregister.
    ret = mManager->unregisterPolicyMixes(mAudioMixes);
    ASSERT_EQ(NO_ERROR, ret);

    // After unregistering policy mixes successfully, it should fail unregistering
    // the same policy mixes as they are not registered.
    ret = mManager->unregisterPolicyMixes(mAudioMixes);
    ASSERT_EQ(INVALID_OPERATION, ret);
}

TEST_F(AudioPolicyManagerTestDynamicPolicy, RegisterPolicyWithConsistentMixSucceeds) {
    audio_config_t audioConfig = AUDIO_CONFIG_INITIALIZER;
    audioConfig.channel_mask = AUDIO_CHANNEL_OUT_STEREO;
    audioConfig.format = AUDIO_FORMAT_PCM_16_BIT;
    audioConfig.sample_rate = k48000SamplingRate;

    std::vector<AudioMixMatchCriterion> mixMatchCriteria = {
        createUidCriterion(/*uid=*/42),
        createUsageCriterion(AUDIO_USAGE_MEDIA, /*exclude=*/true)};
    status_t ret = addPolicyMix(MIX_TYPE_PLAYERS, MIX_ROUTE_FLAG_LOOP_BACK,
                                AUDIO_DEVICE_OUT_REMOTE_SUBMIX, mMixAddress, audioConfig,
                                mixMatchCriteria);
    ASSERT_EQ(NO_ERROR, ret);
}

TEST_F(AudioPolicyManagerTestDynamicPolicy, RegisterPolicyWithInconsistentMixFails) {
    audio_config_t audioConfig = AUDIO_CONFIG_INITIALIZER;
    audioConfig.channel_mask = AUDIO_CHANNEL_OUT_STEREO;
    audioConfig.format = AUDIO_FORMAT_PCM_16_BIT;
    audioConfig.sample_rate = k48000SamplingRate;

    std::vector<AudioMixMatchCriterion> mixMatchCriteria = {
        createUidCriterion(/*uid=*/42),
        createUidCriterion(/*uid=*/1235, /*exclude=*/true),
        createUsageCriterion(AUDIO_USAGE_MEDIA, /*exclude=*/true)};
    status_t ret = addPolicyMix(MIX_TYPE_PLAYERS, MIX_ROUTE_FLAG_LOOP_BACK,
                                AUDIO_DEVICE_OUT_REMOTE_SUBMIX, mMixAddress, audioConfig,
                                mixMatchCriteria);
    ASSERT_EQ(INVALID_OPERATION, ret);
}

TEST_F_WITH_FLAGS(
        AudioPolicyManagerTestDynamicPolicy,
        RegisterInvalidMixesDoesNotImpactPriorMixes,
        REQUIRES_FLAGS_ENABLED(ACONFIG_FLAG(android::media::audiopolicy, audio_mix_test_api),
                               ACONFIG_FLAG(android::media::audiopolicy, audio_mix_ownership))
) {
    audio_config_t audioConfig = AUDIO_CONFIG_INITIALIZER;
    audioConfig.channel_mask = AUDIO_CHANNEL_OUT_STEREO;
    audioConfig.format = AUDIO_FORMAT_PCM_16_BIT;
    audioConfig.sample_rate = k48000SamplingRate;

    std::vector<AudioMixMatchCriterion> validMixMatchCriteria = {
            createUidCriterion(/*uid=*/42),
            createUsageCriterion(AUDIO_USAGE_MEDIA, /*exclude=*/true)};
    AudioMix validAudioMix(validMixMatchCriteria, MIX_TYPE_PLAYERS, audioConfig,
                           MIX_ROUTE_FLAG_LOOP_BACK, String8(mMixAddress.c_str()), 0);
    validAudioMix.mDeviceType = AUDIO_DEVICE_OUT_REMOTE_SUBMIX;

    mAudioMixes.clear();
    status_t ret = addPolicyMix(validAudioMix);

    ASSERT_EQ(NO_ERROR, ret);

    std::vector<AudioMix> registeredMixes = getRegisteredPolicyMixes();
    ASSERT_EQ(1, registeredMixes.size());

    std::vector<AudioMixMatchCriterion> invalidMixMatchCriteria = {
            createUidCriterion(/*uid=*/42),
            createUidCriterion(/*uid=*/1235, /*exclude=*/true),
            createUsageCriterion(AUDIO_USAGE_MEDIA, /*exclude=*/true)};

    AudioMix invalidAudioMix(invalidMixMatchCriteria, MIX_TYPE_PLAYERS, audioConfig,
                             MIX_ROUTE_FLAG_LOOP_BACK, String8(mMixAddress.c_str()), 0);
    validAudioMix.mDeviceType = AUDIO_DEVICE_OUT_REMOTE_SUBMIX;

    ret = addPolicyMix(invalidAudioMix);

    ASSERT_EQ(INVALID_OPERATION, ret);

    std::vector<AudioMix> remainingMixes = getRegisteredPolicyMixes();
    ASSERT_EQ(registeredMixes.size(), remainingMixes.size());
}

TEST_F_WITH_FLAGS(
        AudioPolicyManagerTestDynamicPolicy,
        UnregisterInvalidMixesReturnsError,
        REQUIRES_FLAGS_ENABLED(ACONFIG_FLAG(android::media::audiopolicy, audio_mix_test_api),
                               ACONFIG_FLAG(android::media::audiopolicy, audio_mix_ownership))
) {
    audio_config_t audioConfig = AUDIO_CONFIG_INITIALIZER;
    audioConfig.channel_mask = AUDIO_CHANNEL_OUT_STEREO;
    audioConfig.format = AUDIO_FORMAT_PCM_16_BIT;
    audioConfig.sample_rate = k48000SamplingRate;

    std::vector<AudioMixMatchCriterion> validMixMatchCriteria = {
            createUidCriterion(/*uid=*/42),
            createUsageCriterion(AUDIO_USAGE_MEDIA, /*exclude=*/true)};
    AudioMix validAudioMix(validMixMatchCriteria, MIX_TYPE_PLAYERS, audioConfig,
                           MIX_ROUTE_FLAG_LOOP_BACK, String8(mMixAddress.c_str()), 0);
    validAudioMix.mDeviceType = AUDIO_DEVICE_OUT_REMOTE_SUBMIX;

    mAudioMixes.clear();
    status_t ret = addPolicyMix(validAudioMix);

    ASSERT_EQ(NO_ERROR, ret);

    std::vector<AudioMix> registeredMixes = getRegisteredPolicyMixes();
    ASSERT_EQ(1, registeredMixes.size());

    std::vector<AudioMixMatchCriterion> invalidMixMatchCriteria = {
            createUidCriterion(/*uid=*/42),
            createUidCriterion(/*uid=*/1235, /*exclude=*/true),
            createUsageCriterion(AUDIO_USAGE_MEDIA, /*exclude=*/true)};

    AudioMix invalidAudioMix(invalidMixMatchCriteria, MIX_TYPE_PLAYERS, audioConfig,
                             MIX_ROUTE_FLAG_LOOP_BACK, String8(mMixAddress.c_str()), 0);
    invalidAudioMix.mDeviceType = AUDIO_DEVICE_OUT_REMOTE_SUBMIX;

    Vector<AudioMix> mixes;
    mixes.add(invalidAudioMix);
    mixes.add(validAudioMix);
    ret = removePolicyMixes(mixes);

    ASSERT_EQ(INVALID_OPERATION, ret);

    std::vector<AudioMix> remainingMixes = getRegisteredPolicyMixes();
    EXPECT_THAT(remainingMixes, IsEmpty());
}

TEST_F_WITH_FLAGS(
        AudioPolicyManagerTestDynamicPolicy,
        GetRegisteredPolicyMixes,
        REQUIRES_FLAGS_ENABLED(ACONFIG_FLAG(android::media::audiopolicy, audio_mix_test_api))
) {
    std::vector<AudioMix> mixes = getRegisteredPolicyMixes();
    EXPECT_THAT(mixes, IsEmpty());
}

TEST_F_WITH_FLAGS(AudioPolicyManagerTestDynamicPolicy,
        AddPolicyMixAndVerifyGetRegisteredPolicyMixes,
        REQUIRES_FLAGS_ENABLED(ACONFIG_FLAG(android::media::audiopolicy, audio_mix_test_api))
) {
    audio_config_t audioConfig = AUDIO_CONFIG_INITIALIZER;
    audioConfig.channel_mask = AUDIO_CHANNEL_OUT_STEREO;
    audioConfig.format = AUDIO_FORMAT_PCM_16_BIT;
    audioConfig.sample_rate = k48000SamplingRate;

    std::vector<AudioMixMatchCriterion> mixMatchCriteria = {
            createUidCriterion(/*uid=*/42),
            createUsageCriterion(AUDIO_USAGE_MEDIA, /*exclude=*/true)};
    status_t ret = addPolicyMix(MIX_TYPE_PLAYERS, MIX_ROUTE_FLAG_LOOP_BACK,
                                AUDIO_DEVICE_OUT_REMOTE_SUBMIX, mMixAddress, audioConfig,
                                mixMatchCriteria);
    ASSERT_EQ(NO_ERROR, ret);

    std::vector<AudioMix> mixes = getRegisteredPolicyMixes();
    ASSERT_EQ(mixes.size(), 1);

    const AudioMix& mix = mixes[0];
    ASSERT_EQ(mix.mCriteria.size(), mixMatchCriteria.size());
    for (uint32_t i = 0; i < mixMatchCriteria.size(); i++) {
        EXPECT_EQ(mix.mCriteria[i].mRule, mixMatchCriteria[i].mRule);
        EXPECT_EQ(mix.mCriteria[i].mValue.mUsage, mixMatchCriteria[i].mValue.mUsage);
    }
    EXPECT_EQ(mix.mDeviceType, AUDIO_DEVICE_OUT_REMOTE_SUBMIX);
    EXPECT_EQ(mix.mRouteFlags, MIX_ROUTE_FLAG_LOOP_BACK);
    EXPECT_EQ(mix.mMixType, MIX_TYPE_PLAYERS);
    EXPECT_EQ(mix.mFormat.channel_mask, audioConfig.channel_mask);
    EXPECT_EQ(mix.mFormat.format, audioConfig.format);
    EXPECT_EQ(mix.mFormat.sample_rate, audioConfig.sample_rate);
    EXPECT_EQ(mix.mFormat.frame_count, audioConfig.frame_count);
}

class AudioPolicyManagerTestForHdmi
        : public AudioPolicyManagerTestWithConfigurationFile,
          public testing::WithParamInterface<audio_format_t> {
protected:
    void SetUp() override;
    std::string getConfigFile() override { return sTvConfig; }
    std::map<audio_format_t, bool> getSurroundFormatsHelper();
    std::vector<audio_format_t> getReportedSurroundFormatsHelper();
    std::unordered_set<audio_format_t> getFormatsFromPorts();
    void TearDown() override;

    static const std::string sTvConfig;

};

const std::string AudioPolicyManagerTestForHdmi::sTvConfig =
        AudioPolicyManagerTestForHdmi::sExecutableDir +
        "test_settop_box_surround_configuration.xml";

void AudioPolicyManagerTestForHdmi::SetUp() {
    ASSERT_NO_FATAL_FAILURE(AudioPolicyManagerTest::SetUp());
    mClient->addSupportedFormat(AUDIO_FORMAT_AC3);
    mClient->addSupportedFormat(AUDIO_FORMAT_E_AC3);
    mClient->addSupportedChannelMask(AUDIO_CHANNEL_OUT_STEREO);
    mManager->setDeviceConnectionState(
            AUDIO_DEVICE_OUT_HDMI, AUDIO_POLICY_DEVICE_STATE_AVAILABLE,
            "" /*address*/, "" /*name*/, AUDIO_FORMAT_DEFAULT);
}

void AudioPolicyManagerTestForHdmi::TearDown() {
    mManager->setDeviceConnectionState(
            AUDIO_DEVICE_OUT_HDMI, AUDIO_POLICY_DEVICE_STATE_UNAVAILABLE,
            "" /*address*/, "" /*name*/, AUDIO_FORMAT_DEFAULT);
    AudioPolicyManagerTest::TearDown();
}

std::map<audio_format_t, bool>
        AudioPolicyManagerTestForHdmi::getSurroundFormatsHelper() {
    unsigned int numSurroundFormats = 0;
    std::map<audio_format_t, bool> surroundFormatsMap;
    status_t ret = mManager->getSurroundFormats(
            &numSurroundFormats, nullptr /* surroundFormats */,
            nullptr /* surroundFormatsEnabled */);
    EXPECT_EQ(NO_ERROR, ret);
    if (ret != NO_ERROR) {
        return surroundFormatsMap;
    }
    audio_format_t surroundFormats[numSurroundFormats];
    memset(surroundFormats, 0, sizeof(audio_format_t) * numSurroundFormats);
    bool surroundFormatsEnabled[numSurroundFormats];
    memset(surroundFormatsEnabled, 0, sizeof(bool) * numSurroundFormats);
    ret = mManager->getSurroundFormats(
            &numSurroundFormats, surroundFormats, surroundFormatsEnabled);
    EXPECT_EQ(NO_ERROR, ret);
    if (ret != NO_ERROR) {
        return surroundFormatsMap;
    }
    for (int i = 0; i< numSurroundFormats; i++) {
        surroundFormatsMap[surroundFormats[i]] = surroundFormatsEnabled[i];
    }
    return surroundFormatsMap;
}

std::vector<audio_format_t> AudioPolicyManagerTestForHdmi::getReportedSurroundFormatsHelper() {
    unsigned int numSurroundFormats = 0;
    std::vector<audio_format_t>  surroundFormatsVector;
    status_t ret = mManager->getReportedSurroundFormats(
            &numSurroundFormats, nullptr /* surroundFormats */);
    EXPECT_EQ(NO_ERROR, ret);
    if (ret != NO_ERROR) {
        return surroundFormatsVector;
    }
    audio_format_t surroundFormats[numSurroundFormats];
    memset(surroundFormats, 0, sizeof(audio_format_t) * numSurroundFormats);
    ret = mManager->getReportedSurroundFormats(&numSurroundFormats, surroundFormats);
    EXPECT_EQ(NO_ERROR, ret);
    if (ret != NO_ERROR) {
        return surroundFormatsVector;
    }
    for (const auto &surroundFormat : surroundFormats) {
        surroundFormatsVector.push_back(surroundFormat);
    }
    return surroundFormatsVector;
}

std::unordered_set<audio_format_t>
        AudioPolicyManagerTestForHdmi::getFormatsFromPorts() {
    uint32_t numPorts = 0;
    uint32_t generation1;
    status_t ret;
    std::unordered_set<audio_format_t> formats;
    ret = mManager->listAudioPorts(
            AUDIO_PORT_ROLE_SINK, AUDIO_PORT_TYPE_DEVICE, &numPorts, nullptr, &generation1);
    EXPECT_EQ(NO_ERROR, ret) << "mManager->listAudioPorts returned error";
    if (ret != NO_ERROR) {
        return formats;
    }
    struct audio_port_v7 ports[numPorts];
    ret = mManager->listAudioPorts(
            AUDIO_PORT_ROLE_SINK, AUDIO_PORT_TYPE_DEVICE, &numPorts, ports, &generation1);
    EXPECT_EQ(NO_ERROR, ret) << "mManager->listAudioPorts returned error";
    if (ret != NO_ERROR) {
        return formats;
    }
    for (const auto &port : ports) {
        for (size_t i = 0; i < port.num_audio_profiles; ++i) {
            formats.insert(port.audio_profiles[i].format);
        }
    }
    return formats;
}

TEST_P(AudioPolicyManagerTestForHdmi, GetSurroundFormatsReturnsSupportedFormats) {
    mManager->setForceUse(
            AUDIO_POLICY_FORCE_FOR_ENCODED_SURROUND, AUDIO_POLICY_FORCE_ENCODED_SURROUND_ALWAYS);
    auto surroundFormats = getSurroundFormatsHelper();
    ASSERT_EQ(1, surroundFormats.count(GetParam()));
}

TEST_P(AudioPolicyManagerTestForHdmi,
        GetSurroundFormatsReturnsManipulatedFormats) {
    mManager->setForceUse(
            AUDIO_POLICY_FORCE_FOR_ENCODED_SURROUND, AUDIO_POLICY_FORCE_ENCODED_SURROUND_MANUAL);

    status_t ret =
            mManager->setSurroundFormatEnabled(GetParam(), false /*enabled*/);
    ASSERT_EQ(NO_ERROR, ret);
    auto surroundFormats = getSurroundFormatsHelper();
    ASSERT_EQ(1, surroundFormats.count(GetParam()));
    ASSERT_FALSE(surroundFormats[GetParam()]);

    ret = mManager->setSurroundFormatEnabled(GetParam(), true /*enabled*/);
    ASSERT_EQ(NO_ERROR, ret);
    surroundFormats = getSurroundFormatsHelper();
    ASSERT_EQ(1, surroundFormats.count(GetParam()));
    ASSERT_TRUE(surroundFormats[GetParam()]);

    ret = mManager->setSurroundFormatEnabled(GetParam(), false /*enabled*/);
    ASSERT_EQ(NO_ERROR, ret);
    surroundFormats = getSurroundFormatsHelper();
    ASSERT_EQ(1, surroundFormats.count(GetParam()));
    ASSERT_FALSE(surroundFormats[GetParam()]);
}

TEST_P(AudioPolicyManagerTestForHdmi,
        ListAudioPortsReturnManipulatedHdmiFormats) {
    mManager->setForceUse(
            AUDIO_POLICY_FORCE_FOR_ENCODED_SURROUND, AUDIO_POLICY_FORCE_ENCODED_SURROUND_MANUAL);

    ASSERT_EQ(NO_ERROR, mManager->setSurroundFormatEnabled(GetParam(), true /*enabled*/));
    auto formats = getFormatsFromPorts();
    ASSERT_EQ(1, formats.count(GetParam()));

    ASSERT_EQ(NO_ERROR, mManager->setSurroundFormatEnabled(GetParam(), false /*enabled*/));
    formats = getFormatsFromPorts();
    ASSERT_EQ(0, formats.count(GetParam()));
}

TEST_P(AudioPolicyManagerTestForHdmi,
        GetReportedSurroundFormatsReturnsHdmiReportedFormats) {
    mManager->setForceUse(
            AUDIO_POLICY_FORCE_FOR_ENCODED_SURROUND, AUDIO_POLICY_FORCE_ENCODED_SURROUND_ALWAYS);
    auto surroundFormats = getReportedSurroundFormatsHelper();
    ASSERT_EQ(1, std::count(surroundFormats.begin(), surroundFormats.end(), GetParam()));
}

TEST_P(AudioPolicyManagerTestForHdmi,
        GetReportedSurroundFormatsReturnsNonManipulatedHdmiReportedFormats) {
    mManager->setForceUse(
            AUDIO_POLICY_FORCE_FOR_ENCODED_SURROUND, AUDIO_POLICY_FORCE_ENCODED_SURROUND_MANUAL);

    status_t ret = mManager->setSurroundFormatEnabled(GetParam(), false /*enabled*/);
    ASSERT_EQ(NO_ERROR, ret);
    auto surroundFormats = getReportedSurroundFormatsHelper();
    ASSERT_EQ(1, std::count(surroundFormats.begin(), surroundFormats.end(), GetParam()));

    ret = mManager->setSurroundFormatEnabled(GetParam(), true /*enabled*/);
    ASSERT_EQ(NO_ERROR, ret);
    surroundFormats = getReportedSurroundFormatsHelper();
    ASSERT_EQ(1, std::count(surroundFormats.begin(), surroundFormats.end(), GetParam()));
}

TEST_P(AudioPolicyManagerTestForHdmi, GetSurroundFormatsIgnoresSupportedFormats) {
    mManager->setForceUse(
            AUDIO_POLICY_FORCE_FOR_ENCODED_SURROUND, AUDIO_POLICY_FORCE_ENCODED_SURROUND_NEVER);
    auto surroundFormats = getSurroundFormatsHelper();
    ASSERT_EQ(1, surroundFormats.count(GetParam()));
    ASSERT_FALSE(surroundFormats[GetParam()]);
}

INSTANTIATE_TEST_SUITE_P(SurroundFormatSupport, AudioPolicyManagerTestForHdmi,
        testing::Values(AUDIO_FORMAT_AC3, AUDIO_FORMAT_E_AC3),
        [](const ::testing::TestParamInfo<AudioPolicyManagerTestForHdmi::ParamType>& info) {
            return audio_format_to_string(info.param);
        });

class AudioPolicyManagerTestDPNoRemoteSubmixModule : public AudioPolicyManagerTestDynamicPolicy {
protected:
    std::string getConfigFile() override { return sPrimaryOnlyConfig; }

    static const std::string sPrimaryOnlyConfig;
};

const std::string AudioPolicyManagerTestDPNoRemoteSubmixModule::sPrimaryOnlyConfig =
        sExecutableDir + "test_audio_policy_primary_only_configuration.xml";

TEST_F(AudioPolicyManagerTestDPNoRemoteSubmixModule, InitSuccess) {
    // SetUp must finish with no assertions.
}

TEST_F(AudioPolicyManagerTestDPNoRemoteSubmixModule, Dump) {
    dumpToLog();
}

TEST_F(AudioPolicyManagerTestDPNoRemoteSubmixModule, RegistrationFailure) {
    // Registration/Unregistration should fail due to module for remote submix not found.
    status_t ret;
    audio_config_t audioConfig = AUDIO_CONFIG_INITIALIZER;
    audioConfig.channel_mask = AUDIO_CHANNEL_OUT_STEREO;
    audioConfig.format = AUDIO_FORMAT_PCM_16_BIT;
    audioConfig.sample_rate = k48000SamplingRate;
    ret = addPolicyMix(MIX_TYPE_PLAYERS, MIX_ROUTE_FLAG_LOOP_BACK,
            AUDIO_DEVICE_OUT_REMOTE_SUBMIX, "", audioConfig);
    ASSERT_EQ(INVALID_OPERATION, ret);

    ret = mManager->unregisterPolicyMixes(mAudioMixes);
    ASSERT_EQ(INVALID_OPERATION, ret);
}

struct DPTestParam {
    DPTestParam(const std::vector<AudioMixMatchCriterion>& mixCriteria,
                bool expected_match = false)
     : mixCriteria(mixCriteria), attributes(defaultAttr), session(AUDIO_SESSION_NONE),
       expected_match(expected_match) {}

    DPTestParam& withUsage(audio_usage_t usage) {
        attributes.usage = usage;
        return *this;
    }

    DPTestParam& withTags(const char *tags) {
        std::strncpy(attributes.tags, tags, sizeof(attributes.tags));
        return *this;
    }

    DPTestParam& withSource(audio_source_t source) {
        attributes.source = source;
        return *this;
    }

    DPTestParam& withSessionId(audio_session_t sessionId) {
        session = sessionId;
        return *this;
    }

    std::vector<AudioMixMatchCriterion> mixCriteria;
    audio_attributes_t attributes;
    audio_session_t session;
    bool expected_match;
};

class AudioPolicyManagerTestDPPlaybackReRouting : public AudioPolicyManagerTestDynamicPolicy,
        public testing::WithParamInterface<DPTestParam> {
protected:
    void SetUp() override;
};

void AudioPolicyManagerTestDPPlaybackReRouting::SetUp() {
    ASSERT_NO_FATAL_FAILURE(AudioPolicyManagerTestDynamicPolicy::SetUp());

    mTracker.reset(new RecordingActivityTracker());

    audio_config_t audioConfig = AUDIO_CONFIG_INITIALIZER;
    audioConfig.channel_mask = AUDIO_CHANNEL_OUT_STEREO;
    audioConfig.format = AUDIO_FORMAT_PCM_16_BIT;
    audioConfig.sample_rate = k48000SamplingRate;

    DPTestParam param = GetParam();
    ASSERT_NO_FATAL_FAILURE(
            addPolicyMixAndStartInputForLoopback(MIX_TYPE_PLAYERS, MIX_ROUTE_FLAG_LOOP_BACK,
            AUDIO_DEVICE_OUT_REMOTE_SUBMIX, mMixAddress, audioConfig, param.mixCriteria,
            param.session));
}

TEST_P(AudioPolicyManagerTestDPPlaybackReRouting, PlaybackReRouting) {
    const DPTestParam param = GetParam();
    const audio_attributes_t& attr = param.attributes;

    audio_port_handle_t playbackRoutedPortId = AUDIO_PORT_HANDLE_NONE;
    getOutputForAttr(&playbackRoutedPortId, AUDIO_FORMAT_PCM_16_BIT, AUDIO_CHANNEL_OUT_STEREO,
            k48000SamplingRate, AUDIO_OUTPUT_FLAG_NONE, nullptr /*output*/, nullptr /*portId*/,
            attr, param.session);
    if (param.expected_match) {
        EXPECT_EQ(mInjectionPort.id, playbackRoutedPortId);
    } else {
        EXPECT_NE(mInjectionPort.id, playbackRoutedPortId);
    }
}

const std::vector<AudioMixMatchCriterion> USAGE_MEDIA_ALARM_CRITERIA = {
            createUsageCriterion(AUDIO_USAGE_MEDIA),
            createUsageCriterion(AUDIO_USAGE_ALARM)
};

INSTANTIATE_TEST_SUITE_P(
    PlaybackReroutingUsageMatch,
    AudioPolicyManagerTestDPPlaybackReRouting,
    testing::Values(
        DPTestParam(USAGE_MEDIA_ALARM_CRITERIA, /*expected_match=*/ true)
            .withUsage(AUDIO_USAGE_MEDIA),
        DPTestParam(USAGE_MEDIA_ALARM_CRITERIA, /*expected_match=*/ true)
            .withUsage(AUDIO_USAGE_MEDIA).withTags("addr=other"),
        DPTestParam(USAGE_MEDIA_ALARM_CRITERIA, /*expected_match=*/ true)
            .withUsage(AUDIO_USAGE_ALARM),
        DPTestParam(USAGE_MEDIA_ALARM_CRITERIA, /*expected_match=*/ false)
            .withUsage(AUDIO_USAGE_VOICE_COMMUNICATION),
        DPTestParam(USAGE_MEDIA_ALARM_CRITERIA, /*expected_match=*/ false)
            .withUsage(AUDIO_USAGE_VOICE_COMMUNICATION_SIGNALLING),
        DPTestParam(USAGE_MEDIA_ALARM_CRITERIA, /*expected_match=*/ false)
            .withUsage(AUDIO_USAGE_NOTIFICATION),
        DPTestParam(USAGE_MEDIA_ALARM_CRITERIA, /*expected_match=*/ false)
            .withUsage(AUDIO_USAGE_NOTIFICATION_TELEPHONY_RINGTONE),
        DPTestParam(USAGE_MEDIA_ALARM_CRITERIA, /*expected_match=*/ false)
            .withUsage(AUDIO_USAGE_NOTIFICATION_COMMUNICATION_REQUEST),
        DPTestParam(USAGE_MEDIA_ALARM_CRITERIA, /*expected_match=*/ false)
            .withUsage(AUDIO_USAGE_NOTIFICATION_COMMUNICATION_INSTANT),
        DPTestParam(USAGE_MEDIA_ALARM_CRITERIA, /*expected_match=*/ false)
            .withUsage(AUDIO_USAGE_NOTIFICATION_COMMUNICATION_DELAYED),
        DPTestParam(USAGE_MEDIA_ALARM_CRITERIA, /*expected_match=*/ false)
            .withUsage(AUDIO_USAGE_NOTIFICATION_EVENT),
        DPTestParam(USAGE_MEDIA_ALARM_CRITERIA, /*expected_match=*/ false)
            .withUsage(AUDIO_USAGE_ASSISTANCE_ACCESSIBILITY),
        DPTestParam(USAGE_MEDIA_ALARM_CRITERIA, /*expected_match=*/ false)
            .withUsage(AUDIO_USAGE_ASSISTANCE_NAVIGATION_GUIDANCE),
        DPTestParam(USAGE_MEDIA_ALARM_CRITERIA, /*expected_match=*/ false)
            .withUsage(AUDIO_USAGE_ASSISTANCE_SONIFICATION),
        DPTestParam(USAGE_MEDIA_ALARM_CRITERIA, /*expected_match=*/ false)
            .withUsage(AUDIO_USAGE_GAME),
        DPTestParam(USAGE_MEDIA_ALARM_CRITERIA, /*expected_match=*/ false)
            .withUsage(AUDIO_USAGE_ASSISTANT)));

INSTANTIATE_TEST_SUITE_P(
    PlaybackReroutingAddressPriorityMatch,
    AudioPolicyManagerTestDPPlaybackReRouting,
    testing::Values(
        DPTestParam(USAGE_MEDIA_ALARM_CRITERIA, /*expected_match=*/ true)
            .withUsage(AUDIO_USAGE_MEDIA).withTags("addr=remote_submix_media"),
        DPTestParam(USAGE_MEDIA_ALARM_CRITERIA, /*expected_match=*/ true)
            .withUsage(AUDIO_USAGE_VOICE_COMMUNICATION).withTags("addr=remote_submix_media"),
        DPTestParam(USAGE_MEDIA_ALARM_CRITERIA, /*expected_match=*/ true)
            .withUsage(AUDIO_USAGE_VOICE_COMMUNICATION_SIGNALLING)
            .withTags("addr=remote_submix_media"),
        DPTestParam(USAGE_MEDIA_ALARM_CRITERIA, /*expected_match=*/ true)
            .withUsage(AUDIO_USAGE_ALARM)
            .withTags("addr=remote_submix_media"),
        DPTestParam(USAGE_MEDIA_ALARM_CRITERIA, /*expected_match=*/ true)
            .withUsage(AUDIO_USAGE_NOTIFICATION)
            .withTags("addr=remote_submix_media"),
        DPTestParam(USAGE_MEDIA_ALARM_CRITERIA, /*expected_match=*/ true)
            .withUsage(AUDIO_USAGE_NOTIFICATION_TELEPHONY_RINGTONE)
            .withTags("addr=remote_submix_media"),
        DPTestParam(USAGE_MEDIA_ALARM_CRITERIA, /*expected_match=*/ true)
            .withUsage(AUDIO_USAGE_NOTIFICATION_COMMUNICATION_REQUEST)
            .withTags("addr=remote_submix_media"),
        DPTestParam(USAGE_MEDIA_ALARM_CRITERIA, /*expected_match=*/ true)
            .withUsage(AUDIO_USAGE_NOTIFICATION_COMMUNICATION_INSTANT)
            .withTags("addr=remote_submix_media"),
        DPTestParam(USAGE_MEDIA_ALARM_CRITERIA, /*expected_match=*/ true)
            .withUsage(AUDIO_USAGE_NOTIFICATION_COMMUNICATION_DELAYED)
            .withTags("addr=remote_submix_media"),
        DPTestParam(USAGE_MEDIA_ALARM_CRITERIA, /*expected_match=*/ true)
            .withUsage(AUDIO_USAGE_NOTIFICATION_EVENT)
            .withTags("addr=remote_submix_media"),
        DPTestParam(USAGE_MEDIA_ALARM_CRITERIA, /*expected_match=*/ true)
            .withUsage(AUDIO_USAGE_ASSISTANCE_ACCESSIBILITY)
            .withTags("addr=remote_submix_media"),
        DPTestParam(USAGE_MEDIA_ALARM_CRITERIA, /*expected_match=*/ true)
            .withUsage(AUDIO_USAGE_ASSISTANCE_NAVIGATION_GUIDANCE)
            .withTags("addr=remote_submix_media"),
        DPTestParam(USAGE_MEDIA_ALARM_CRITERIA, /*expected_match=*/ true)
            .withUsage(AUDIO_USAGE_ASSISTANCE_SONIFICATION)
            .withTags("addr=remote_submix_media"),
        DPTestParam(USAGE_MEDIA_ALARM_CRITERIA, /*expected_match=*/ true)
            .withUsage(AUDIO_USAGE_GAME)
            .withTags("addr=remote_submix_media"),
        DPTestParam(USAGE_MEDIA_ALARM_CRITERIA, /*expected_match=*/ true)
            .withUsage(AUDIO_USAGE_VIRTUAL_SOURCE)
            .withTags("addr=remote_submix_media"),
        DPTestParam(USAGE_MEDIA_ALARM_CRITERIA, /*expected_match=*/ true)
            .withUsage(AUDIO_USAGE_ASSISTANT)
            .withTags("addr=remote_submix_media"),
        DPTestParam(USAGE_MEDIA_ALARM_CRITERIA, /*expected_match=*/ true)
            .withUsage(AUDIO_USAGE_ASSISTANT)
            .withTags("sometag;addr=remote_submix_media;othertag=somevalue"),
        DPTestParam(USAGE_MEDIA_ALARM_CRITERIA, /*expected_match=*/ true)
            .withUsage(AUDIO_USAGE_ASSISTANT)
            .withTags("addr=remote_submix_media;othertag"),
        DPTestParam(USAGE_MEDIA_ALARM_CRITERIA, /*expected_match=*/ true)
            .withUsage(AUDIO_USAGE_ASSISTANT)
            .withTags("sometag;othertag;addr=remote_submix_media")));

static constexpr audio_session_t TEST_SESSION_ID = static_cast<audio_session_t>(42);
static constexpr audio_session_t OTHER_SESSION_ID = static_cast<audio_session_t>(77);

INSTANTIATE_TEST_SUITE_P(
    PlaybackReRoutingWithSessionId,
    AudioPolicyManagerTestDPPlaybackReRouting,
    testing::Values(
        // Mix is matched because the session id matches the one specified by the mix rule.
        DPTestParam(/*mixCriteria=*/ {createSessionIdCriterion(TEST_SESSION_ID)},
                    /*expected_match=*/ true)
            .withSessionId(TEST_SESSION_ID),
        // Mix is not matched because the session id doesn't match the one specified
        // by the mix rule.
        DPTestParam(/*mixCriteria=*/ {createSessionIdCriterion(TEST_SESSION_ID)},
                    /*expected_match=*/ false)
            .withSessionId(OTHER_SESSION_ID),
        // Mix is matched, the session id doesn't match the one specified by rule,
        // but there's address specified in the tags which takes precedence.
        DPTestParam(/*mixCriteria=*/ {createSessionIdCriterion(TEST_SESSION_ID)},
                    /*expected_match=*/ true)
            .withSessionId(OTHER_SESSION_ID).withTags("addr=remote_submix_media"),
        // Mix is matched, both the session id and the usage match ones specified by mix rule.
        DPTestParam(/*mixCriteria=*/ {createSessionIdCriterion(TEST_SESSION_ID),
                                      createUsageCriterion(AUDIO_USAGE_MEDIA)},
                    /*expected_match=*/ true)
            .withSessionId(TEST_SESSION_ID).withUsage(AUDIO_USAGE_MEDIA),
        // Mix is not matched, the session id matches the one specified by mix rule,
        // but usage does not.
        DPTestParam(/*mixCriteria=*/ {createSessionIdCriterion(TEST_SESSION_ID),
                                      createUsageCriterion(AUDIO_USAGE_MEDIA)},
                    /*expected_match=*/ false)
                    .withSessionId(TEST_SESSION_ID).withUsage(AUDIO_USAGE_GAME),
        // Mix is not matched, the usage matches the one specified by mix rule,
        // but the session id is excluded.
        DPTestParam(/*mixCriteria=*/ {createSessionIdCriterion(TEST_SESSION_ID, /*exclude=*/ true),
                                     createUsageCriterion(AUDIO_USAGE_MEDIA)},
                    /*expected_match=*/ false)
                    .withSessionId(TEST_SESSION_ID).withUsage(AUDIO_USAGE_MEDIA)));

struct DPMmapTestParam {
    DPMmapTestParam(int mixRouteFlags, audio_devices_t deviceType, const std::string& deviceAddress)
        : mixRouteFlags(mixRouteFlags), deviceType(deviceType), deviceAddress(deviceAddress) {}

    int mixRouteFlags;
    audio_devices_t deviceType;
    std::string deviceAddress;
};

class AudioPolicyManagerTestMMapPlaybackRerouting
    : public AudioPolicyManagerTestDynamicPolicy,
      public ::testing::WithParamInterface<DPMmapTestParam> {
  protected:
    void SetUp() override {
        AudioPolicyManagerTestDynamicPolicy::SetUp();
        audioConfig = AUDIO_CONFIG_INITIALIZER;
        audioConfig.channel_mask = AUDIO_CHANNEL_OUT_STEREO;
        audioConfig.format = AUDIO_FORMAT_PCM_16_BIT;
        audioConfig.sample_rate = k48000SamplingRate;
    }

    audio_config_t audioConfig;
    audio_io_handle_t mOutput;
    audio_stream_type_t mStream = AUDIO_STREAM_DEFAULT;
    audio_port_handle_t mSelectedDeviceId = AUDIO_PORT_HANDLE_NONE;
    audio_port_handle_t mPortId = AUDIO_PORT_HANDLE_NONE;
    AudioPolicyInterface::output_type_t mOutputType;
    audio_attributes_t attr = AUDIO_ATTRIBUTES_INITIALIZER;
    bool mIsSpatialized;
    bool mIsBitPerfect;
};

TEST_P(AudioPolicyManagerTestMMapPlaybackRerouting, MmapPlaybackStreamMatchingLoopbackDapMixFails) {
    // Add mix matching the test uid.
    const int testUid = 12345;
    const auto param = GetParam();
    ASSERT_NO_FATAL_FAILURE(
            addPolicyMixAndStartInputForLoopback(MIX_TYPE_PLAYERS, param.mixRouteFlags,
                                                 param.deviceType, param.deviceAddress, audioConfig,
                                                 {createUidCriterion(testUid)}));

    // Getting output for matching uid and mmap-ed stream should fail.
    audio_output_flags_t outputFlags =
            (audio_output_flags_t) (AUDIO_OUTPUT_FLAG_MMAP_NOIRQ | AUDIO_OUTPUT_FLAG_DIRECT);
    ASSERT_EQ(INVALID_OPERATION,
              mManager->getOutputForAttr(&attr, &mOutput, AUDIO_SESSION_NONE, &mStream,
                                         createAttributionSourceState(testUid), &audioConfig,
                                         &outputFlags, &mSelectedDeviceId, &mPortId, {},
                                         &mOutputType, &mIsSpatialized, &mIsBitPerfect));
}

TEST_P(AudioPolicyManagerTestMMapPlaybackRerouting,
        NonMmapPlaybackStreamMatchingLoopbackDapMixSucceeds) {
    // Add mix matching the test uid.
    const int testUid = 12345;
    const auto param = GetParam();
    ASSERT_NO_FATAL_FAILURE(
            addPolicyMixAndStartInputForLoopback(MIX_TYPE_PLAYERS, param.mixRouteFlags,
                                                 param.deviceType,param.deviceAddress, audioConfig,
                                                 {createUidCriterion(testUid)}));

    // Getting output for matching uid should succeed for non-mmaped stream.
    audio_output_flags_t outputFlags = AUDIO_OUTPUT_FLAG_NONE;
    ASSERT_EQ(NO_ERROR,
              mManager->getOutputForAttr(&attr, &mOutput, AUDIO_SESSION_NONE, &mStream,
                                         createAttributionSourceState(testUid), &audioConfig,
                                         &outputFlags, &mSelectedDeviceId, &mPortId, {},
                                         &mOutputType, &mIsSpatialized, &mIsBitPerfect));
}

TEST_F(AudioPolicyManagerTestMMapPlaybackRerouting,
        MmapPlaybackStreamMatchingRenderDapMixSupportingMmapSucceeds) {
    const std::string usbAddress = "card=1;device=0";
    ASSERT_EQ(NO_ERROR, mManager->setDeviceConnectionState(
            AUDIO_DEVICE_OUT_USB_DEVICE, AUDIO_POLICY_DEVICE_STATE_AVAILABLE,
            usbAddress.c_str(), "", AUDIO_FORMAT_DEFAULT));
    audio_port_v7 usbDevicePort;
    ASSERT_TRUE(findDevicePort(AUDIO_PORT_ROLE_SINK, AUDIO_DEVICE_OUT_USB_DEVICE,
                               usbAddress, &usbDevicePort));

    // Add render-only mix matching the test uid.
    const int testUid = 12345;
    // test_audio_policy_configuration.xml declares mmap-capable mix port
    // for AUDIO_DEVICE_OUT_USB_DEVICE.
    ASSERT_EQ(NO_ERROR,
              addPolicyMix(MIX_TYPE_PLAYERS, MIX_ROUTE_FLAG_RENDER,
                           AUDIO_DEVICE_OUT_USB_DEVICE, /*mixAddress=*/"",
                           audioConfig, {createUidCriterion(testUid)}));

    static const audio_output_flags_t mmapDirectFlags =
            (audio_output_flags_t) (AUDIO_OUTPUT_FLAG_MMAP_NOIRQ | AUDIO_OUTPUT_FLAG_DIRECT);
    // Getting output for matching uid should succeed for mmaped stream, because matched mix
    // redirects to mmap capable device.
    audio_output_flags_t outputFlags = mmapDirectFlags;
    ASSERT_EQ(NO_ERROR,
              mManager->getOutputForAttr(&attr, &mOutput, AUDIO_SESSION_NONE, &mStream,
                                         createAttributionSourceState(testUid), &audioConfig,
                                         &outputFlags, &mSelectedDeviceId, &mPortId, {},
                                         &mOutputType, &mIsSpatialized, &mIsBitPerfect));
    ASSERT_EQ(usbDevicePort.id, mSelectedDeviceId);
    auto outputDesc = mManager->getOutputs().valueFor(mOutput);
    ASSERT_NE(nullptr, outputDesc);
    ASSERT_EQ(mmapDirectFlags, outputDesc->getFlags().output);

    // After releasing the client, the output is closed. APM should reselect output for the policy
    // mix.
    mManager->releaseOutput(mPortId);
    ASSERT_EQ(nullptr, mManager->getOutputs().valueFor(mOutput));
    outputFlags = AUDIO_OUTPUT_FLAG_NONE;
    mPortId = AUDIO_PORT_HANDLE_NONE;
    ASSERT_EQ(NO_ERROR,
              mManager->getOutputForAttr(&attr, &mOutput, AUDIO_SESSION_NONE, &mStream,
                                         createAttributionSourceState(testUid), &audioConfig,
                                         &outputFlags, &mSelectedDeviceId, &mPortId, {},
                                         &mOutputType, &mIsSpatialized, &mIsBitPerfect));
    ASSERT_EQ(usbDevicePort.id, mSelectedDeviceId);
    outputDesc = mManager->getOutputs().valueFor(mOutput);
    ASSERT_NE(nullptr, outputDesc);
    ASSERT_NE(mmapDirectFlags, outputDesc->getFlags().output);

    ASSERT_EQ(NO_ERROR, mManager->setDeviceConnectionState(
            AUDIO_DEVICE_OUT_USB_DEVICE, AUDIO_POLICY_DEVICE_STATE_UNAVAILABLE,
            usbAddress.c_str(), "", AUDIO_FORMAT_DEFAULT));
}

TEST_F(AudioPolicyManagerTestMMapPlaybackRerouting,
        MmapPlaybackStreamMatchingRenderDapMixNotSupportingMmapFails) {
    // Add render-only mix matching the test uid.
    const int testUid = 12345;
    // Per test_audio_policy_configuration.xml AUDIO_DEVICE_OUT_SPEAKER doesn't support mmap.
    ASSERT_EQ(NO_ERROR,
              addPolicyMix(MIX_TYPE_PLAYERS, MIX_ROUTE_FLAG_RENDER,
                           AUDIO_DEVICE_OUT_SPEAKER, /*mixAddress=*/"", audioConfig,
                           {createUidCriterion(testUid)}));

    // Getting output for matching uid should fail for mmaped stream, because
    // matched mix redirects to device which doesn't support mmap.
    audio_output_flags_t outputFlags =
            (audio_output_flags_t) (AUDIO_OUTPUT_FLAG_MMAP_NOIRQ | AUDIO_OUTPUT_FLAG_DIRECT);
    ASSERT_EQ(INVALID_OPERATION,
              mManager->getOutputForAttr(&attr, &mOutput, AUDIO_SESSION_NONE, &mStream,
                                         createAttributionSourceState(testUid), &audioConfig,
                                         &outputFlags, &mSelectedDeviceId, &mPortId, {},
                                         &mOutputType, &mIsSpatialized, &mIsBitPerfect));
}

INSTANTIATE_TEST_SUITE_P(
        MmapPlaybackRerouting, AudioPolicyManagerTestMMapPlaybackRerouting,
        testing::Values(DPMmapTestParam(MIX_ROUTE_FLAG_LOOP_BACK, AUDIO_DEVICE_OUT_REMOTE_SUBMIX,
                                        /*deviceAddress=*/"remote_submix_media"),
                        DPMmapTestParam(MIX_ROUTE_FLAG_LOOP_BACK_AND_RENDER,
                                        AUDIO_DEVICE_OUT_REMOTE_SUBMIX,
                                        /*deviceAddress=*/"remote_submix_media"),
                        DPMmapTestParam(MIX_ROUTE_FLAG_RENDER, AUDIO_DEVICE_OUT_SPEAKER,
                                        /*deviceAddress=*/"")));

class AudioPolicyManagerTestDPMixRecordInjection : public AudioPolicyManagerTestDynamicPolicy,
        public testing::WithParamInterface<DPTestParam> {
protected:
    void SetUp() override;
    void TearDown() override;

    std::unique_ptr<RecordingActivityTracker> mTracker;
    struct audio_port_v7 mExtractionPort;
    audio_port_handle_t mPortId = AUDIO_PORT_HANDLE_NONE;
};

void AudioPolicyManagerTestDPMixRecordInjection::SetUp() {
    ASSERT_NO_FATAL_FAILURE(AudioPolicyManagerTestDynamicPolicy::SetUp());

    mTracker.reset(new RecordingActivityTracker());

    audio_config_t audioConfig = AUDIO_CONFIG_INITIALIZER;
    audioConfig.channel_mask = AUDIO_CHANNEL_IN_STEREO;
    audioConfig.format = AUDIO_FORMAT_PCM_16_BIT;
    audioConfig.sample_rate = k48000SamplingRate;

    DPTestParam param = GetParam();
    status_t ret = addPolicyMix(MIX_TYPE_RECORDERS, MIX_ROUTE_FLAG_LOOP_BACK,
            AUDIO_DEVICE_IN_REMOTE_SUBMIX, mMixAddress, audioConfig, param.mixCriteria);
    ASSERT_EQ(NO_ERROR, ret);

    struct audio_port_v7 injectionPort;
    ASSERT_TRUE(findDevicePort(AUDIO_PORT_ROLE_SINK, AUDIO_DEVICE_OUT_REMOTE_SUBMIX,
                    mMixAddress, &injectionPort));

    audio_port_handle_t selectedDeviceId = AUDIO_PORT_HANDLE_NONE;
    audio_usage_t usage = AUDIO_USAGE_VIRTUAL_SOURCE;
    audio_attributes_t attr =
            {AUDIO_CONTENT_TYPE_UNKNOWN, usage, AUDIO_SOURCE_DEFAULT, AUDIO_FLAG_NONE, ""};
    std::string tags = std::string("addr=") + mMixAddress;
    strncpy(attr.tags, tags.c_str(), AUDIO_ATTRIBUTES_TAGS_MAX_SIZE - 1);
    getOutputForAttr(&selectedDeviceId, AUDIO_FORMAT_PCM_16_BIT, AUDIO_CHANNEL_OUT_STEREO,
            k48000SamplingRate, AUDIO_OUTPUT_FLAG_NONE, nullptr /*output*/, &mPortId, attr);
    ASSERT_EQ(NO_ERROR, mManager->startOutput(mPortId));
    ASSERT_EQ(injectionPort.id, getDeviceIdFromPatch(mClient->getLastAddedPatch()));

    ASSERT_TRUE(findDevicePort(AUDIO_PORT_ROLE_SOURCE, AUDIO_DEVICE_IN_REMOTE_SUBMIX,
                    mMixAddress, &mExtractionPort));
}

void AudioPolicyManagerTestDPMixRecordInjection::TearDown() {
    mManager->stopOutput(mPortId);
    AudioPolicyManagerTestDynamicPolicy::TearDown();
}

TEST_P(AudioPolicyManagerTestDPMixRecordInjection, RecordingInjection) {
    const DPTestParam param = GetParam();

    audio_port_handle_t captureRoutedPortId = AUDIO_PORT_HANDLE_NONE;
    audio_port_handle_t portId = AUDIO_PORT_HANDLE_NONE;
    audio_io_handle_t input = AUDIO_PORT_HANDLE_NONE;
    getInputForAttr(param.attributes, &input, param.session, mTracker->getRiid(),
                    &captureRoutedPortId, AUDIO_FORMAT_PCM_16_BIT, AUDIO_CHANNEL_IN_STEREO,
                    k48000SamplingRate, AUDIO_INPUT_FLAG_NONE, &portId);
    if (param.expected_match) {
        EXPECT_EQ(mExtractionPort.id, captureRoutedPortId);
    } else {
        EXPECT_NE(mExtractionPort.id, captureRoutedPortId);
    }
}

const std::vector<AudioMixMatchCriterion> SOURCE_CAM_MIC_VOICE_CRITERIA = {
        createCapturePresetCriterion(AUDIO_SOURCE_CAMCORDER),
        createCapturePresetCriterion(AUDIO_SOURCE_MIC),
        createCapturePresetCriterion(AUDIO_SOURCE_VOICE_COMMUNICATION)
};

// No address priority rule for remote recording, address is a "don't care"
INSTANTIATE_TEST_CASE_P(
        RecordInjectionSource,
        AudioPolicyManagerTestDPMixRecordInjection,
        testing::Values(
            DPTestParam(SOURCE_CAM_MIC_VOICE_CRITERIA, /*expected_match=*/ true)
                .withSource(AUDIO_SOURCE_CAMCORDER),
            DPTestParam(SOURCE_CAM_MIC_VOICE_CRITERIA, /*expected_match=*/ true)
                .withSource(AUDIO_SOURCE_CAMCORDER)
                .withTags("addr=remote_submix_media"),
            DPTestParam(SOURCE_CAM_MIC_VOICE_CRITERIA, /*expected_match=*/ true)
                .withSource(AUDIO_SOURCE_MIC),
            DPTestParam(SOURCE_CAM_MIC_VOICE_CRITERIA, /*expected_match=*/ true)
                .withSource(AUDIO_SOURCE_MIC)
                .withTags("addr=remote_submix_media"),
            DPTestParam(SOURCE_CAM_MIC_VOICE_CRITERIA, /*expected_match=*/ true)
                .withSource(AUDIO_SOURCE_VOICE_COMMUNICATION),
            DPTestParam(SOURCE_CAM_MIC_VOICE_CRITERIA, /*expected_match=*/ true)
                .withSource(AUDIO_SOURCE_VOICE_COMMUNICATION)
                .withTags("addr=remote_submix_media"),
            DPTestParam(SOURCE_CAM_MIC_VOICE_CRITERIA, /*expected_match=*/ false)
                .withSource(AUDIO_SOURCE_VOICE_RECOGNITION),
            DPTestParam(SOURCE_CAM_MIC_VOICE_CRITERIA, /*expected_match=*/ false)
                .withSource(AUDIO_SOURCE_VOICE_RECOGNITION)
                .withTags("addr=remote_submix_media"),
            DPTestParam(SOURCE_CAM_MIC_VOICE_CRITERIA, /*expected_match=*/ false)
                .withSource(AUDIO_SOURCE_HOTWORD),
            DPTestParam(SOURCE_CAM_MIC_VOICE_CRITERIA, /*expected_match=*/ false)
                .withSource(AUDIO_SOURCE_HOTWORD)
                .withTags("addr=remote_submix_media")));

INSTANTIATE_TEST_CASE_P(
        RecordInjectionWithSessionId,
        AudioPolicyManagerTestDPMixRecordInjection,
        testing::Values(
            // Mix is matched because the session id matches the one specified by the mix rule.
            DPTestParam(/*mixCriteria=*/ {createSessionIdCriterion(TEST_SESSION_ID)},
                        /*expected_match=*/ true)
                .withSessionId(TEST_SESSION_ID),
            // Mix is not matched because the session id doesn't match the one specified
            // by the mix rule.
            DPTestParam(/*mixCriteria=*/ {createSessionIdCriterion(TEST_SESSION_ID)},
                        /*expected_match=*/ false)
                .withSessionId(OTHER_SESSION_ID),
            // Mix is not matched, the session id doesn't match the one specified by rule,
            // but tand address specified in the tags is ignored for recorder mix.
            DPTestParam(/*mixCriteria=*/ {createSessionIdCriterion(TEST_SESSION_ID)},
                        /*expected_match=*/ false)
                .withSessionId(OTHER_SESSION_ID).withTags("addr=remote_submix_media"),
            // Mix is matched, both the session id and the source match ones specified by mix rule
            DPTestParam(/*mixCriteria=*/ {createSessionIdCriterion(TEST_SESSION_ID),
                                          createCapturePresetCriterion(AUDIO_SOURCE_CAMCORDER)},
                        /*expected_match=*/ true)
                .withSessionId(TEST_SESSION_ID).withSource(AUDIO_SOURCE_CAMCORDER),
            // Mix is not matched, the session id matches the one specified by mix rule,
            // but source does not.
            DPTestParam(/*mixCriteria=*/ {createSessionIdCriterion(TEST_SESSION_ID),
                                          createCapturePresetCriterion(AUDIO_SOURCE_CAMCORDER)},
                        /*expected_match=*/ false)
                .withSessionId(TEST_SESSION_ID).withSource(AUDIO_SOURCE_MIC),
            // Mix is not matched, the source matches the one specified by mix rule,
            // but the session id is excluded.
            DPTestParam(/*mixCriteria=*/ {createSessionIdCriterion(TEST_SESSION_ID,
                                                                       /*exclude=*/ true),
                                          createCapturePresetCriterion(AUDIO_SOURCE_MIC)},
                        /*expected_match=*/ false)
                .withSessionId(TEST_SESSION_ID).withSource(AUDIO_SOURCE_MIC)));

using DeviceConnectionTestParams =
        std::tuple<audio_devices_t /*type*/, std::string /*name*/, std::string /*address*/>;

class AudioPolicyManagerTestDeviceConnection : public AudioPolicyManagerTestWithConfigurationFile,
        public testing::WithParamInterface<DeviceConnectionTestParams> {
};

TEST_F(AudioPolicyManagerTestDeviceConnection, InitSuccess) {
    // SetUp must finish with no assertions.
}

TEST_F(AudioPolicyManagerTestDeviceConnection, Dump) {
    dumpToLog();
}

TEST_F(AudioPolicyManagerTestDeviceConnection, RoutingUpdate) {
    mClient->resetRoutingUpdatedCounter();
    // Connecting a valid output device with valid parameters should trigger a routing update
    ASSERT_EQ(NO_ERROR, mManager->setDeviceConnectionState(
            AUDIO_DEVICE_OUT_BLUETOOTH_SCO, AUDIO_POLICY_DEVICE_STATE_AVAILABLE,
            "00:11:22:33:44:55", "b", AUDIO_FORMAT_DEFAULT));
    ASSERT_EQ(1, mClient->getRoutingUpdatedCounter());

    // Disconnecting a connected device should succeed and trigger a routing update
    ASSERT_EQ(NO_ERROR, mManager->setDeviceConnectionState(
            AUDIO_DEVICE_OUT_BLUETOOTH_SCO, AUDIO_POLICY_DEVICE_STATE_UNAVAILABLE,
            "00:11:22:33:44:55", "b", AUDIO_FORMAT_DEFAULT));
    ASSERT_EQ(2, mClient->getRoutingUpdatedCounter());

    // Disconnecting a disconnected device should fail and not trigger a routing update
    ASSERT_EQ(INVALID_OPERATION, mManager->setDeviceConnectionState(
            AUDIO_DEVICE_OUT_BLUETOOTH_SCO, AUDIO_POLICY_DEVICE_STATE_UNAVAILABLE,
            "00:11:22:33:44:55", "b",  AUDIO_FORMAT_DEFAULT));
    ASSERT_EQ(2, mClient->getRoutingUpdatedCounter());

    // Changing force use should trigger an update
    auto config = mManager->getForceUse(AUDIO_POLICY_FORCE_FOR_MEDIA);
    auto newConfig = config == AUDIO_POLICY_FORCE_BT_A2DP ?
            AUDIO_POLICY_FORCE_NONE : AUDIO_POLICY_FORCE_BT_A2DP;
    mManager->setForceUse(AUDIO_POLICY_FORCE_FOR_MEDIA, newConfig);
    ASSERT_EQ(3, mClient->getRoutingUpdatedCounter());
}

TEST_P(AudioPolicyManagerTestDeviceConnection, SetDeviceConnectionState) {
    const audio_devices_t type = std::get<0>(GetParam());
    const std::string name = std::get<1>(GetParam());
    const std::string address = std::get<2>(GetParam());

    if (type == AUDIO_DEVICE_OUT_HDMI) {
        // Set device connection state failed due to no device descriptor found
        // For HDMI case, it is easier to simulate device descriptor not found error
        // by using an encoded format which isn't listed in the 'encodedFormats'
        // attribute for this devicePort.
        ASSERT_EQ(INVALID_OPERATION, mManager->setDeviceConnectionState(
                type, AUDIO_POLICY_DEVICE_STATE_AVAILABLE,
                address.c_str(), name.c_str(), AUDIO_FORMAT_MAT_2_1));
    }
    // Connect with valid parameters should succeed
    ASSERT_EQ(NO_ERROR, mManager->setDeviceConnectionState(
            type, AUDIO_POLICY_DEVICE_STATE_AVAILABLE,
            address.c_str(), name.c_str(), AUDIO_FORMAT_DEFAULT));
    // Try to connect with the same device again should fail
    ASSERT_EQ(INVALID_OPERATION, mManager->setDeviceConnectionState(
            type, AUDIO_POLICY_DEVICE_STATE_AVAILABLE,
            address.c_str(), name.c_str(), AUDIO_FORMAT_DEFAULT));
    // Disconnect the connected device should succeed
    ASSERT_EQ(NO_ERROR, mManager->setDeviceConnectionState(
            type, AUDIO_POLICY_DEVICE_STATE_UNAVAILABLE,
            address.c_str(), name.c_str(), AUDIO_FORMAT_DEFAULT));
    // Disconnect device that is not connected should fail
    ASSERT_EQ(INVALID_OPERATION, mManager->setDeviceConnectionState(
            type, AUDIO_POLICY_DEVICE_STATE_UNAVAILABLE,
            address.c_str(), name.c_str(), AUDIO_FORMAT_DEFAULT));
    // Try to set device connection state  with a invalid connection state should fail
    ASSERT_EQ(BAD_VALUE, mManager->setDeviceConnectionState(
            type, AUDIO_POLICY_DEVICE_STATE_CNT,
            "", "", AUDIO_FORMAT_DEFAULT));
}

TEST_P(AudioPolicyManagerTestDeviceConnection, ExplicitlyRoutingAfterConnection) {
    const audio_devices_t type = std::get<0>(GetParam());
    const std::string name = std::get<1>(GetParam());
    const std::string address = std::get<2>(GetParam());

    // Connect device to do explicitly routing test
    ASSERT_EQ(NO_ERROR, mManager->setDeviceConnectionState(
            type, AUDIO_POLICY_DEVICE_STATE_AVAILABLE,
            address.c_str(), name.c_str(), AUDIO_FORMAT_DEFAULT));

    audio_port_v7 devicePort;
    const audio_port_role_t role = audio_is_output_device(type)
            ? AUDIO_PORT_ROLE_SINK : AUDIO_PORT_ROLE_SOURCE;
    ASSERT_TRUE(findDevicePort(role, type, address, &devicePort));

    audio_port_handle_t routedPortId = devicePort.id;
    // Try start input or output according to the device type
    if (audio_is_output_devices(type)) {
        getOutputForAttr(&routedPortId, AUDIO_FORMAT_PCM_16_BIT, AUDIO_CHANNEL_OUT_STEREO,
                k48000SamplingRate, AUDIO_OUTPUT_FLAG_NONE);
    } else if (audio_is_input_device(type)) {
        RecordingActivityTracker tracker;
        audio_io_handle_t input = AUDIO_PORT_HANDLE_NONE;
        getInputForAttr({}, &input, AUDIO_SESSION_NONE, tracker.getRiid(), &routedPortId,
                        AUDIO_FORMAT_PCM_16_BIT, AUDIO_CHANNEL_IN_STEREO, k48000SamplingRate,
                        AUDIO_INPUT_FLAG_NONE);
    }
    ASSERT_EQ(devicePort.id, routedPortId);

    ASSERT_EQ(NO_ERROR, mManager->setDeviceConnectionState(
            type, AUDIO_POLICY_DEVICE_STATE_UNAVAILABLE,
            address.c_str(), name.c_str(), AUDIO_FORMAT_DEFAULT));
}

android::media::audio::common::ExtraAudioDescriptor make_ExtraAudioDescriptor(
        android::media::audio::common::AudioStandard audioStandard,
        android::media::audio::common::AudioEncapsulationType audioEncapsulationType) {
    android::media::audio::common::ExtraAudioDescriptor result;
    result.standard = audioStandard;
    result.audioDescriptor = {0xb4, 0xaf, 0x98, 0x1a};
    result.encapsulationType = audioEncapsulationType;
    return result;
}

TEST_P(AudioPolicyManagerTestDeviceConnection, PassingExtraAudioDescriptors) {
    const audio_devices_t type = std::get<0>(GetParam());
    if (!audio_device_is_digital(type)) {
        // EADs are used only for HDMI devices.
        GTEST_SKIP() << "Not a digital device type: " << audio_device_to_string(type);
    }
    const std::string name = std::get<1>(GetParam());
    const std::string address = std::get<2>(GetParam());
    android::media::AudioPortFw audioPort;
    ASSERT_EQ(NO_ERROR,
            mManager->deviceToAudioPort(type, address.c_str(), name.c_str(), &audioPort));
    android::media::audio::common::AudioPort& port = audioPort.hal;
    port.extraAudioDescriptors.push_back(make_ExtraAudioDescriptor(
                    android::media::audio::common::AudioStandard::EDID,
                    android::media::audio::common::AudioEncapsulationType::IEC61937));
    const size_t lastConnectedDevicePortCount = mClient->getConnectedDevicePortCount();
    const size_t lastDisconnectedDevicePortCount = mClient->getDisconnectedDevicePortCount();
    EXPECT_EQ(NO_ERROR, mManager->setDeviceConnectionState(
                    AUDIO_POLICY_DEVICE_STATE_AVAILABLE, port, AUDIO_FORMAT_DEFAULT));
    EXPECT_EQ(lastConnectedDevicePortCount + 1, mClient->getConnectedDevicePortCount());
    EXPECT_EQ(lastDisconnectedDevicePortCount, mClient->getDisconnectedDevicePortCount());
    const audio_port_v7* devicePort = mClient->getLastConnectedDevicePort();
    EXPECT_EQ(port.extraAudioDescriptors.size(), devicePort->num_extra_audio_descriptors);
    EXPECT_EQ(AUDIO_STANDARD_EDID, devicePort->extra_audio_descriptors[0].standard);
    EXPECT_EQ(AUDIO_ENCAPSULATION_TYPE_IEC61937,
            devicePort->extra_audio_descriptors[0].encapsulation_type);
    EXPECT_NE(0, devicePort->extra_audio_descriptors[0].descriptor[0]);
}

INSTANTIATE_TEST_CASE_P(
        DeviceConnectionState,
        AudioPolicyManagerTestDeviceConnection,
        testing::Values(
                DeviceConnectionTestParams({AUDIO_DEVICE_IN_HDMI, "test_in_hdmi",
                                            "audio_policy_test_in_hdmi"}),
                DeviceConnectionTestParams({AUDIO_DEVICE_OUT_HDMI, "test_out_hdmi",
                                            "audio_policy_test_out_hdmi"}),
                DeviceConnectionTestParams({AUDIO_DEVICE_IN_BLUETOOTH_SCO_HEADSET, "bt_hfp_in",
                                            "00:11:22:33:44:55"}),
                DeviceConnectionTestParams({AUDIO_DEVICE_OUT_BLUETOOTH_SCO, "bt_hfp_out",
                                            "00:11:22:33:44:55"})
                )
        );

namespace {

class AudioPolicyManagerTestClientOpenFails : public AudioPolicyManagerTestClient {
  public:
    status_t openOutput(audio_module_handle_t module,
                        audio_io_handle_t *output,
                        audio_config_t * halConfig,
                        audio_config_base_t * mixerConfig,
                        const sp<DeviceDescriptorBase>& device,
                        uint32_t * latencyMs,
                        audio_output_flags_t flags) override {
        return mSimulateFailure ? BAD_VALUE :
                AudioPolicyManagerTestClient::openOutput(
                        module, output, halConfig, mixerConfig, device, latencyMs, flags);
    }

    status_t openInput(audio_module_handle_t module,
                       audio_io_handle_t *input,
                       audio_config_t * config,
                       audio_devices_t * device,
                       const String8 & address,
                       audio_source_t source,
                       audio_input_flags_t flags) override {
        return mSimulateFailure ? BAD_VALUE :
                AudioPolicyManagerTestClient::openInput(
                        module, input, config, device, address, source, flags);
    }

    void setSimulateFailure(bool simulateFailure) { mSimulateFailure = simulateFailure; }

  private:
    bool mSimulateFailure = false;
};

}  // namespace

using DeviceConnectionWithFormatTestParams =
        std::tuple<audio_devices_t /*type*/, std::string /*name*/, std::string /*address*/,
        audio_format_t /*format*/>;

class AudioPolicyManagerTestDeviceConnectionFailed :
        public AudioPolicyManagerTestWithConfigurationFile,
        public testing::WithParamInterface<DeviceConnectionWithFormatTestParams> {
  protected:
    std::string getConfigFile() override { return sBluetoothConfig; }
  AudioPolicyManagerTestClient* getClient() override {
        mFullClient = new AudioPolicyManagerTestClientOpenFails;
        return mFullClient;
    }
    void setSimulateOpenFailure(bool simulateFailure) {
        mFullClient->setSimulateFailure(simulateFailure); }

    static const std::string sBluetoothConfig;

  private:
    AudioPolicyManagerTestClientOpenFails* mFullClient;
};

const std::string AudioPolicyManagerTestDeviceConnectionFailed::sBluetoothConfig =
        AudioPolicyManagerTestDeviceConnectionFailed::sExecutableDir +
        "test_audio_policy_configuration_bluetooth.xml";

TEST_P(AudioPolicyManagerTestDeviceConnectionFailed, SetDeviceConnectedStateHasAddress) {
    const audio_devices_t type = std::get<0>(GetParam());
    const std::string name = std::get<1>(GetParam());
    const std::string address = std::get<2>(GetParam());
    const audio_format_t format = std::get<3>(GetParam());

    EXPECT_EQ(0, mClient->getConnectedDevicePortCount());
    EXPECT_EQ(0, mClient->getDisconnectedDevicePortCount());

    setSimulateOpenFailure(true);
    ASSERT_EQ(INVALID_OPERATION, mManager->setDeviceConnectionState(
            type, AUDIO_POLICY_DEVICE_STATE_AVAILABLE,
            address.c_str(), name.c_str(), format));

    // Since the failure happens when opening input/output, the device must be connected
    // first and then disconnected.
    EXPECT_EQ(1, mClient->getConnectedDevicePortCount());
    EXPECT_EQ(1, mClient->getDisconnectedDevicePortCount());

    if (mClient->getConnectedDevicePortCount() > 0) {
        auto port = mClient->getLastConnectedDevicePort();
        EXPECT_EQ(type, port->ext.device.type);
        EXPECT_EQ(0, strncmp(port->ext.device.address, address.c_str(),
                        AUDIO_DEVICE_MAX_ADDRESS_LEN)) << "\"" << port->ext.device.address << "\"";
    }
    if (mClient->getDisconnectedDevicePortCount() > 0) {
        auto port = mClient->getLastDisconnectedDevicePort();
        EXPECT_EQ(type, port->ext.device.type);
        EXPECT_EQ(0, strncmp(port->ext.device.address, address.c_str(),
                        AUDIO_DEVICE_MAX_ADDRESS_LEN)) << "\"" << port->ext.device.address << "\"";
    }
}

INSTANTIATE_TEST_CASE_P(
        DeviceConnectionFailure,
        AudioPolicyManagerTestDeviceConnectionFailed,
        testing::Values(
                DeviceConnectionWithFormatTestParams({AUDIO_DEVICE_IN_BLUETOOTH_SCO_HEADSET,
                            "bt_hfp_in", "00:11:22:33:44:55", AUDIO_FORMAT_DEFAULT}),
                DeviceConnectionWithFormatTestParams({AUDIO_DEVICE_OUT_BLUETOOTH_SCO,
                            "bt_hfp_out", "00:11:22:33:44:55", AUDIO_FORMAT_DEFAULT}),
                DeviceConnectionWithFormatTestParams({AUDIO_DEVICE_OUT_BLUETOOTH_A2DP,
                            "bt_a2dp_out", "00:11:22:33:44:55", AUDIO_FORMAT_DEFAULT}),
                DeviceConnectionWithFormatTestParams({AUDIO_DEVICE_OUT_BLUETOOTH_A2DP,
                            "bt_a2dp_out", "00:11:22:33:44:66", AUDIO_FORMAT_LDAC})
                )
        );

class AudioPolicyManagerCarTest : public AudioPolicyManagerTestDynamicPolicy {
protected:
    std::string getConfigFile() override { return sCarConfig; }

    static const std::string sCarConfig;
    static const std::string sCarBusMediaOutput;
    static const std::string sCarBusNavigationOutput;
    static const std::string sCarRearZoneOneOutput;
    static const std::string sCarRearZoneTwoOutput;
    static const std::string sCarBusMmapOutput;
};

const std::string AudioPolicyManagerCarTest::sCarConfig =
        AudioPolicyManagerCarTest::sExecutableDir + "test_car_ap_atmos_offload_configuration.xml";

const std::string AudioPolicyManagerCarTest::sCarBusMediaOutput = "bus0_media_out";

const std::string AudioPolicyManagerCarTest::sCarBusNavigationOutput = "bus1_navigation_out";

const std::string AudioPolicyManagerCarTest::sCarRearZoneOneOutput = "bus100_audio_zone_1";

const std::string AudioPolicyManagerCarTest::sCarRearZoneTwoOutput = "bus200_audio_zone_2";

const std::string AudioPolicyManagerCarTest::sCarBusMmapOutput = "bus8_mmap_out";

TEST_F(AudioPolicyManagerCarTest, InitSuccess) {
    // SetUp must finish with no assertions.
}

TEST_F(AudioPolicyManagerCarTest, Dump) {
    dumpToLog();
}

TEST_F(AudioPolicyManagerCarTest, GetOutputForAttrAtmosOutputAfterRegisteringPolicyMix) {
    status_t ret;
    audio_config_t audioConfig = AUDIO_CONFIG_INITIALIZER;
    ret = addPolicyMix(MIX_TYPE_PLAYERS, MIX_ROUTE_FLAG_RENDER,
            AUDIO_DEVICE_OUT_BUS, sCarBusMediaOutput, audioConfig);
    ASSERT_EQ(NO_ERROR, ret);

    audio_port_handle_t selectedDeviceId = AUDIO_PORT_HANDLE_NONE;
    audio_io_handle_t output;
    audio_port_handle_t portId;
    getOutputForAttr(&selectedDeviceId, AUDIO_FORMAT_E_AC3_JOC, AUDIO_CHANNEL_OUT_5POINT1,
            k48000SamplingRate, AUDIO_OUTPUT_FLAG_DIRECT, &output, &portId);
    ASSERT_NE(AUDIO_PORT_HANDLE_NONE, selectedDeviceId);
    sp<SwAudioOutputDescriptor> outDesc = mManager->getOutputs().valueFor(output);
    ASSERT_NE(nullptr, outDesc.get());
    ASSERT_EQ(AUDIO_FORMAT_E_AC3_JOC, outDesc->getFormat());
    ASSERT_EQ(AUDIO_CHANNEL_OUT_5POINT1, outDesc->getChannelMask());
    ASSERT_EQ(k48000SamplingRate, outDesc->getSamplingRate());

    selectedDeviceId = AUDIO_PORT_HANDLE_NONE;
    output = AUDIO_IO_HANDLE_NONE;
    portId = AUDIO_PORT_HANDLE_NONE;
    getOutputForAttr(&selectedDeviceId, AUDIO_FORMAT_PCM_16_BIT, AUDIO_CHANNEL_OUT_7POINT1POINT4,
            k48000SamplingRate, AUDIO_OUTPUT_FLAG_DIRECT, &output, &portId);
    ASSERT_NE(AUDIO_PORT_HANDLE_NONE, selectedDeviceId);
    outDesc = mManager->getOutputs().valueFor(output);
    ASSERT_NE(nullptr, outDesc.get());
    ASSERT_EQ(AUDIO_FORMAT_PCM_16_BIT, outDesc->getFormat());
    ASSERT_EQ(AUDIO_CHANNEL_OUT_7POINT1POINT4, outDesc->getChannelMask());
    ASSERT_EQ(k48000SamplingRate, outDesc->getSamplingRate());
}

TEST_F(AudioPolicyManagerCarTest, GetOutputForAttrAfterRegisteringPolicyMix) {
    status_t ret;
    audio_config_t audioConfig = AUDIO_CONFIG_INITIALIZER;
    audioConfig.channel_mask = AUDIO_CHANNEL_OUT_STEREO;
    audioConfig.format = AUDIO_FORMAT_PCM_16_BIT;
    audioConfig.sample_rate = k48000SamplingRate;
    std::vector<AudioMixMatchCriterion> mediaMatchCriteria = {
            createUsageCriterion(AUDIO_USAGE_MEDIA, /*exclude=*/ false)};
    ret = addPolicyMix(MIX_TYPE_PLAYERS, MIX_ROUTE_FLAG_RENDER,
            AUDIO_DEVICE_OUT_BUS, sCarBusMediaOutput, audioConfig, mediaMatchCriteria);
    ASSERT_EQ(NO_ERROR, ret);
    std::vector<AudioMixMatchCriterion> navMatchCriteria = {
                createUsageCriterion(AUDIO_USAGE_ASSISTANCE_NAVIGATION_GUIDANCE,
                    /*exclude=*/ false)};
    ret = addPolicyMix(MIX_TYPE_PLAYERS, MIX_ROUTE_FLAG_RENDER,
                AUDIO_DEVICE_OUT_BUS, sCarBusNavigationOutput, audioConfig, navMatchCriteria);
    ASSERT_EQ(NO_ERROR, ret);
    audio_port_v7 mediaDevicePort;
    ASSERT_TRUE(findDevicePort(AUDIO_PORT_ROLE_SINK, AUDIO_DEVICE_OUT_BUS,
            sCarBusMediaOutput, &mediaDevicePort));
    audio_port_handle_t selectedDeviceId = AUDIO_PORT_HANDLE_NONE;
    audio_io_handle_t output;
    audio_port_handle_t portId;
    const audio_attributes_t mediaAttribute = {
            AUDIO_CONTENT_TYPE_UNKNOWN, AUDIO_USAGE_MEDIA,
            AUDIO_SOURCE_DEFAULT, AUDIO_FLAG_NONE, ""};

    getOutputForAttr(&selectedDeviceId, AUDIO_FORMAT_PCM_16_BIT, AUDIO_CHANNEL_OUT_STEREO,
            k48000SamplingRate, AUDIO_OUTPUT_FLAG_DIRECT, &output, &portId, mediaAttribute);

    ASSERT_EQ(mediaDevicePort.id, selectedDeviceId);
}

TEST_F(AudioPolicyManagerCarTest, GetOutputForAttrWithSelectedOutputAfterRegisteringPolicyMix) {
    status_t ret;
    audio_config_t audioConfig = AUDIO_CONFIG_INITIALIZER;
    audioConfig.channel_mask = AUDIO_CHANNEL_OUT_STEREO;
    audioConfig.format = AUDIO_FORMAT_PCM_16_BIT;
    audioConfig.sample_rate = k48000SamplingRate;
    std::vector<AudioMixMatchCriterion> mediaMatchCriteria = {
            createUsageCriterion(AUDIO_USAGE_MEDIA, /*exclude=*/ false)};
    ret = addPolicyMix(MIX_TYPE_PLAYERS, MIX_ROUTE_FLAG_RENDER,
            AUDIO_DEVICE_OUT_BUS, sCarBusMediaOutput, audioConfig, mediaMatchCriteria);
    ASSERT_EQ(NO_ERROR, ret);
    std::vector<AudioMixMatchCriterion> navMatchCriteria = {
                createUsageCriterion(AUDIO_USAGE_ASSISTANCE_NAVIGATION_GUIDANCE,
                    /*exclude=*/ false)};
    ret = addPolicyMix(MIX_TYPE_PLAYERS, MIX_ROUTE_FLAG_RENDER,
                AUDIO_DEVICE_OUT_BUS, sCarBusNavigationOutput, audioConfig, navMatchCriteria);
    ASSERT_EQ(NO_ERROR, ret);
    audio_port_v7 navDevicePort;
    ASSERT_TRUE(findDevicePort(AUDIO_PORT_ROLE_SINK, AUDIO_DEVICE_OUT_BUS,
            sCarBusNavigationOutput, &navDevicePort));
    audio_port_handle_t selectedDeviceId = navDevicePort.id;
    audio_io_handle_t output;
    audio_port_handle_t portId;
    const audio_attributes_t mediaAttribute = {
            AUDIO_CONTENT_TYPE_UNKNOWN, AUDIO_USAGE_MEDIA,
            AUDIO_SOURCE_DEFAULT, AUDIO_FLAG_NONE, ""};

    getOutputForAttr(&selectedDeviceId, AUDIO_FORMAT_PCM_16_BIT, AUDIO_CHANNEL_OUT_STEREO,
            k48000SamplingRate, AUDIO_OUTPUT_FLAG_DIRECT, &output, &portId, mediaAttribute);

    ASSERT_EQ(navDevicePort.id, selectedDeviceId);
}

TEST_F(AudioPolicyManagerCarTest, GetOutputForAttrWithSelectedOutputAfterUserAffinities) {
    status_t ret;
    audio_config_t audioConfig = AUDIO_CONFIG_INITIALIZER;
    audioConfig.channel_mask = AUDIO_CHANNEL_OUT_STEREO;
    audioConfig.format = AUDIO_FORMAT_PCM_16_BIT;
    audioConfig.sample_rate = k48000SamplingRate;
    std::vector<AudioMixMatchCriterion> mediaMatchCriteria = {
            createUsageCriterion(AUDIO_USAGE_MEDIA, /*exclude=*/ false)};
    ret = addPolicyMix(MIX_TYPE_PLAYERS, MIX_ROUTE_FLAG_RENDER,
            AUDIO_DEVICE_OUT_BUS, sCarBusMediaOutput, audioConfig, mediaMatchCriteria);
    ASSERT_EQ(NO_ERROR, ret);
    std::vector<AudioMixMatchCriterion> navMatchCriteria = {
                createUsageCriterion(AUDIO_USAGE_ASSISTANCE_NAVIGATION_GUIDANCE,
                    /*exclude=*/ false)};
    ret = addPolicyMix(MIX_TYPE_PLAYERS, MIX_ROUTE_FLAG_RENDER,
                AUDIO_DEVICE_OUT_BUS, sCarBusNavigationOutput, audioConfig, navMatchCriteria);
    ASSERT_EQ(NO_ERROR, ret);
    const AudioDeviceTypeAddr mediaOutputDevice(AUDIO_DEVICE_OUT_BUS, sCarBusMediaOutput);
    const AudioDeviceTypeAddrVector outputDevices = {mediaOutputDevice};
    mManager->setUserIdDeviceAffinities(/* userId */ 0, outputDevices);
    audio_port_v7 navDevicePort;
    ASSERT_TRUE(findDevicePort(AUDIO_PORT_ROLE_SINK, AUDIO_DEVICE_OUT_BUS,
            sCarBusNavigationOutput, &navDevicePort));
    audio_port_handle_t selectedDeviceId = navDevicePort.id;
    audio_io_handle_t output;
    audio_port_handle_t portId;
    const audio_attributes_t mediaAttribute = {
                AUDIO_CONTENT_TYPE_UNKNOWN, AUDIO_USAGE_MEDIA,
                AUDIO_SOURCE_DEFAULT, AUDIO_FLAG_NONE, ""};

    getOutputForAttr(&selectedDeviceId, AUDIO_FORMAT_PCM_16_BIT, AUDIO_CHANNEL_OUT_STEREO,
            k48000SamplingRate, AUDIO_OUTPUT_FLAG_DIRECT, &output, &portId, mediaAttribute);

    ASSERT_NE(navDevicePort.id, selectedDeviceId);
}

TEST_F(AudioPolicyManagerCarTest, GetOutputForAttrWithExcludeUserIdCriteria) {
    status_t ret;
    audio_config_t audioConfig = AUDIO_CONFIG_INITIALIZER;
    audioConfig.channel_mask = AUDIO_CHANNEL_OUT_STEREO;
    audioConfig.format = AUDIO_FORMAT_PCM_16_BIT;
    audioConfig.sample_rate = k48000SamplingRate;
    std::vector<AudioMixMatchCriterion> mediaMatchCriteria = {
            createUsageCriterion(AUDIO_USAGE_MEDIA, /*exclude=*/ false)};
    ret = addPolicyMix(MIX_TYPE_PLAYERS, MIX_ROUTE_FLAG_RENDER,
            AUDIO_DEVICE_OUT_BUS, sCarBusMediaOutput, audioConfig, mediaMatchCriteria);
    ASSERT_EQ(NO_ERROR, ret);
    std::vector<AudioMixMatchCriterion> navMatchCriteria = {
                createUsageCriterion(AUDIO_USAGE_ASSISTANCE_NAVIGATION_GUIDANCE,
                    /*exclude=*/ false),
                createUserIdCriterion(/* userId */ 0, /* exclude */ true)};
    ret = addPolicyMix(MIX_TYPE_PLAYERS, MIX_ROUTE_FLAG_RENDER,
                AUDIO_DEVICE_OUT_BUS, sCarBusNavigationOutput, audioConfig, navMatchCriteria);
    ASSERT_EQ(NO_ERROR, ret);
    audio_port_v7 navDevicePort;
    ASSERT_TRUE(findDevicePort(AUDIO_PORT_ROLE_SINK, AUDIO_DEVICE_OUT_BUS,
            sCarBusNavigationOutput, &navDevicePort));
    audio_io_handle_t output;
    audio_port_handle_t portId;
    const audio_attributes_t navigationAttribute = {
                AUDIO_CONTENT_TYPE_UNKNOWN, AUDIO_USAGE_ASSISTANCE_NAVIGATION_GUIDANCE,
                AUDIO_SOURCE_DEFAULT, AUDIO_FLAG_NONE, ""};
    audio_port_handle_t selectedDeviceId = AUDIO_PORT_HANDLE_NONE;

    getOutputForAttr(&selectedDeviceId, AUDIO_FORMAT_PCM_16_BIT, AUDIO_CHANNEL_OUT_STEREO,
            k48000SamplingRate, AUDIO_OUTPUT_FLAG_DIRECT, &output, &portId, navigationAttribute);

    ASSERT_NE(navDevicePort.id, selectedDeviceId);
}

TEST_F(AudioPolicyManagerCarTest, GetOutputForAttrWithSelectedOutputExcludeUserIdCriteria) {
    status_t ret;
    audio_config_t audioConfig = AUDIO_CONFIG_INITIALIZER;
    audioConfig.channel_mask = AUDIO_CHANNEL_OUT_STEREO;
    audioConfig.format = AUDIO_FORMAT_PCM_16_BIT;
    audioConfig.sample_rate = k48000SamplingRate;
    std::vector<AudioMixMatchCriterion> mediaMatchCriteria = {
            createUsageCriterion(AUDIO_USAGE_MEDIA, /*exclude=*/ false)};
    ret = addPolicyMix(MIX_TYPE_PLAYERS, MIX_ROUTE_FLAG_RENDER,
            AUDIO_DEVICE_OUT_BUS, sCarBusMediaOutput, audioConfig, mediaMatchCriteria);
    ASSERT_EQ(NO_ERROR, ret);
    std::vector<AudioMixMatchCriterion> navMatchCriteria = {
                createUsageCriterion(AUDIO_USAGE_ASSISTANCE_NAVIGATION_GUIDANCE,
                    /*exclude=*/ false),
                createUserIdCriterion(0 /* userId */, /* exclude */ true)};
    ret = addPolicyMix(MIX_TYPE_PLAYERS, MIX_ROUTE_FLAG_RENDER,
                AUDIO_DEVICE_OUT_BUS, sCarBusNavigationOutput, audioConfig, navMatchCriteria);
    ASSERT_EQ(NO_ERROR, ret);
    audio_port_v7 navDevicePort;
    ASSERT_TRUE(findDevicePort(AUDIO_PORT_ROLE_SINK, AUDIO_DEVICE_OUT_BUS,
            sCarBusNavigationOutput, &navDevicePort));
    audio_port_handle_t selectedDeviceId = navDevicePort.id;
    audio_io_handle_t output;
    audio_port_handle_t portId;
    const audio_attributes_t mediaAttribute = {
                AUDIO_CONTENT_TYPE_UNKNOWN, AUDIO_USAGE_MEDIA,
                AUDIO_SOURCE_DEFAULT, AUDIO_FLAG_NONE, ""};

    getOutputForAttr(&selectedDeviceId, AUDIO_FORMAT_PCM_16_BIT, AUDIO_CHANNEL_OUT_STEREO,
            k48000SamplingRate, AUDIO_OUTPUT_FLAG_DIRECT, &output, &portId, mediaAttribute);

    ASSERT_EQ(navDevicePort.id, selectedDeviceId);
}

TEST_F(AudioPolicyManagerCarTest,
        GetOutputForAttrWithMatchingMixAndSelectedOutputAfterUserAffinities) {
    status_t ret;
    audio_config_t audioConfig = AUDIO_CONFIG_INITIALIZER;
    audioConfig.channel_mask = AUDIO_CHANNEL_OUT_STEREO;
    audioConfig.format = AUDIO_FORMAT_PCM_16_BIT;
    audioConfig.sample_rate = k48000SamplingRate;
    std::vector<AudioMixMatchCriterion> mediaMatchCriteria = {
            createUsageCriterion(AUDIO_USAGE_MEDIA, /*exclude=*/ false)};
    ret = addPolicyMix(MIX_TYPE_PLAYERS, MIX_ROUTE_FLAG_RENDER,
            AUDIO_DEVICE_OUT_BUS, sCarBusMediaOutput, audioConfig, mediaMatchCriteria);
    ASSERT_EQ(NO_ERROR, ret);
    std::vector<AudioMixMatchCriterion> navMatchCriteria = {
                createUsageCriterion(AUDIO_USAGE_ASSISTANCE_NAVIGATION_GUIDANCE,
                    /*exclude=*/ false)};
    ret = addPolicyMix(MIX_TYPE_PLAYERS, MIX_ROUTE_FLAG_RENDER,
                AUDIO_DEVICE_OUT_BUS, sCarBusNavigationOutput, audioConfig, navMatchCriteria);
    ASSERT_EQ(NO_ERROR, ret);
    const AudioDeviceTypeAddr mediaOutputDevice(AUDIO_DEVICE_OUT_BUS, sCarBusMediaOutput);
    const AudioDeviceTypeAddr navOutputDevice(AUDIO_DEVICE_OUT_BUS, sCarBusNavigationOutput);
    const AudioDeviceTypeAddrVector outputDevices = {mediaOutputDevice, navOutputDevice};
    mManager->setUserIdDeviceAffinities(/* userId */ 0, outputDevices);
    audio_port_v7 navDevicePort;
    ASSERT_TRUE(findDevicePort(AUDIO_PORT_ROLE_SINK, AUDIO_DEVICE_OUT_BUS,
            sCarBusNavigationOutput, &navDevicePort));
    audio_port_handle_t selectedDeviceId = navDevicePort.id;
    audio_io_handle_t output;
    audio_port_handle_t portId;
    const audio_attributes_t mediaAttribute = {
                AUDIO_CONTENT_TYPE_UNKNOWN, AUDIO_USAGE_MEDIA,
                AUDIO_SOURCE_DEFAULT, AUDIO_FLAG_NONE, ""};

    getOutputForAttr(&selectedDeviceId, AUDIO_FORMAT_PCM_16_BIT, AUDIO_CHANNEL_OUT_STEREO,
            k48000SamplingRate, AUDIO_OUTPUT_FLAG_DIRECT, &output, &portId, mediaAttribute);

    ASSERT_EQ(navDevicePort.id, selectedDeviceId);
}

TEST_F(AudioPolicyManagerCarTest,
        GetOutputForAttrWithNoMatchingMaxAndSelectedOutputAfterUserAffinities) {
    status_t ret;
    audio_config_t audioConfig = AUDIO_CONFIG_INITIALIZER;
    audioConfig.channel_mask = AUDIO_CHANNEL_OUT_STEREO;
    audioConfig.format = AUDIO_FORMAT_PCM_16_BIT;
    audioConfig.sample_rate = k48000SamplingRate;
    std::vector<AudioMixMatchCriterion> mediaMatchCriteria = {
            createUsageCriterion(AUDIO_USAGE_MEDIA, /*exclude=*/ false)};
    ret = addPolicyMix(MIX_TYPE_PLAYERS, MIX_ROUTE_FLAG_RENDER,
            AUDIO_DEVICE_OUT_BUS, sCarBusMediaOutput, audioConfig, mediaMatchCriteria);
    ASSERT_EQ(NO_ERROR, ret);
    std::vector<AudioMixMatchCriterion> navMatchCriteria = {
                createUsageCriterion(AUDIO_USAGE_ASSISTANCE_NAVIGATION_GUIDANCE,
                    /*exclude=*/ false)};
    ret = addPolicyMix(MIX_TYPE_PLAYERS, MIX_ROUTE_FLAG_RENDER,
                AUDIO_DEVICE_OUT_BUS, sCarBusNavigationOutput, audioConfig, navMatchCriteria);
    ASSERT_EQ(NO_ERROR, ret);
    const AudioDeviceTypeAddr mediaOutputDevice(AUDIO_DEVICE_OUT_BUS, sCarBusMediaOutput);
    const AudioDeviceTypeAddr navOutputDevice(AUDIO_DEVICE_OUT_BUS, sCarBusNavigationOutput);
    const AudioDeviceTypeAddrVector outputDevices = {mediaOutputDevice, navOutputDevice};
    mManager->setUserIdDeviceAffinities(/* userId */ 0, outputDevices);
    audio_port_v7 navDevicePort;
    ASSERT_TRUE(findDevicePort(AUDIO_PORT_ROLE_SINK, AUDIO_DEVICE_OUT_BUS,
            sCarBusNavigationOutput, &navDevicePort));
    audio_port_handle_t selectedDeviceId = navDevicePort.id;
    audio_io_handle_t output;
    audio_port_handle_t portId;
    const audio_attributes_t alarmAttribute = {
                AUDIO_CONTENT_TYPE_UNKNOWN, AUDIO_USAGE_ALARM,
                AUDIO_SOURCE_DEFAULT, AUDIO_FLAG_NONE, ""};

    getOutputForAttr(&selectedDeviceId, AUDIO_FORMAT_PCM_16_BIT, AUDIO_CHANNEL_OUT_STEREO,
            k48000SamplingRate, AUDIO_OUTPUT_FLAG_DIRECT, &output, &portId, alarmAttribute);

    ASSERT_EQ(navDevicePort.id, selectedDeviceId);
}

TEST_F(AudioPolicyManagerCarTest,
        GetOutputForAttrWithMatMixAfterUserAffinitiesForOneUser) {
    status_t ret;
    audio_config_t audioConfig = AUDIO_CONFIG_INITIALIZER;
    audioConfig.channel_mask = AUDIO_CHANNEL_OUT_STEREO;
    audioConfig.format = AUDIO_FORMAT_PCM_16_BIT;
    audioConfig.sample_rate = k48000SamplingRate;
    std::vector<AudioMixMatchCriterion> mediaMatchCriteria = {
            createUsageCriterion(AUDIO_USAGE_MEDIA, /*exclude=*/ false)};
    ret = addPolicyMix(MIX_TYPE_PLAYERS, MIX_ROUTE_FLAG_RENDER,
            AUDIO_DEVICE_OUT_BUS, sCarBusMediaOutput, audioConfig, mediaMatchCriteria);
    ASSERT_EQ(NO_ERROR, ret);
    ret = addPolicyMix(MIX_TYPE_PLAYERS, MIX_ROUTE_FLAG_RENDER,
            AUDIO_DEVICE_OUT_BUS, sCarRearZoneOneOutput, audioConfig, mediaMatchCriteria);
    ASSERT_EQ(NO_ERROR, ret);
    ret = addPolicyMix(MIX_TYPE_PLAYERS, MIX_ROUTE_FLAG_RENDER,
            AUDIO_DEVICE_OUT_BUS, sCarRearZoneTwoOutput, audioConfig, mediaMatchCriteria);
    ASSERT_EQ(NO_ERROR, ret);
    const AudioDeviceTypeAddr mediaOutputDevice(AUDIO_DEVICE_OUT_BUS, sCarBusMediaOutput);
    const AudioDeviceTypeAddrVector primaryZoneDevices = {mediaOutputDevice};
    mManager->setUserIdDeviceAffinities(/* userId */ 0, primaryZoneDevices);
    audio_port_v7 primaryZoneDevicePort;
    ASSERT_TRUE(findDevicePort(AUDIO_PORT_ROLE_SINK, AUDIO_DEVICE_OUT_BUS,
            sCarBusMediaOutput, &primaryZoneDevicePort));
    audio_port_handle_t selectedDeviceId = AUDIO_PORT_HANDLE_NONE;
    audio_io_handle_t output;
    audio_port_handle_t portId;
    const audio_attributes_t mediaAttribute = {
                    AUDIO_CONTENT_TYPE_UNKNOWN, AUDIO_USAGE_MEDIA,
                    AUDIO_SOURCE_DEFAULT, AUDIO_FLAG_NONE, ""};
    uid_t user11AppUid = multiuser_get_uid(/* user_id */ 11, /* app_id */ 12345);

    getOutputForAttr(&selectedDeviceId, AUDIO_FORMAT_PCM_16_BIT, AUDIO_CHANNEL_OUT_STEREO,
            k48000SamplingRate, AUDIO_OUTPUT_FLAG_DIRECT, &output, &portId, mediaAttribute,
            AUDIO_SESSION_NONE, user11AppUid);

    ASSERT_EQ(primaryZoneDevicePort.id, selectedDeviceId);
}

TEST_F(AudioPolicyManagerCarTest,
        GetOutputForAttrWithMatMixAfterUserAffinitiesForTwoUsers) {
    status_t ret;
    audio_config_t audioConfig = AUDIO_CONFIG_INITIALIZER;
    audioConfig.channel_mask = AUDIO_CHANNEL_OUT_STEREO;
    audioConfig.format = AUDIO_FORMAT_PCM_16_BIT;
    audioConfig.sample_rate = k48000SamplingRate;
    std::vector<AudioMixMatchCriterion> mediaMatchCriteria = {
            createUsageCriterion(AUDIO_USAGE_MEDIA, /*exclude=*/ false)};
    ret = addPolicyMix(MIX_TYPE_PLAYERS, MIX_ROUTE_FLAG_RENDER,
            AUDIO_DEVICE_OUT_BUS, sCarBusMediaOutput, audioConfig, mediaMatchCriteria);
    ASSERT_EQ(NO_ERROR, ret);
    ret = addPolicyMix(MIX_TYPE_PLAYERS, MIX_ROUTE_FLAG_RENDER,
            AUDIO_DEVICE_OUT_BUS, sCarRearZoneOneOutput, audioConfig, mediaMatchCriteria);
    ASSERT_EQ(NO_ERROR, ret);
    ret = addPolicyMix(MIX_TYPE_PLAYERS, MIX_ROUTE_FLAG_RENDER,
            AUDIO_DEVICE_OUT_BUS, sCarRearZoneTwoOutput, audioConfig, mediaMatchCriteria);
    ASSERT_EQ(NO_ERROR, ret);
    const AudioDeviceTypeAddr mediaOutputDevice(AUDIO_DEVICE_OUT_BUS, sCarBusMediaOutput);
    const AudioDeviceTypeAddrVector primaryZoneDevices = {mediaOutputDevice};
    mManager->setUserIdDeviceAffinities(/* userId */ 0, primaryZoneDevices);
    const AudioDeviceTypeAddr secondaryOutputDevice(AUDIO_DEVICE_OUT_BUS, sCarRearZoneOneOutput);
    const AudioDeviceTypeAddrVector secondaryZoneDevices = {secondaryOutputDevice};
    mManager->setUserIdDeviceAffinities(/* userId */ 11, secondaryZoneDevices);
    audio_port_v7 secondaryZoneDevicePort;
    ASSERT_TRUE(findDevicePort(AUDIO_PORT_ROLE_SINK, AUDIO_DEVICE_OUT_BUS,
            sCarRearZoneOneOutput, &secondaryZoneDevicePort));
    audio_port_handle_t selectedDeviceId = AUDIO_PORT_HANDLE_NONE;
    audio_io_handle_t output;
    audio_port_handle_t portId;
    const audio_attributes_t mediaAttribute = {
                    AUDIO_CONTENT_TYPE_UNKNOWN, AUDIO_USAGE_MEDIA,
                    AUDIO_SOURCE_DEFAULT, AUDIO_FLAG_NONE, ""};
    uid_t user11AppUid = multiuser_get_uid(/* user_id */ 11, /* app_id */ 12345);

    getOutputForAttr(&selectedDeviceId, AUDIO_FORMAT_PCM_16_BIT, AUDIO_CHANNEL_OUT_STEREO,
            k48000SamplingRate, AUDIO_OUTPUT_FLAG_DIRECT, &output, &portId, mediaAttribute,
            AUDIO_SESSION_NONE, user11AppUid);

    ASSERT_EQ(secondaryZoneDevicePort.id, selectedDeviceId);
}

TEST_F(AudioPolicyManagerCarTest,
        GetOutputForAttrWithMatMixAfterUserAffinitiesForThreeUsers) {
    status_t ret;
    audio_config_t audioConfig = AUDIO_CONFIG_INITIALIZER;
    audioConfig.channel_mask = AUDIO_CHANNEL_OUT_STEREO;
    audioConfig.format = AUDIO_FORMAT_PCM_16_BIT;
    audioConfig.sample_rate = k48000SamplingRate;
    std::vector<AudioMixMatchCriterion> mediaMatchCriteria = {
            createUsageCriterion(AUDIO_USAGE_MEDIA, /*exclude=*/ false)};
    ret = addPolicyMix(MIX_TYPE_PLAYERS, MIX_ROUTE_FLAG_RENDER,
            AUDIO_DEVICE_OUT_BUS, sCarBusMediaOutput, audioConfig, mediaMatchCriteria);
    ASSERT_EQ(NO_ERROR, ret);
    ret = addPolicyMix(MIX_TYPE_PLAYERS, MIX_ROUTE_FLAG_RENDER,
            AUDIO_DEVICE_OUT_BUS, sCarRearZoneOneOutput, audioConfig, mediaMatchCriteria);
    ASSERT_EQ(NO_ERROR, ret);
    ret = addPolicyMix(MIX_TYPE_PLAYERS, MIX_ROUTE_FLAG_RENDER,
            AUDIO_DEVICE_OUT_BUS, sCarRearZoneTwoOutput, audioConfig, mediaMatchCriteria);
    ASSERT_EQ(NO_ERROR, ret);
    const AudioDeviceTypeAddr mediaOutputDevice(AUDIO_DEVICE_OUT_BUS, sCarBusMediaOutput);
    const AudioDeviceTypeAddrVector primaryZoneDevices = {mediaOutputDevice};
    mManager->setUserIdDeviceAffinities(/* userId */ 0, primaryZoneDevices);
    const AudioDeviceTypeAddr secondaryOutputDevice(AUDIO_DEVICE_OUT_BUS, sCarRearZoneOneOutput);
    const AudioDeviceTypeAddrVector secondaryZoneDevices = {secondaryOutputDevice};
    mManager->setUserIdDeviceAffinities(/* userId */ 11, secondaryZoneDevices);
    const AudioDeviceTypeAddr tertiaryOutputDevice(AUDIO_DEVICE_OUT_BUS, sCarRearZoneTwoOutput);
    const AudioDeviceTypeAddrVector tertiaryZoneDevices = {tertiaryOutputDevice};
    mManager->setUserIdDeviceAffinities(/* userId */ 15, tertiaryZoneDevices);
    audio_port_v7 tertiaryZoneDevicePort;
    ASSERT_TRUE(findDevicePort(AUDIO_PORT_ROLE_SINK, AUDIO_DEVICE_OUT_BUS,
            sCarRearZoneTwoOutput, &tertiaryZoneDevicePort));
    audio_port_handle_t selectedDeviceId = AUDIO_PORT_HANDLE_NONE;
    audio_io_handle_t output;
    audio_port_handle_t portId;
    const audio_attributes_t mediaAttribute = {
                    AUDIO_CONTENT_TYPE_UNKNOWN, AUDIO_USAGE_MEDIA,
                    AUDIO_SOURCE_DEFAULT, AUDIO_FLAG_NONE, ""};
    uid_t user15AppUid = multiuser_get_uid(/* user_id */ 15, /* app_id */ 12345);

    getOutputForAttr(&selectedDeviceId, AUDIO_FORMAT_PCM_16_BIT, AUDIO_CHANNEL_OUT_STEREO,
            k48000SamplingRate, AUDIO_OUTPUT_FLAG_DIRECT, &output, &portId, mediaAttribute,
            AUDIO_SESSION_NONE, user15AppUid);

    ASSERT_EQ(tertiaryZoneDevicePort.id, selectedDeviceId);
}

TEST_F(AudioPolicyManagerCarTest, GetOutputForAttrWithNoMatchingMix) {
    status_t ret;
    audio_config_t audioConfig = AUDIO_CONFIG_INITIALIZER;
    audioConfig.channel_mask = AUDIO_CHANNEL_OUT_STEREO;
    audioConfig.format = AUDIO_FORMAT_PCM_16_BIT;
    audioConfig.sample_rate = k48000SamplingRate;
    std::vector<AudioMixMatchCriterion> mediaMatchCriteria = {
            createUsageCriterion(AUDIO_USAGE_MEDIA, /*exclude=*/ false)};
    ret = addPolicyMix(MIX_TYPE_PLAYERS, MIX_ROUTE_FLAG_RENDER,
            AUDIO_DEVICE_OUT_BUS, sCarBusMediaOutput, audioConfig, mediaMatchCriteria);
    ASSERT_EQ(NO_ERROR, ret);
    std::vector<AudioMixMatchCriterion> navMatchCriteria = {
                createUsageCriterion(AUDIO_USAGE_ASSISTANCE_NAVIGATION_GUIDANCE,
                    /*exclude=*/ false)};
    ret = addPolicyMix(MIX_TYPE_PLAYERS, MIX_ROUTE_FLAG_RENDER,
                AUDIO_DEVICE_OUT_BUS, sCarBusNavigationOutput, audioConfig, navMatchCriteria);
    ASSERT_EQ(NO_ERROR, ret);
    const AudioDeviceTypeAddr mediaOutputDevice(AUDIO_DEVICE_OUT_BUS, sCarBusMediaOutput);
    const AudioDeviceTypeAddr navOutputDevice(AUDIO_DEVICE_OUT_BUS, sCarBusNavigationOutput);
    const AudioDeviceTypeAddrVector outputDevices = {mediaOutputDevice, navOutputDevice};
    mManager->setUserIdDeviceAffinities(/* userId */ 0, outputDevices);
    audio_port_v7 navDevicePort;
    ASSERT_TRUE(findDevicePort(AUDIO_PORT_ROLE_SINK, AUDIO_DEVICE_OUT_BUS,
            sCarBusNavigationOutput, &navDevicePort));
    audio_port_handle_t selectedDeviceId = navDevicePort.id;
    audio_io_handle_t output;
    audio_port_handle_t portId;
    const audio_attributes_t alarmAttribute = {
                AUDIO_CONTENT_TYPE_UNKNOWN, AUDIO_USAGE_ALARM,
                AUDIO_SOURCE_DEFAULT, AUDIO_FLAG_NONE, ""};

    getOutputForAttr(&selectedDeviceId, AUDIO_FORMAT_PCM_16_BIT, AUDIO_CHANNEL_OUT_STEREO,
            k48000SamplingRate, AUDIO_OUTPUT_FLAG_DIRECT, &output, &portId, alarmAttribute);

    ASSERT_EQ(navDevicePort.id, selectedDeviceId);
}

TEST_F(AudioPolicyManagerCarTest, GetOutputForAttrForMMapWithPolicyMatched) {
    status_t ret;
    audio_config_t audioConfig = AUDIO_CONFIG_INITIALIZER;
    audioConfig.channel_mask = AUDIO_CHANNEL_OUT_STEREO;
    audioConfig.format = AUDIO_FORMAT_PCM_16_BIT;
    audioConfig.sample_rate = k48000SamplingRate;
    std::vector<AudioMixMatchCriterion> mediaMatchCriteria = {
            createUsageCriterion(AUDIO_USAGE_MEDIA, /*exclude=*/ false)};
    ret = addPolicyMix(MIX_TYPE_PLAYERS, MIX_ROUTE_FLAG_RENDER,
                       AUDIO_DEVICE_OUT_BUS, sCarBusMmapOutput, audioConfig, mediaMatchCriteria);
    ASSERT_EQ(NO_ERROR, ret);
    ASSERT_EQ(NO_ERROR, ret);
    audio_port_v7 mmapDevicePort;
    ASSERT_TRUE(findDevicePort(AUDIO_PORT_ROLE_SINK, AUDIO_DEVICE_OUT_BUS,
                               sCarBusMmapOutput, &mmapDevicePort));
    audio_port_handle_t selectedDeviceId = AUDIO_PORT_HANDLE_NONE;
    audio_io_handle_t output;
    audio_port_handle_t portId;
    const audio_attributes_t mediaAttribute = {
            AUDIO_CONTENT_TYPE_UNKNOWN, AUDIO_USAGE_MEDIA,
            AUDIO_SOURCE_DEFAULT, AUDIO_FLAG_NONE, ""};

    getOutputForAttr(
            &selectedDeviceId, AUDIO_FORMAT_PCM_16_BIT, AUDIO_CHANNEL_OUT_STEREO,
            k48000SamplingRate,
            (audio_output_flags_t)(AUDIO_OUTPUT_FLAG_MMAP_NOIRQ | AUDIO_OUTPUT_FLAG_DIRECT),
            &output, &portId, mediaAttribute);

    ASSERT_EQ(mmapDevicePort.id, selectedDeviceId);
}

class AudioPolicyManagerTVTest : public AudioPolicyManagerTestWithConfigurationFile {
protected:
    std::string getConfigFile() override { return sTvConfig; }
    void testHDMIPortSelection(audio_output_flags_t flags, const char* expectedMixPortName);

    static const std::string sTvConfig;
};

const std::string AudioPolicyManagerTVTest::sTvConfig =
        AudioPolicyManagerTVTest::sExecutableDir + "test_tv_apm_configuration.xml";

// SwAudioOutputDescriptor doesn't populate flags so check against the port name.
void AudioPolicyManagerTVTest::testHDMIPortSelection(
        audio_output_flags_t flags, const char* expectedMixPortName) {
    ASSERT_EQ(NO_ERROR, mManager->setDeviceConnectionState(
            AUDIO_DEVICE_OUT_AUX_DIGITAL, AUDIO_POLICY_DEVICE_STATE_AVAILABLE,
            "" /*address*/, "" /*name*/, AUDIO_FORMAT_DEFAULT));
    audio_port_handle_t selectedDeviceId = AUDIO_PORT_HANDLE_NONE;
    audio_io_handle_t output;
    audio_port_handle_t portId;
    getOutputForAttr(&selectedDeviceId, AUDIO_FORMAT_PCM_16_BIT, AUDIO_CHANNEL_OUT_STEREO,
            k48000SamplingRate, flags, &output, &portId);
    sp<SwAudioOutputDescriptor> outDesc = mManager->getOutputs().valueFor(output);
    ASSERT_NE(nullptr, outDesc.get());
    audio_port_v7 port = {};
    outDesc->toAudioPort(&port);
    mManager->releaseOutput(portId);
    ASSERT_EQ(NO_ERROR, mManager->setDeviceConnectionState(
            AUDIO_DEVICE_OUT_AUX_DIGITAL, AUDIO_POLICY_DEVICE_STATE_UNAVAILABLE,
            "" /*address*/, "" /*name*/, AUDIO_FORMAT_DEFAULT));
    ASSERT_EQ(AUDIO_PORT_TYPE_MIX, port.type);
    ASSERT_EQ(AUDIO_PORT_ROLE_SOURCE, port.role);
    ASSERT_STREQ(expectedMixPortName, port.name);
}

TEST_F(AudioPolicyManagerTVTest, InitSuccess) {
    // SetUp must finish with no assertions.
}

TEST_F(AudioPolicyManagerTVTest, Dump) {
    dumpToLog();
}

TEST_F(AudioPolicyManagerTVTest, MatchNoFlags) {
    testHDMIPortSelection(AUDIO_OUTPUT_FLAG_NONE, "primary output");
}

TEST_F(AudioPolicyManagerTVTest, MatchOutputDirectNoHwAvSync) {
    // b/140447125: The selected port must not have HW AV Sync flag (see the config file).
    testHDMIPortSelection(AUDIO_OUTPUT_FLAG_DIRECT, "direct");
}

TEST_F(AudioPolicyManagerTVTest, MatchOutputDirectHwAvSync) {
    testHDMIPortSelection(static_cast<audio_output_flags_t>(
                    AUDIO_OUTPUT_FLAG_DIRECT|AUDIO_OUTPUT_FLAG_HW_AV_SYNC),
            "tunnel");
}

TEST_F(AudioPolicyManagerTVTest, MatchOutputDirectMMapNoIrq) {
    testHDMIPortSelection(static_cast<audio_output_flags_t>(
                    AUDIO_OUTPUT_FLAG_DIRECT|AUDIO_OUTPUT_FLAG_MMAP_NOIRQ),
            "low latency");
}

class AudioPolicyManagerDynamicHwModulesTest : public AudioPolicyManagerTestWithConfigurationFile {
protected:
    void SetUpManagerConfig() override;
};

void AudioPolicyManagerDynamicHwModulesTest::SetUpManagerConfig() {
    ASSERT_NO_FATAL_FAILURE(AudioPolicyManagerTestWithConfigurationFile::SetUpManagerConfig());
    // Only allow successful opening of "primary" hw module during APM initialization.
    mClient->swapAllowedModuleNames({"primary"});
}

TEST_F(AudioPolicyManagerDynamicHwModulesTest, InitSuccess) {
    // SetUp must finish with no assertions.
}

TEST_F(AudioPolicyManagerDynamicHwModulesTest, DynamicAddition) {
    const auto handleBefore = mClient->peekNextModuleHandle();
    mManager->onNewAudioModulesAvailable();
    ASSERT_EQ(handleBefore, mClient->peekNextModuleHandle());
    // Reset module loading restrictions.
    mClient->swapAllowedModuleNames();
    mManager->onNewAudioModulesAvailable();
    const auto handleAfter = mClient->peekNextModuleHandle();
    ASSERT_GT(handleAfter, handleBefore);
    mManager->onNewAudioModulesAvailable();
    ASSERT_EQ(handleAfter, mClient->peekNextModuleHandle());
}

TEST_F(AudioPolicyManagerDynamicHwModulesTest, AddedDeviceAvailable) {
    ASSERT_EQ(AUDIO_POLICY_DEVICE_STATE_UNAVAILABLE, mManager->getDeviceConnectionState(
                    AUDIO_DEVICE_IN_REMOTE_SUBMIX, "0"));
    mClient->swapAllowedModuleNames({"primary", "r_submix"});
    mManager->onNewAudioModulesAvailable();
    ASSERT_EQ(AUDIO_POLICY_DEVICE_STATE_AVAILABLE, mManager->getDeviceConnectionState(
                    AUDIO_DEVICE_IN_REMOTE_SUBMIX, "0"));
}

TEST_F(AudioPolicyManagerDynamicHwModulesTest, ListAddedAudioPorts) {
    ASSERT_FALSE(
            findDevicePort(AUDIO_PORT_ROLE_SOURCE, AUDIO_DEVICE_IN_REMOTE_SUBMIX, "0", nullptr));
    mClient->swapAllowedModuleNames({"primary", "r_submix"});
    mManager->onNewAudioModulesAvailable();
    struct audio_port_v7 port;
    ASSERT_TRUE(findDevicePort(AUDIO_PORT_ROLE_SOURCE, AUDIO_DEVICE_IN_REMOTE_SUBMIX, "0", &port));
}

TEST_F(AudioPolicyManagerDynamicHwModulesTest, ClientIsUpdated) {
    const size_t prevAudioPortListUpdateCount = mClient->getAudioPortListUpdateCount();
    const uint32_t prevAudioPortGeneration = mManager->getAudioPortGeneration();
    mClient->swapAllowedModuleNames({"primary", "r_submix"});
    mManager->onNewAudioModulesAvailable();
    EXPECT_GT(mClient->getAudioPortListUpdateCount(), prevAudioPortListUpdateCount);
    EXPECT_GT(mManager->getAudioPortGeneration(), prevAudioPortGeneration);
}

using DevicesRoleForCapturePresetParam = std::tuple<audio_source_t, device_role_t>;

class AudioPolicyManagerDevicesRoleForCapturePresetTest
        : public AudioPolicyManagerTestWithConfigurationFile,
          public testing::WithParamInterface<DevicesRoleForCapturePresetParam> {
protected:
    // The `inputDevice` and `inputDevice2` indicate the audio devices type to be used for setting
    // device role. They must be declared in the test_audio_policy_configuration.xml
    AudioDeviceTypeAddr inputDevice = AudioDeviceTypeAddr(AUDIO_DEVICE_IN_BUILTIN_MIC, "");
    AudioDeviceTypeAddr inputDevice2 = AudioDeviceTypeAddr(AUDIO_DEVICE_IN_HDMI, "");
};

TEST_P(AudioPolicyManagerDevicesRoleForCapturePresetTest, DevicesRoleForCapturePreset) {
    const audio_source_t audioSource = std::get<0>(GetParam());
    const device_role_t role = std::get<1>(GetParam());

    // Test invalid device when setting
    const AudioDeviceTypeAddr outputDevice(AUDIO_DEVICE_OUT_SPEAKER, "");
    const AudioDeviceTypeAddrVector outputDevices = {outputDevice};
    ASSERT_EQ(BAD_VALUE,
              mManager->setDevicesRoleForCapturePreset(audioSource, role, outputDevices));
    ASSERT_EQ(BAD_VALUE,
              mManager->addDevicesRoleForCapturePreset(audioSource, role, outputDevices));
    AudioDeviceTypeAddrVector devices;
    ASSERT_EQ(NAME_NOT_FOUND,
              mManager->getDevicesForRoleAndCapturePreset(audioSource, role, devices));
    ASSERT_TRUE(devices.empty());
    ASSERT_EQ(BAD_VALUE,
              mManager->removeDevicesRoleForCapturePreset(audioSource, role, outputDevices));

    // Without setting, call get/remove/clear must fail
    ASSERT_EQ(NAME_NOT_FOUND,
              mManager->getDevicesForRoleAndCapturePreset(audioSource, role, devices));
    ASSERT_EQ(NAME_NOT_FOUND,
              mManager->removeDevicesRoleForCapturePreset(audioSource, role, devices));
    ASSERT_EQ(NAME_NOT_FOUND,
              mManager->clearDevicesRoleForCapturePreset(audioSource, role));

    // Test set/get devices role
    const AudioDeviceTypeAddrVector inputDevices = {inputDevice};
    ASSERT_EQ(NO_ERROR,
              mManager->setDevicesRoleForCapturePreset(audioSource, role, inputDevices));
    ASSERT_EQ(NO_ERROR, mManager->getDevicesForRoleAndCapturePreset(audioSource, role, devices));
    EXPECT_THAT(devices, UnorderedElementsAre(inputDevice));

    // Test setting will change the previously set devices
    const AudioDeviceTypeAddrVector inputDevices2 = {inputDevice2};
    ASSERT_EQ(NO_ERROR,
              mManager->setDevicesRoleForCapturePreset(audioSource, role, inputDevices2));
    devices.clear();
    ASSERT_EQ(NO_ERROR, mManager->getDevicesForRoleAndCapturePreset(audioSource, role, devices));
    EXPECT_THAT(devices, UnorderedElementsAre(inputDevice2));

    // Test add devices
    ASSERT_EQ(NO_ERROR,
              mManager->addDevicesRoleForCapturePreset(audioSource, role, inputDevices));
    devices.clear();
    ASSERT_EQ(NO_ERROR, mManager->getDevicesForRoleAndCapturePreset(audioSource, role, devices));
    EXPECT_THAT(devices, UnorderedElementsAre(inputDevice, inputDevice2));

    // Test remove devices
    ASSERT_EQ(NO_ERROR,
              mManager->removeDevicesRoleForCapturePreset(audioSource, role, inputDevices));
    devices.clear();
    ASSERT_EQ(NO_ERROR, mManager->getDevicesForRoleAndCapturePreset(audioSource, role, devices));
    EXPECT_THAT(devices, UnorderedElementsAre(inputDevice2));

    // Test remove devices that are not set as the device role
    ASSERT_EQ(BAD_VALUE,
              mManager->removeDevicesRoleForCapturePreset(audioSource, role, inputDevices));

    // Test clear devices
    ASSERT_EQ(NO_ERROR,
              mManager->clearDevicesRoleForCapturePreset(audioSource, role));
    devices.clear();
    ASSERT_EQ(NAME_NOT_FOUND,
              mManager->getDevicesForRoleAndCapturePreset(audioSource, role, devices));
}

TEST_F(AudioPolicyManagerDevicesRoleForCapturePresetTest, PreferredDeviceUsedForInput) {
    const audio_source_t source = AUDIO_SOURCE_MIC;
    const device_role_t role = DEVICE_ROLE_PREFERRED;
    const std::string address = "card=1;device=0";
    const std::string deviceName = "randomName";

    ASSERT_EQ(NO_ERROR, mManager->setDeviceConnectionState(
            AUDIO_DEVICE_IN_USB_DEVICE, AUDIO_POLICY_DEVICE_STATE_AVAILABLE,
            address.c_str(), deviceName.c_str(), AUDIO_FORMAT_DEFAULT));
    auto availableDevices = mManager->getAvailableInputDevices();
    ASSERT_GT(availableDevices.size(), 1);

    audio_attributes_t attr = AUDIO_ATTRIBUTES_INITIALIZER;
    attr.source = source;
    audio_port_handle_t selectedDeviceId = AUDIO_PORT_HANDLE_NONE;
    audio_io_handle_t input = AUDIO_PORT_HANDLE_NONE;
    ASSERT_NO_FATAL_FAILURE(getInputForAttr(attr, &input, AUDIO_SESSION_NONE, 1, &selectedDeviceId,
                                            AUDIO_FORMAT_PCM_16_BIT, AUDIO_CHANNEL_IN_STEREO,
                                            48000));
    auto selectedDevice = availableDevices.getDeviceFromId(selectedDeviceId);
    ASSERT_NE(nullptr, selectedDevice);

    sp<DeviceDescriptor> preferredDevice = nullptr;
    for (const auto& device : availableDevices) {
        if (device != selectedDevice) {
            preferredDevice = device;
            break;
        }
    }
    ASSERT_NE(nullptr, preferredDevice);
    // After setting preferred device for capture preset, the selected device for input should be
    // the preferred device.
    ASSERT_EQ(NO_ERROR,
              mManager->setDevicesRoleForCapturePreset(source, role,
                                                       {preferredDevice->getDeviceTypeAddr()}));
    selectedDeviceId = AUDIO_PORT_HANDLE_NONE;
    input = AUDIO_PORT_HANDLE_NONE;
    ASSERT_NO_FATAL_FAILURE(getInputForAttr(attr, &input, AUDIO_SESSION_NONE, 1, &selectedDeviceId,
                                            AUDIO_FORMAT_PCM_16_BIT, AUDIO_CHANNEL_IN_STEREO,
                                            48000));
    ASSERT_EQ(preferredDevice, availableDevices.getDeviceFromId(selectedDeviceId));

    // After clearing preferred device for capture preset, the selected device for input should be
    // the same as original one.
    ASSERT_EQ(NO_ERROR,
              mManager->clearDevicesRoleForCapturePreset(source, role));
    selectedDeviceId = AUDIO_PORT_HANDLE_NONE;
    input = AUDIO_PORT_HANDLE_NONE;
    ASSERT_NO_FATAL_FAILURE(getInputForAttr(attr, &input, AUDIO_SESSION_NONE, 1, &selectedDeviceId,
                                            AUDIO_FORMAT_PCM_16_BIT, AUDIO_CHANNEL_IN_STEREO,
                                            48000));
    ASSERT_EQ(selectedDevice, availableDevices.getDeviceFromId(selectedDeviceId));

    ASSERT_EQ(NO_ERROR, mManager->setDeviceConnectionState(
            AUDIO_DEVICE_IN_USB_DEVICE, AUDIO_POLICY_DEVICE_STATE_UNAVAILABLE,
            address.c_str(), deviceName.c_str(), AUDIO_FORMAT_DEFAULT));
}

TEST_F(AudioPolicyManagerDevicesRoleForCapturePresetTest, DisabledDeviceNotUsedForInput) {
    const audio_source_t source = AUDIO_SOURCE_MIC;
    const device_role_t role = DEVICE_ROLE_DISABLED;
    const std::string address = "card=1;device=0";
    const std::string deviceName = "randomName";

    ASSERT_EQ(NO_ERROR, mManager->setDeviceConnectionState(
            AUDIO_DEVICE_IN_USB_DEVICE, AUDIO_POLICY_DEVICE_STATE_AVAILABLE,
            address.c_str(), deviceName.c_str(), AUDIO_FORMAT_DEFAULT));
    auto availableDevices = mManager->getAvailableInputDevices();
    ASSERT_GT(availableDevices.size(), 1);

    audio_attributes_t attr = AUDIO_ATTRIBUTES_INITIALIZER;
    attr.source = source;
    audio_port_handle_t selectedDeviceId = AUDIO_PORT_HANDLE_NONE;
    audio_io_handle_t input = AUDIO_PORT_HANDLE_NONE;
    ASSERT_NO_FATAL_FAILURE(getInputForAttr(attr, &input, AUDIO_SESSION_NONE, 1, &selectedDeviceId,
                                            AUDIO_FORMAT_PCM_16_BIT, AUDIO_CHANNEL_IN_STEREO,
                                            48000));
    auto selectedDevice = availableDevices.getDeviceFromId(selectedDeviceId);
    ASSERT_NE(nullptr, selectedDevice);

    // After setting disabled device for capture preset, the disabled device must not be
    // selected for input.
    ASSERT_EQ(NO_ERROR,
              mManager->setDevicesRoleForCapturePreset(source, role,
                                                       {selectedDevice->getDeviceTypeAddr()}));
    selectedDeviceId = AUDIO_PORT_HANDLE_NONE;
    input = AUDIO_PORT_HANDLE_NONE;
    ASSERT_NO_FATAL_FAILURE(getInputForAttr(attr, &input, AUDIO_SESSION_NONE, 1,
                                            &selectedDeviceId, AUDIO_FORMAT_PCM_16_BIT,
                                            AUDIO_CHANNEL_IN_STEREO, 48000));
    ASSERT_NE(selectedDevice, availableDevices.getDeviceFromId(selectedDeviceId));

    // After clearing disabled device for capture preset, the selected device for input should be
    // the original one.
    ASSERT_EQ(NO_ERROR,
              mManager->clearDevicesRoleForCapturePreset(source, role));
    selectedDeviceId = AUDIO_PORT_HANDLE_NONE;
    input = AUDIO_PORT_HANDLE_NONE;
    ASSERT_NO_FATAL_FAILURE(getInputForAttr(attr, &input, AUDIO_SESSION_NONE, 1, &selectedDeviceId,
                                            AUDIO_FORMAT_PCM_16_BIT, AUDIO_CHANNEL_IN_STEREO,
                                            48000));
    ASSERT_EQ(selectedDevice, availableDevices.getDeviceFromId(selectedDeviceId));

    ASSERT_EQ(NO_ERROR, mManager->setDeviceConnectionState(
            AUDIO_DEVICE_IN_USB_DEVICE, AUDIO_POLICY_DEVICE_STATE_UNAVAILABLE,
            address.c_str(), deviceName.c_str(), AUDIO_FORMAT_DEFAULT));
}

INSTANTIATE_TEST_CASE_P(
        DevicesRoleForCapturePresetOperation,
        AudioPolicyManagerDevicesRoleForCapturePresetTest,
        testing::Values(
                DevicesRoleForCapturePresetParam({AUDIO_SOURCE_MIC, DEVICE_ROLE_PREFERRED}),
                DevicesRoleForCapturePresetParam({AUDIO_SOURCE_VOICE_UPLINK,
                                                  DEVICE_ROLE_PREFERRED}),
                DevicesRoleForCapturePresetParam({AUDIO_SOURCE_VOICE_DOWNLINK,
                                                  DEVICE_ROLE_PREFERRED}),
                DevicesRoleForCapturePresetParam({AUDIO_SOURCE_VOICE_CALL, DEVICE_ROLE_PREFERRED}),
                DevicesRoleForCapturePresetParam({AUDIO_SOURCE_CAMCORDER, DEVICE_ROLE_PREFERRED}),
                DevicesRoleForCapturePresetParam({AUDIO_SOURCE_VOICE_RECOGNITION,
                                                  DEVICE_ROLE_PREFERRED}),
                DevicesRoleForCapturePresetParam({AUDIO_SOURCE_VOICE_COMMUNICATION,
                                                  DEVICE_ROLE_PREFERRED}),
                DevicesRoleForCapturePresetParam({AUDIO_SOURCE_REMOTE_SUBMIX,
                                                  DEVICE_ROLE_PREFERRED}),
                DevicesRoleForCapturePresetParam({AUDIO_SOURCE_UNPROCESSED, DEVICE_ROLE_PREFERRED}),
                DevicesRoleForCapturePresetParam({AUDIO_SOURCE_VOICE_PERFORMANCE,
                                                  DEVICE_ROLE_PREFERRED}),
                DevicesRoleForCapturePresetParam({AUDIO_SOURCE_ECHO_REFERENCE,
                                                  DEVICE_ROLE_PREFERRED}),
                DevicesRoleForCapturePresetParam({AUDIO_SOURCE_FM_TUNER, DEVICE_ROLE_PREFERRED}),
                DevicesRoleForCapturePresetParam({AUDIO_SOURCE_HOTWORD, DEVICE_ROLE_PREFERRED})
                )
        );


const effect_descriptor_t TEST_EFFECT_DESC = {
        {0xf2a4bb20, 0x0c3c, 0x11e3, 0x8b07, {0x00, 0x02, 0xa5, 0xd5, 0xc5, 0x1b}}, // type
        {0xff93e360, 0x0c3c, 0x11e3, 0x8a97, {0x00, 0x02, 0xa5, 0xd5, 0xc5, 0x1b}}, // uuid
        EFFECT_CONTROL_API_VERSION,
        EFFECT_FLAG_TYPE_PRE_PROC,
        0,
        1,
        "APM test Effect",
        "The Android Open Source Project",
};

class AudioPolicyManagerPreProcEffectTest : public AudioPolicyManagerTestWithConfigurationFile {
};

TEST_F(AudioPolicyManagerPreProcEffectTest, DeviceDisconnectWhileClientActive) {
    const audio_source_t source = AUDIO_SOURCE_MIC;
    const std::string address = "BUS00_MIC";
    const std::string deviceName = "randomName";
    audio_port_handle_t portId;
    audio_devices_t type = AUDIO_DEVICE_IN_BUS;

    ASSERT_EQ(NO_ERROR, mManager->setDeviceConnectionState(type,
            AUDIO_POLICY_DEVICE_STATE_AVAILABLE, address.c_str(), deviceName.c_str(),
            AUDIO_FORMAT_DEFAULT));
    auto availableDevices = mManager->getAvailableInputDevices();
    ASSERT_GT(availableDevices.size(), 1);

    audio_attributes_t attr = AUDIO_ATTRIBUTES_INITIALIZER;
    attr.source = source;
    audio_session_t session = TEST_SESSION_ID;
    audio_io_handle_t inputClientHandle = 777;
    int effectId = 666;
    audio_port_v7 devicePort;
    ASSERT_TRUE(findDevicePort(AUDIO_PORT_ROLE_SOURCE, type, address, &devicePort));

    audio_port_handle_t routedPortId = devicePort.id;
    ASSERT_NO_FATAL_FAILURE(getInputForAttr(attr, &inputClientHandle, session, 1, &routedPortId,
                                            AUDIO_FORMAT_PCM_16_BIT, AUDIO_CHANNEL_IN_STEREO,
                                            48000, AUDIO_INPUT_FLAG_NONE, &portId));
    ASSERT_EQ(devicePort.id, routedPortId);
    auto selectedDevice = availableDevices.getDeviceFromId(routedPortId);
    ASSERT_NE(nullptr, selectedDevice);

    // Add a pre processing effect on the input client session
    ASSERT_EQ(NO_ERROR, mManager->registerEffect(&TEST_EFFECT_DESC, inputClientHandle,
            PRODUCT_STRATEGY_NONE, session, effectId));

    ASSERT_EQ(NO_ERROR, mManager->startInput(portId));

    // Force a device disconnection to close the input, no crash expected of APM
    ASSERT_EQ(NO_ERROR, mManager->setDeviceConnectionState(
            type, AUDIO_POLICY_DEVICE_STATE_UNAVAILABLE,
            address.c_str(), deviceName.c_str(), AUDIO_FORMAT_DEFAULT));

    // Reconnect the device
    ASSERT_EQ(NO_ERROR, mManager->setDeviceConnectionState(
            type, AUDIO_POLICY_DEVICE_STATE_AVAILABLE,
            address.c_str(), deviceName.c_str(), AUDIO_FORMAT_DEFAULT));

    inputClientHandle += 1;
    ASSERT_TRUE(findDevicePort(AUDIO_PORT_ROLE_SOURCE, type, address, &devicePort));
    routedPortId = devicePort.id;

    // Reconnect the client changing voluntarily the io, but keeping the session to get the
    // effect attached again
    ASSERT_NO_FATAL_FAILURE(getInputForAttr(attr, &inputClientHandle, session, 1, &routedPortId,
                                            AUDIO_FORMAT_PCM_16_BIT, AUDIO_CHANNEL_IN_STEREO,
                                            48000));

    // unregister effect should succeed since effect shall have been restore on the client session
    ASSERT_EQ(NO_ERROR, mManager->unregisterEffect(effectId));
}

class AudioPolicyManagerTestBitPerfectBase : public AudioPolicyManagerTestWithConfigurationFile {
protected:
    void SetUp() override;
    void TearDown() override;

    void startBitPerfectOutput();
    void reset();
    void getBitPerfectOutput(status_t expected);

    const audio_format_t mBitPerfectFormat = AUDIO_FORMAT_PCM_16_BIT;
    const audio_channel_mask_t mBitPerfectChannelMask = AUDIO_CHANNEL_OUT_STEREO;
    const uint32_t mBitPerfectSampleRate = 48000;
    const uid_t mUid = 1234;
    audio_port_handle_t mUsbPortId = AUDIO_PORT_HANDLE_NONE;

    audio_io_handle_t mBitPerfectOutput = AUDIO_IO_HANDLE_NONE;
    audio_port_handle_t mSelectedDeviceId = AUDIO_PORT_HANDLE_NONE;
    audio_port_handle_t mBitPerfectPortId = AUDIO_PORT_HANDLE_NONE;

    static constexpr audio_attributes_t sMediaAttr = {
            .content_type = AUDIO_CONTENT_TYPE_MUSIC,
            .usage = AUDIO_USAGE_MEDIA,
    };
};

void AudioPolicyManagerTestBitPerfectBase::SetUp() {
    ASSERT_NO_FATAL_FAILURE(AudioPolicyManagerTestWithConfigurationFile::SetUp());

    mClient->addSupportedFormat(mBitPerfectFormat);
    mClient->addSupportedChannelMask(mBitPerfectChannelMask);
    ASSERT_EQ(NO_ERROR, mManager->setDeviceConnectionState(AUDIO_DEVICE_OUT_USB_DEVICE,
                                                           AUDIO_POLICY_DEVICE_STATE_AVAILABLE,
                                                           "", "", AUDIO_FORMAT_DEFAULT));
    auto devices = mManager->getAvailableOutputDevices();
    mUsbPortId = AUDIO_PORT_HANDLE_NONE;
    for (auto device : devices) {
        if (device->type() == AUDIO_DEVICE_OUT_USB_DEVICE) {
            mUsbPortId = device->getId();
            break;
        }
    }
    EXPECT_NE(AUDIO_PORT_HANDLE_NONE, mUsbPortId);

    std::vector<audio_mixer_attributes_t> mixerAttributes;
    EXPECT_EQ(NO_ERROR, mManager->getSupportedMixerAttributes(mUsbPortId, mixerAttributes));
    EXPECT_GT(mixerAttributes.size(), 0);
    size_t bitPerfectIndex = 0;
    for (; bitPerfectIndex < mixerAttributes.size(); ++bitPerfectIndex) {
        if (mixerAttributes[bitPerfectIndex].mixer_behavior == AUDIO_MIXER_BEHAVIOR_BIT_PERFECT) {
            break;
        }
    }
    EXPECT_LT(bitPerfectIndex, mixerAttributes.size());
    EXPECT_EQ(mBitPerfectFormat, mixerAttributes[bitPerfectIndex].config.format);
    EXPECT_EQ(mBitPerfectChannelMask, mixerAttributes[bitPerfectIndex].config.channel_mask);
    EXPECT_EQ(mBitPerfectSampleRate, mixerAttributes[bitPerfectIndex].config.sample_rate);
    EXPECT_EQ(NO_ERROR,
              mManager->setPreferredMixerAttributes(
                      &sMediaAttr, mUsbPortId, mUid, &mixerAttributes[bitPerfectIndex]));
}

void AudioPolicyManagerTestBitPerfectBase::TearDown() {
    EXPECT_EQ(NO_ERROR,
              mManager->clearPreferredMixerAttributes(&sMediaAttr, mUsbPortId, mUid));
    ASSERT_EQ(NO_ERROR, mManager->setDeviceConnectionState(AUDIO_DEVICE_OUT_USB_DEVICE,
                                                           AUDIO_POLICY_DEVICE_STATE_UNAVAILABLE,
                                                           "", "", AUDIO_FORMAT_LDAC));

    ASSERT_NO_FATAL_FAILURE(AudioPolicyManagerTestWithConfigurationFile::TearDown());
}

void AudioPolicyManagerTestBitPerfectBase::startBitPerfectOutput() {
    reset();
    bool isBitPerfect;

    getOutputForAttr(&mSelectedDeviceId, mBitPerfectFormat, mBitPerfectChannelMask,
                     mBitPerfectSampleRate, AUDIO_OUTPUT_FLAG_NONE, &mBitPerfectOutput,
                     &mBitPerfectPortId, sMediaAttr, AUDIO_SESSION_NONE, mUid, &isBitPerfect);
    status_t status = mManager->startOutput(mBitPerfectPortId);
    if (status == DEAD_OBJECT) {
        getOutputForAttr(&mSelectedDeviceId, mBitPerfectFormat, mBitPerfectChannelMask,
                         mBitPerfectSampleRate, AUDIO_OUTPUT_FLAG_NONE, &mBitPerfectOutput,
                         &mBitPerfectPortId, sMediaAttr, AUDIO_SESSION_NONE, mUid, &isBitPerfect);
        status = mManager->startOutput(mBitPerfectPortId);
    }
    EXPECT_EQ(NO_ERROR, status);
    EXPECT_TRUE(isBitPerfect);
    EXPECT_NE(AUDIO_IO_HANDLE_NONE, mBitPerfectOutput);
    const auto bitPerfectOutputDesc = mManager->getOutputs().valueFor(mBitPerfectOutput);
    EXPECT_NE(nullptr, bitPerfectOutputDesc);
    EXPECT_EQ(AUDIO_OUTPUT_FLAG_BIT_PERFECT,
              bitPerfectOutputDesc->mFlags & AUDIO_OUTPUT_FLAG_BIT_PERFECT);
};

void AudioPolicyManagerTestBitPerfectBase::reset() {
    mBitPerfectOutput = AUDIO_IO_HANDLE_NONE;
    mSelectedDeviceId = AUDIO_PORT_HANDLE_NONE;
    mBitPerfectPortId = AUDIO_PORT_HANDLE_NONE;
}

void AudioPolicyManagerTestBitPerfectBase::getBitPerfectOutput(status_t expected) {
    reset();
    audio_stream_type_t stream = AUDIO_STREAM_DEFAULT;
    AttributionSourceState attributionSource = createAttributionSourceState(mUid);
    audio_config_t config = AUDIO_CONFIG_INITIALIZER;
    config.sample_rate = mBitPerfectSampleRate;
    config.channel_mask = mBitPerfectChannelMask;
    config.format = mBitPerfectFormat;
    audio_output_flags_t flags = AUDIO_OUTPUT_FLAG_BIT_PERFECT;
    AudioPolicyInterface::output_type_t outputType;
    bool isSpatialized;
    bool isBitPerfect;
    EXPECT_EQ(expected,
              mManager->getOutputForAttr(&sMediaAttr, &mBitPerfectOutput, AUDIO_SESSION_NONE,
                                         &stream, attributionSource, &config, &flags,
                                         &mSelectedDeviceId, &mBitPerfectPortId, {}, &outputType,
                                         &isSpatialized, &isBitPerfect));
}

class AudioPolicyManagerTestBitPerfect : public AudioPolicyManagerTestBitPerfectBase {
};

TEST_F(AudioPolicyManagerTestBitPerfect, UseBitPerfectOutput) {
    const uid_t anotherUid = 5678;
    audio_io_handle_t output = AUDIO_IO_HANDLE_NONE;
    audio_port_handle_t selectedDeviceId = AUDIO_PORT_HANDLE_NONE;
    audio_port_handle_t portId = AUDIO_PORT_HANDLE_NONE;
    bool isBitPerfect;

    // When there is no active bit-perfect playback, the output selection will follow default
    // routing strategy.
    getOutputForAttr(&selectedDeviceId, AUDIO_FORMAT_PCM_16_BIT, AUDIO_CHANNEL_OUT_QUAD,
                     48000, AUDIO_OUTPUT_FLAG_NONE, &output, &portId, sMediaAttr,
                     AUDIO_SESSION_NONE, mUid, &isBitPerfect);
    EXPECT_FALSE(isBitPerfect);
    EXPECT_NE(AUDIO_IO_HANDLE_NONE, output);
    const auto outputDesc = mManager->getOutputs().valueFor(output);
    EXPECT_NE(nullptr, outputDesc);
    EXPECT_NE(AUDIO_OUTPUT_FLAG_BIT_PERFECT, outputDesc->mFlags & AUDIO_OUTPUT_FLAG_BIT_PERFECT);

    // Start bit-perfect playback
    ASSERT_NO_FATAL_FAILURE(startBitPerfectOutput());

    // If the playback is from preferred mixer attributes owner but the request doesn't match
    // preferred mixer attributes, it will not be bit-perfect.
    getOutputForAttr(&selectedDeviceId, AUDIO_FORMAT_PCM_16_BIT, AUDIO_CHANNEL_OUT_QUAD,
                     48000, AUDIO_OUTPUT_FLAG_NONE, &output, &portId, sMediaAttr,
                     AUDIO_SESSION_NONE, mUid, &isBitPerfect);
    EXPECT_FALSE(isBitPerfect);
    EXPECT_EQ(mBitPerfectOutput, output);

    // When bit-perfect playback is active, all other playback will be routed to bit-perfect output.
    getOutputForAttr(&selectedDeviceId, AUDIO_FORMAT_PCM_16_BIT, AUDIO_CHANNEL_OUT_STEREO,
                     48000, AUDIO_OUTPUT_FLAG_NONE, &output, &portId, sMediaAttr,
                     AUDIO_SESSION_NONE, anotherUid, &isBitPerfect);
    EXPECT_FALSE(isBitPerfect);
    EXPECT_EQ(mBitPerfectOutput, output);

    // When bit-pefect playback is active, dtmf will also be routed to bit-perfect output.
    const audio_attributes_t dtmfAttr = {
            .content_type = AUDIO_CONTENT_TYPE_UNKNOWN,
            .usage = AUDIO_USAGE_VOICE_COMMUNICATION_SIGNALLING,
    };
    audio_io_handle_t dtmfOutput = AUDIO_IO_HANDLE_NONE;
    selectedDeviceId = AUDIO_PORT_HANDLE_NONE;
    portId = AUDIO_PORT_HANDLE_NONE;
    getOutputForAttr(&selectedDeviceId, AUDIO_FORMAT_PCM_16_BIT, AUDIO_CHANNEL_OUT_STEREO,
                     48000, AUDIO_OUTPUT_FLAG_NONE, &dtmfOutput, &portId, dtmfAttr,
                     AUDIO_SESSION_NONE, anotherUid, &isBitPerfect);
    EXPECT_FALSE(isBitPerfect);
    EXPECT_EQ(mBitPerfectOutput, dtmfOutput);

    // When configuration matches preferred mixer attributes, which is bit-perfect, but the client
    // is not the owner of preferred mixer attributes, the playback will not be bit-perfect.
    getOutputForAttr(&selectedDeviceId, mBitPerfectFormat, mBitPerfectChannelMask,
                     mBitPerfectSampleRate, AUDIO_OUTPUT_FLAG_NONE, &output, &portId, sMediaAttr,
                     AUDIO_SESSION_NONE, anotherUid, &isBitPerfect);
    EXPECT_FALSE(isBitPerfect);
    EXPECT_EQ(mBitPerfectOutput, output);
}

TEST_F_WITH_FLAGS(
        AudioPolicyManagerTestBitPerfect,
        InternalMuteWhenBitPerfectCLientIsActive,
        REQUIRES_FLAGS_ENABLED(
                ACONFIG_FLAG(com::android::media::audioserver,
                             fix_concurrent_playback_behavior_with_bit_perfect_client))
) {
    ASSERT_NO_FATAL_FAILURE(startBitPerfectOutput());

    // When bit-perfect playback is active, the system sound will be routed to bit-perfect output.
    // The system sound will be muted internally in this case. The bit-perfect client will be
    // played normally.
    const uint32_t anotherSampleRate = 44100;
    audio_port_handle_t systemSoundPortId = AUDIO_PORT_HANDLE_NONE;
    audio_io_handle_t systemSoundOutput = AUDIO_IO_HANDLE_NONE;
    const audio_attributes_t systemSoundAttr = {
            .content_type = AUDIO_CONTENT_TYPE_SONIFICATION,
            .usage = AUDIO_USAGE_ASSISTANCE_SONIFICATION,
    };
    audio_port_handle_t selectedDeviceId = AUDIO_PORT_HANDLE_NONE;
    bool isBitPerfect;
    getOutputForAttr(&selectedDeviceId, mBitPerfectFormat, mBitPerfectChannelMask,
                     anotherSampleRate, AUDIO_OUTPUT_FLAG_NONE, &systemSoundOutput,
                     &systemSoundPortId, systemSoundAttr, AUDIO_SESSION_NONE, mUid, &isBitPerfect);
    EXPECT_FALSE(isBitPerfect);
    EXPECT_EQ(mBitPerfectOutput, systemSoundOutput);
    EXPECT_EQ(NO_ERROR, mManager->startOutput(systemSoundPortId));
    EXPECT_TRUE(mClient->getTrackInternalMute(systemSoundPortId));
    EXPECT_FALSE(mClient->getTrackInternalMute(mBitPerfectPortId));
    EXPECT_EQ(NO_ERROR, mManager->stopOutput(systemSoundPortId));
    EXPECT_FALSE(mClient->getTrackInternalMute(mBitPerfectPortId));

    // When bit-perfect playback is active, the notification will be routed to bit-perfect output.
    // The notification sound will be played normally while the bit-perfect client will be muted
    // internally.
    audio_port_handle_t notificationPortId = AUDIO_PORT_HANDLE_NONE;
    audio_io_handle_t notificationOutput = AUDIO_IO_HANDLE_NONE;
    const audio_attributes_t notificationAttr = {
            .content_type = AUDIO_CONTENT_TYPE_SONIFICATION,
            .usage = AUDIO_USAGE_NOTIFICATION,
    };
    getOutputForAttr(&selectedDeviceId, mBitPerfectFormat, mBitPerfectChannelMask,
                     anotherSampleRate, AUDIO_OUTPUT_FLAG_NONE, &notificationOutput,
                     &notificationPortId, notificationAttr, AUDIO_SESSION_NONE, mUid,
                     &isBitPerfect);
    EXPECT_FALSE(isBitPerfect);
    EXPECT_EQ(mBitPerfectOutput, notificationOutput);
    EXPECT_EQ(NO_ERROR, mManager->startOutput(notificationPortId));
    EXPECT_FALSE(mClient->getTrackInternalMute(notificationPortId));
    EXPECT_TRUE(mClient->getTrackInternalMute(mBitPerfectPortId));
    EXPECT_EQ(NO_ERROR, mManager->stopOutput(notificationPortId));
    EXPECT_FALSE(mClient->getTrackInternalMute(mBitPerfectPortId));

    EXPECT_EQ(NO_ERROR, mManager->stopOutput(mBitPerfectPortId));
}

class AudioPolicyManagerTestBitPerfectPhoneMode : public AudioPolicyManagerTestBitPerfectBase,
        public testing::WithParamInterface<audio_mode_t> {
};

TEST_P(AudioPolicyManagerTestBitPerfectPhoneMode, RejectBitPerfectWhenPhoneModeIsNotNormal) {
    if (!com::android::media::audioserver::
            fix_concurrent_playback_behavior_with_bit_perfect_client()) {
        GTEST_SKIP()
                << "Flag fix_concurrent_playback_behavior_with_bit_perfect_client is not enabled";
    }

    ASSERT_NO_FATAL_FAILURE(startBitPerfectOutput());

    audio_mode_t mode = GetParam();
    mManager->setPhoneState(mode);
    // When the phone mode is not normal, the bit-perfect output will be reopned
    EXPECT_EQ(nullptr, mManager->getOutputs().valueFor(mBitPerfectOutput));

    // When the phone mode is not normal, the bit-perfect output will be closed.
    ASSERT_NO_FATAL_FAILURE(getBitPerfectOutput(INVALID_OPERATION));

    mManager->setPhoneState(AUDIO_MODE_NORMAL);
}

INSTANTIATE_TEST_CASE_P(
        PhoneMode,
        AudioPolicyManagerTestBitPerfectPhoneMode,
        testing::Values(AUDIO_MODE_IN_CALL,
                        AUDIO_MODE_RINGTONE,
                        AUDIO_MODE_IN_COMMUNICATION,
                        AUDIO_MODE_CALL_SCREEN)
);

class AudioPolicyManagerTestBitPerfectHigherPriorityUseCaseActive :
        public AudioPolicyManagerTestBitPerfectBase,
        public testing::WithParamInterface<audio_usage_t> {
};

TEST_P(AudioPolicyManagerTestBitPerfectHigherPriorityUseCaseActive,
       RejectBitPerfectWhenHigherPriorityUseCaseIsActive) {
    if (!com::android::media::audioserver::
                fix_concurrent_playback_behavior_with_bit_perfect_client()) {
        GTEST_SKIP()
                << "Flag fix_concurrent_playback_behavior_with_bit_perfect_client is not enabled";
    }

    ASSERT_NO_FATAL_FAILURE(startBitPerfectOutput());

    audio_attributes_t attr = {
            .usage = GetParam(),
            .content_type = AUDIO_CONTENT_TYPE_UNKNOWN
    };
    audio_port_handle_t selectedDeviceId = AUDIO_PORT_HANDLE_NONE;
    audio_port_handle_t portId = AUDIO_PORT_HANDLE_NONE;
    audio_io_handle_t output = AUDIO_IO_HANDLE_NONE;
    ASSERT_NO_FATAL_FAILURE(
            getOutputForAttr(&selectedDeviceId, AUDIO_FORMAT_PCM_16_BIT, AUDIO_CHANNEL_OUT_STEREO,
                   48000, AUDIO_OUTPUT_FLAG_NONE, &output, &portId, attr));
    EXPECT_NE(mBitPerfectOutput, output);
    EXPECT_EQ(NO_ERROR, mManager->startOutput(portId));
    // When a high priority use case is active, the bit-perfect output will be closed.
    EXPECT_EQ(nullptr, mManager->getOutputs().valueFor(mBitPerfectOutput));

    // When any higher priority use case is active, the bit-perfect request will be rejected.
    ASSERT_NO_FATAL_FAILURE(getBitPerfectOutput(INVALID_OPERATION));
}

INSTANTIATE_TEST_CASE_P(
        HigherPriorityUseCases,
        AudioPolicyManagerTestBitPerfectHigherPriorityUseCaseActive,
        testing::Values(AUDIO_USAGE_NOTIFICATION_TELEPHONY_RINGTONE,
                        AUDIO_USAGE_ALARM)
);<|MERGE_RESOLUTION|>--- conflicted
+++ resolved
@@ -1198,12 +1198,6 @@
             &selectedDeviceId, &inputType, &portId, virtualDeviceId));
     ASSERT_NE(AUDIO_PORT_HANDLE_NONE, portId);
     ASSERT_TRUE(equals(requestedConfig, config));
-<<<<<<< HEAD
-
-    ASSERT_EQ(NO_ERROR, mManager->setDeviceConnectionState(AUDIO_DEVICE_IN_USB_DEVICE,
-                                                           AUDIO_POLICY_DEVICE_STATE_UNAVAILABLE,
-                                                           "", "", AUDIO_FORMAT_DEFAULT));
-=======
 
     ASSERT_EQ(NO_ERROR, mManager->setDeviceConnectionState(AUDIO_DEVICE_IN_USB_DEVICE,
                                                            AUDIO_POLICY_DEVICE_STATE_UNAVAILABLE,
@@ -1237,7 +1231,6 @@
                                                            AUDIO_POLICY_DEVICE_STATE_AVAILABLE,
                                                            "", "", AUDIO_FORMAT_DEFAULT));
     EXPECT_EQ(streamCountBefore, mClient->getOpenedInputsCount());
->>>>>>> c29fe7dd
 }
 
 class AudioPolicyManagerTestDynamicPolicy : public AudioPolicyManagerTestWithConfigurationFile {
