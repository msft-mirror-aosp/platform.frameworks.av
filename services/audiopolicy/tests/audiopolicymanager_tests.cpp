/*
 * Copyright (C) 2017 The Android Open Source Project
 *
 * Licensed under the Apache License, Version 2.0 (the "License");
 * you may not use this file except in compliance with the License.
 * You may obtain a copy of the License at
 *
 *      http://www.apache.org/licenses/LICENSE-2.0
 *
 * Unless required by applicable law or agreed to in writing, software
 * distributed under the License is distributed on an "AS IS" BASIS,
 * WITHOUT WARRANTIES OR CONDITIONS OF ANY KIND, either express or implied.
 * See the License for the specific language governing permissions and
 * limitations under the License.
 */

#include <cstring>
#include <memory>
#include <string>
#include <sys/wait.h>
#include <unistd.h>

#include <gtest/gtest.h>
#include <gmock/gmock.h>

#define LOG_TAG "APM_Test"
#include <Serializer.h>
#include <android-base/file.h>
#include <android-base/properties.h>
#include <android/content/AttributionSourceState.h>
#include <android_media_audiopolicy.h>
#include <com_android_media_audioserver.h>
#include <flag_macros.h>
#include <hardware/audio_effect.h>
#include <media/AudioPolicy.h>
#include <media/PatchBuilder.h>
#include <media/RecordingActivityTracker.h>
#include <media/TypeConverter.h>
#include <utils/Log.h>
#include <utils/Vector.h>
#include <cutils/multiuser.h>

#include "AudioPolicyInterface.h"
#include "AudioPolicyManagerTestClient.h"
#include "AudioPolicyTestClient.h"
#include "AudioPolicyTestManager.h"
#include "test_execution_tracer.h"

using namespace android;
using testing::UnorderedElementsAre;
using testing::IsEmpty;
using android::content::AttributionSourceState;

namespace {

AudioMixMatchCriterion createUidCriterion(uint32_t uid, bool exclude = false) {
    AudioMixMatchCriterion criterion;
    criterion.mValue.mUid = uid;
    criterion.mRule = exclude ? RULE_EXCLUDE_UID : RULE_MATCH_UID;
    return criterion;
}

AudioMixMatchCriterion createUserIdCriterion(int userId, bool exclude = false) {
    AudioMixMatchCriterion criterion;
    criterion.mValue.mUserId = userId;
    criterion.mRule = exclude ? RULE_EXCLUDE_USERID : RULE_MATCH_USERID;
    return criterion;
}

AudioMixMatchCriterion createUsageCriterion(audio_usage_t usage, bool exclude = false) {
    AudioMixMatchCriterion criterion;
    criterion.mValue.mUsage = usage;
    criterion.mRule = exclude ? RULE_EXCLUDE_ATTRIBUTE_USAGE : RULE_MATCH_ATTRIBUTE_USAGE;
    return criterion;
}

AudioMixMatchCriterion createCapturePresetCriterion(audio_source_t source, bool exclude = false) {
    AudioMixMatchCriterion criterion;
    criterion.mValue.mSource = source;
    criterion.mRule = exclude ?
        RULE_EXCLUDE_ATTRIBUTE_CAPTURE_PRESET : RULE_MATCH_ATTRIBUTE_CAPTURE_PRESET;
    return criterion;
}

AudioMixMatchCriterion createSessionIdCriterion(audio_session_t session, bool exclude = false) {
    AudioMixMatchCriterion criterion;
    criterion.mValue.mAudioSessionId = session;
    criterion.mRule = exclude ?
        RULE_EXCLUDE_AUDIO_SESSION_ID : RULE_MATCH_AUDIO_SESSION_ID;
    return criterion;
}

// TODO b/182392769: use attribution source util
AttributionSourceState createAttributionSourceState(uid_t uid) {
    AttributionSourceState attributionSourceState;
    attributionSourceState.uid = uid;
    attributionSourceState.token = sp<BBinder>::make();
    return attributionSourceState;
}

bool equals(const audio_config_base_t& config1, const audio_config_base_t& config2) {
    return config1.format == config2.format
            && config1.sample_rate == config2.sample_rate
            && config1.channel_mask == config2.channel_mask;
}

} // namespace

TEST(AudioPolicyConfigTest, DefaultConfigForTestsIsEmpty) {
    auto config = AudioPolicyConfig::createWritableForTests();
    EXPECT_TRUE(config->getSource().empty());
    EXPECT_TRUE(config->getHwModules().isEmpty());
    EXPECT_TRUE(config->getInputDevices().isEmpty());
    EXPECT_TRUE(config->getOutputDevices().isEmpty());
}

TEST(AudioPolicyConfigTest, FallbackToDefault) {
    auto config = AudioPolicyConfig::loadFromApmXmlConfigWithFallback(
            base::GetExecutableDirectory() + "/test_invalid_audio_policy_configuration.xml");
    EXPECT_EQ(AudioPolicyConfig::kDefaultConfigSource, config->getSource());
}

TEST(AudioPolicyConfigTest, LoadForTests) {
    {
        auto result = AudioPolicyConfig::loadFromCustomXmlConfigForTests(
                base::GetExecutableDirectory() + "/test_invalid_audio_policy_configuration.xml");
        EXPECT_FALSE(result.ok());
    }
    {
        const std::string source =
                base::GetExecutableDirectory() + "/test_audio_policy_configuration.xml";
        auto result = AudioPolicyConfig::loadFromCustomXmlConfigForTests(source);
        ASSERT_TRUE(result.ok());
        EXPECT_EQ(source, result.value()->getSource());
        EXPECT_FALSE(result.value()->getHwModules().isEmpty());
        EXPECT_FALSE(result.value()->getInputDevices().isEmpty());
        EXPECT_FALSE(result.value()->getOutputDevices().isEmpty());
    }
}

TEST(AudioPolicyManagerTestInit, EngineFailure) {
    AudioPolicyTestClient client;
    auto config = AudioPolicyConfig::createWritableForTests();
    config->setDefault();
    config->setEngineLibraryNameSuffix("non-existent");
    AudioPolicyTestManager manager(config, &client);
    ASSERT_EQ(NO_INIT, manager.initialize());
    ASSERT_EQ(NO_INIT, manager.initCheck());
}

TEST(AudioPolicyManagerTestInit, ClientFailure) {
    AudioPolicyTestClient client;
    AudioPolicyTestManager manager(&client);
    // Since the default client fails to open anything,
    // APM should indicate that the initialization didn't succeed.
    ASSERT_EQ(NO_INIT, manager.initialize());
    ASSERT_EQ(NO_INIT, manager.initCheck());
}


class PatchCountCheck {
  public:
    explicit PatchCountCheck(AudioPolicyManagerTestClient *client)
            : mClient{client},
              mInitialCount{mClient->getActivePatchesCount()} {}
    int deltaFromSnapshot() const {
        size_t currentCount = mClient->getActivePatchesCount();
        if (mInitialCount <= currentCount) {
            return currentCount - mInitialCount;
        } else {
            return -(static_cast<int>(mInitialCount - currentCount));
        }
    }
  private:
    const AudioPolicyManagerTestClient *mClient;
    const size_t mInitialCount;
};

class AudioPolicyManagerTest : public testing::Test {
  public:
    constexpr static uint32_t k384000SamplingRate = 384000;
    constexpr static uint32_t k48000SamplingRate = 48000;
    constexpr static uint32_t k96000SamplingRate = 96000;

  protected:
    void SetUp() override;
    void TearDown() override;
    virtual void SetUpManagerConfig();
    virtual std::string getEngineConfigFilePath() const { return sTestEngineConfig; }

    void dumpToLog();
    // When explicit routing is needed, selectedDeviceId needs to be set as the wanted port
    // id. Otherwise, selectedDeviceId needs to be initialized as AUDIO_PORT_HANDLE_NONE.
    void getOutputForAttr(
            audio_port_handle_t *selectedDeviceId,
            audio_format_t format,
            audio_channel_mask_t channelMask,
            int sampleRate,
            audio_output_flags_t flags = AUDIO_OUTPUT_FLAG_NONE,
            audio_io_handle_t *output = nullptr,
            audio_port_handle_t *portId = nullptr,
            audio_attributes_t attr = AUDIO_ATTRIBUTES_INITIALIZER,
            audio_session_t session = AUDIO_SESSION_NONE,
            int uid = 0,
            bool* isBitPerfect = nullptr);
    void getInputForAttr(
            const audio_attributes_t &attr,
            audio_io_handle_t *input,
            audio_session_t session,
            audio_unique_id_t riid,
            audio_port_handle_t *selectedDeviceId,
            audio_format_t format,
            audio_channel_mask_t channelMask,
            int sampleRate,
            audio_input_flags_t flags = AUDIO_INPUT_FLAG_NONE,
            audio_port_handle_t *portId = nullptr,
            uint32_t *virtualDeviceId = nullptr);
    PatchCountCheck snapshotPatchCount() { return PatchCountCheck(mClient.get()); }

    void getAudioPorts(audio_port_type_t type, audio_port_role_t role,
            std::vector<audio_port_v7>* ports);
    // Tries to find a device port. If 'foundPort' isn't nullptr,
    // will generate a failure if the port hasn't been found.
    bool findDevicePort(audio_port_role_t role, audio_devices_t deviceType,
            const std::string &address, audio_port_v7 *foundPort);
    static audio_port_handle_t getDeviceIdFromPatch(const struct audio_patch* patch);
    virtual AudioPolicyManagerTestClient* getClient() { return new AudioPolicyManagerTestClient; }
    void verifyBuiltInStrategyIdsAreValid();

    sp<AudioPolicyConfig> mConfig;
    std::unique_ptr<AudioPolicyManagerTestClient> mClient;
    std::unique_ptr<AudioPolicyTestManager> mManager;

    static const std::string sTestEngineConfig;
};

const std::string AudioPolicyManagerTest::sTestEngineConfig =
        base::GetExecutableDirectory() + "/engine/test_audio_policy_engine_configuration.xml";

void AudioPolicyManagerTest::SetUp() {
    mClient.reset(getClient());
    ASSERT_NO_FATAL_FAILURE(SetUpManagerConfig());  // Subclasses may want to customize the config.
    mManager.reset(new AudioPolicyTestManager(mConfig, mClient.get(), getEngineConfigFilePath()));
    ASSERT_EQ(NO_ERROR, mManager->initialize());
    ASSERT_EQ(NO_ERROR, mManager->initCheck());
}

void AudioPolicyManagerTest::TearDown() {
    mManager.reset();
    mClient.reset();
}

void AudioPolicyManagerTest::SetUpManagerConfig() {
    mConfig = AudioPolicyConfig::createWritableForTests();
    mConfig->setDefault();
}

void AudioPolicyManagerTest::dumpToLog() {
    int pipefd[2];
    ASSERT_NE(-1, pipe(pipefd));
    pid_t cpid = fork();
    ASSERT_NE(-1, cpid);
    if (cpid == 0) {
        // Child process reads from the pipe and logs.
        close(pipefd[1]);
        std::string line;
        char buf;
        while (read(pipefd[0], &buf, sizeof(buf)) > 0) {
            if (buf != '\n') {
                line += buf;
            } else {
                ALOGI("%s", line.c_str());
                line = "";
            }
        }
        if (!line.empty()) ALOGI("%s", line.c_str());
        close(pipefd[0]);
        _exit(EXIT_SUCCESS);
    } else {
        // Parent does the dump and checks the status code.
        close(pipefd[0]);
        ASSERT_EQ(NO_ERROR, mManager->dump(pipefd[1]));
        close(pipefd[1]);
        wait(NULL);  // Wait for the child to exit.
    }
}

void AudioPolicyManagerTest::getOutputForAttr(
        audio_port_handle_t *selectedDeviceId,
        audio_format_t format,
        audio_channel_mask_t channelMask,
        int sampleRate,
        audio_output_flags_t flags,
        audio_io_handle_t *output,
        audio_port_handle_t *portId,
        audio_attributes_t attr,
        audio_session_t session,
        int uid,
        bool* isBitPerfect) {
    audio_io_handle_t localOutput;
    if (!output) output = &localOutput;
    *output = AUDIO_IO_HANDLE_NONE;
    audio_stream_type_t stream = AUDIO_STREAM_DEFAULT;
    audio_config_t config = AUDIO_CONFIG_INITIALIZER;
    config.sample_rate = sampleRate;
    config.channel_mask = channelMask;
    config.format = format;
    audio_port_handle_t localPortId;
    if (!portId) portId = &localPortId;
    *portId = AUDIO_PORT_HANDLE_NONE;
    AudioPolicyInterface::output_type_t outputType;
    bool isSpatialized;
    bool isBitPerfectInternal;
    float volume;
    AttributionSourceState attributionSource = createAttributionSourceState(uid);
    ASSERT_EQ(OK, mManager->getOutputForAttr(
                    &attr, output, session, &stream, attributionSource, &config, &flags,
                    selectedDeviceId, portId, {}, &outputType, &isSpatialized,
                    isBitPerfect == nullptr ? &isBitPerfectInternal : isBitPerfect, &volume));
    ASSERT_NE(AUDIO_PORT_HANDLE_NONE, *portId);
    ASSERT_NE(AUDIO_IO_HANDLE_NONE, *output);
}

void AudioPolicyManagerTest::getInputForAttr(
        const audio_attributes_t &attr,
        audio_io_handle_t *input,
        const audio_session_t session,
        audio_unique_id_t riid,
        audio_port_handle_t *selectedDeviceId,
        audio_format_t format,
        audio_channel_mask_t channelMask,
        int sampleRate,
        audio_input_flags_t flags,
        audio_port_handle_t *portId,
        uint32_t *virtualDeviceId) {
    audio_config_base_t config = AUDIO_CONFIG_BASE_INITIALIZER;
    config.sample_rate = sampleRate;
    config.channel_mask = channelMask;
    config.format = format;
    audio_port_handle_t localPortId;
    if (!portId) portId = &localPortId;
    *portId = AUDIO_PORT_HANDLE_NONE;
    if (!virtualDeviceId) virtualDeviceId = 0;
    AudioPolicyInterface::input_type_t inputType;
    AttributionSourceState attributionSource = createAttributionSourceState(/*uid=*/ 0);
    ASSERT_EQ(OK, mManager->getInputForAttr(
            &attr, input, riid, session, attributionSource, &config, flags,
            selectedDeviceId, &inputType, portId, virtualDeviceId));
    ASSERT_NE(AUDIO_PORT_HANDLE_NONE, *portId);
}

void AudioPolicyManagerTest::getAudioPorts(audio_port_type_t type, audio_port_role_t role,
        std::vector<audio_port_v7>* ports) {
    uint32_t numPorts = 0;
    uint32_t generation1;
    status_t ret;

    ret = mManager->listAudioPorts(role, type, &numPorts, nullptr, &generation1);
    ASSERT_EQ(NO_ERROR, ret) << "mManager->listAudioPorts returned error";

    uint32_t generation2;
    ports->resize(numPorts);
    ret = mManager->listAudioPorts(role, type, &numPorts, ports->data(), &generation2);
    ASSERT_EQ(NO_ERROR, ret) << "mManager->listAudioPorts returned error";
    ASSERT_EQ(generation1, generation2) << "Generations changed during ports retrieval";
}

bool AudioPolicyManagerTest::findDevicePort(audio_port_role_t role,
        audio_devices_t deviceType, const std::string &address, audio_port_v7 *foundPort) {
    std::vector<audio_port_v7> ports;
    getAudioPorts(AUDIO_PORT_TYPE_DEVICE, role, &ports);
    if (HasFailure()) return false;

    for (const auto &port : ports) {
        if (port.role == role && port.ext.device.type == deviceType &&
                (strncmp(port.ext.device.address, address.c_str(),
                         AUDIO_DEVICE_MAX_ADDRESS_LEN) == 0)) {
            if (foundPort) *foundPort = port;
            return true;
        }
    }
    if (foundPort) {
        ADD_FAILURE() << "Device port with role " << role << " and address "
                      << address << " not found";
    }
    return false;
}

audio_port_handle_t AudioPolicyManagerTest::getDeviceIdFromPatch(
        const struct audio_patch* patch) {
    // The logic here is the same as the one in AudioIoDescriptor.
    // Note this function is aim to get routed device id for test.
    // In that case, device to device patch is not expected here.
    if (patch->num_sources != 0 && patch->num_sinks != 0) {
        if (patch->sources[0].type == AUDIO_PORT_TYPE_MIX) {
            return patch->sinks[0].id;
        } else {
            return patch->sources[0].id;
        }
    }
    return AUDIO_PORT_HANDLE_NONE;
}

void AudioPolicyManagerTest::verifyBuiltInStrategyIdsAreValid() {
    AudioProductStrategyVector strategies;
    ASSERT_EQ(NO_ERROR, mManager->listAudioProductStrategies(strategies));
    for (const auto& strategy : strategies) {
        // Since ids are unsigned, this will also cover the case when the id is 'NONE' which is -1.
        EXPECT_LT(strategy.getId(),
                  media::audio::common::AudioHalProductStrategy::VENDOR_STRATEGY_ID_START)
                << strategy.getName();
    }
}

TEST_F(AudioPolicyManagerTest, InitSuccess) {
    // SetUp must finish with no assertions.
}

TEST_F(AudioPolicyManagerTest, Dump) {
    dumpToLog();
}

TEST_F(AudioPolicyManagerTest, CreateAudioPatchFailure) {
    audio_patch patch{};
    audio_patch_handle_t handle = AUDIO_PATCH_HANDLE_NONE;
    const PatchCountCheck patchCount = snapshotPatchCount();
    ASSERT_EQ(BAD_VALUE, mManager->createAudioPatch(nullptr, &handle, 0));
    ASSERT_EQ(BAD_VALUE, mManager->createAudioPatch(&patch, nullptr, 0));
    ASSERT_EQ(BAD_VALUE, mManager->createAudioPatch(&patch, &handle, 0));
    patch.num_sources = AUDIO_PATCH_PORTS_MAX + 1;
    patch.num_sinks = 1;
    ASSERT_EQ(BAD_VALUE, mManager->createAudioPatch(&patch, &handle, 0));
    patch.num_sources = 1;
    patch.num_sinks = AUDIO_PATCH_PORTS_MAX + 1;
    ASSERT_EQ(BAD_VALUE, mManager->createAudioPatch(&patch, &handle, 0));
    patch.num_sources = 2;
    patch.num_sinks = 1;
    ASSERT_EQ(INVALID_OPERATION, mManager->createAudioPatch(&patch, &handle, 0));
    patch = {};
    patch.num_sources = 1;
    patch.sources[0].role = AUDIO_PORT_ROLE_SINK;
    patch.num_sinks = 1;
    patch.sinks[0].role = AUDIO_PORT_ROLE_SINK;
    ASSERT_EQ(INVALID_OPERATION, mManager->createAudioPatch(&patch, &handle, 0));
    patch = {};
    patch.num_sources = 1;
    patch.sources[0].role = AUDIO_PORT_ROLE_SOURCE;
    patch.num_sinks = 1;
    patch.sinks[0].role = AUDIO_PORT_ROLE_SOURCE;
    ASSERT_EQ(INVALID_OPERATION, mManager->createAudioPatch(&patch, &handle, 0));
    // Verify that the handle is left unchanged.
    ASSERT_EQ(AUDIO_PATCH_HANDLE_NONE, handle);
    ASSERT_EQ(0, patchCount.deltaFromSnapshot());
}

TEST_F(AudioPolicyManagerTest, CreateAudioPatchFromMix) {
    audio_patch_handle_t handle = AUDIO_PATCH_HANDLE_NONE;
    uid_t uid = 42;
    const PatchCountCheck patchCount = snapshotPatchCount();
    ASSERT_FALSE(mManager->getAvailableInputDevices().isEmpty());
    PatchBuilder patchBuilder;
    patchBuilder.addSource(mManager->getAvailableInputDevices()[0]).
            addSink(mManager->getConfig().getDefaultOutputDevice());
    ASSERT_EQ(NO_ERROR, mManager->createAudioPatch(patchBuilder.patch(), &handle, uid));
    ASSERT_NE(AUDIO_PATCH_HANDLE_NONE, handle);
    ASSERT_EQ(1, patchCount.deltaFromSnapshot());
}

// TODO: Add patch creation tests that involve already existing patch

TEST_F(AudioPolicyManagerTest, BuiltInStrategyIdsAreValid) {
    verifyBuiltInStrategyIdsAreValid();
}

class AudioPolicyManagerTestWithDefaultEngineConfig : public AudioPolicyManagerTest {
  protected:
    // The APM will use the default engine config from EngineDefaultConfig.h.
    std::string getEngineConfigFilePath() const override { return ""; }
};

TEST_F(AudioPolicyManagerTestWithDefaultEngineConfig, BuiltInStrategyIdsAreValid) {
    verifyBuiltInStrategyIdsAreValid();
}

enum
{
    MSD_AUDIO_PATCH_COUNT_NUM_AUDIO_PATCHES_INDEX = 0,
    MSD_AUDIO_PATCH_COUNT_NAME_INDEX = 1
};
using MsdAudioPatchCountSpecification = std::tuple<size_t, std::string>;

class AudioPolicyManagerTestMsd : public AudioPolicyManagerTest,
        public ::testing::WithParamInterface<MsdAudioPatchCountSpecification> {
  public:
    AudioPolicyManagerTestMsd();
  protected:
    void SetUpManagerConfig() override;
    void TearDown() override;
    AudioProfileVector getDirectProfilesForAttributes(const audio_attributes_t& attr);

    sp<DeviceDescriptor> mMsdOutputDevice;
    sp<DeviceDescriptor> mMsdInputDevice;
    sp<DeviceDescriptor> mDefaultOutputDevice;

    const size_t mExpectedAudioPatchCount;
    sp<DeviceDescriptor> mSpdifDevice;

    sp<DeviceDescriptor> mHdmiInputDevice;
};

AudioPolicyManagerTestMsd::AudioPolicyManagerTestMsd()
    : mExpectedAudioPatchCount(std::get<MSD_AUDIO_PATCH_COUNT_NUM_AUDIO_PATCHES_INDEX>(
            GetParam())) {}

INSTANTIATE_TEST_CASE_P(
        MsdAudioPatchCount,
        AudioPolicyManagerTestMsd,
        ::testing::Values(
                MsdAudioPatchCountSpecification(2u, "single"),
                MsdAudioPatchCountSpecification(3u, "dual")
        ),
        [](const ::testing::TestParamInfo<MsdAudioPatchCountSpecification> &info) {
                return std::get<MSD_AUDIO_PATCH_COUNT_NAME_INDEX>(info.param); }
);

void AudioPolicyManagerTestMsd::SetUpManagerConfig() {
    // TODO: Consider using Serializer to load part of the config from a string.
    ASSERT_NO_FATAL_FAILURE(AudioPolicyManagerTest::SetUpManagerConfig());
    mConfig->getHwModules().getModuleFromName(
            AUDIO_HARDWARE_MODULE_ID_PRIMARY)->setHalVersion(3, 0);

    mMsdOutputDevice = new DeviceDescriptor(AUDIO_DEVICE_OUT_BUS);
    sp<AudioProfile> pcmOutputProfile = new AudioProfile(
            AUDIO_FORMAT_PCM_16_BIT, AUDIO_CHANNEL_OUT_STEREO, k48000SamplingRate);
    sp<AudioProfile> ac3OutputProfile = new AudioProfile(
            AUDIO_FORMAT_AC3, AUDIO_CHANNEL_OUT_5POINT1, k48000SamplingRate);
    sp<AudioProfile> iec958OutputProfile = new AudioProfile(
            AUDIO_FORMAT_IEC60958, AUDIO_CHANNEL_INDEX_MASK_24, k48000SamplingRate);
    mMsdOutputDevice->addAudioProfile(pcmOutputProfile);
    mMsdOutputDevice->addAudioProfile(ac3OutputProfile);
    mMsdOutputDevice->addAudioProfile(iec958OutputProfile);
    mMsdInputDevice = new DeviceDescriptor(AUDIO_DEVICE_IN_BUS);
    // Match output profile from AudioPolicyConfig::setDefault.
    sp<AudioProfile> pcmInputProfile = new AudioProfile(
            AUDIO_FORMAT_PCM_16_BIT, AUDIO_CHANNEL_IN_STEREO, 44100);
    mMsdInputDevice->addAudioProfile(pcmInputProfile);
    mConfig->addDevice(mMsdOutputDevice);
    mConfig->addDevice(mMsdInputDevice);

    if (mExpectedAudioPatchCount == 3) {
        // Add SPDIF device with PCM output profile as a second device for dual MSD audio patching.
        mSpdifDevice = new DeviceDescriptor(AUDIO_DEVICE_OUT_SPDIF);
        mSpdifDevice->addAudioProfile(pcmOutputProfile);
        mConfig->addDevice(mSpdifDevice);

        sp<OutputProfile> spdifOutputProfile = new OutputProfile("spdif output");
        spdifOutputProfile->addAudioProfile(pcmOutputProfile);
        spdifOutputProfile->addSupportedDevice(mSpdifDevice);
        mConfig->getHwModules().getModuleFromName(AUDIO_HARDWARE_MODULE_ID_PRIMARY)->
                addOutputProfile(spdifOutputProfile);
    }

    sp<HwModule> msdModule = new HwModule(AUDIO_HARDWARE_MODULE_ID_MSD, 3 /*halVersionMajor*/);
    HwModuleCollection modules = mConfig->getHwModules();
    modules.add(msdModule);
    mConfig->setHwModules(modules);

    sp<OutputProfile> msdOutputProfile = new OutputProfile("msd input");
    msdOutputProfile->addAudioProfile(pcmOutputProfile);
    msdOutputProfile->addSupportedDevice(mMsdOutputDevice);
    msdModule->addOutputProfile(msdOutputProfile);
    sp<OutputProfile> msdCompressedOutputProfile = new OutputProfile("msd compressed input");
    msdCompressedOutputProfile->addAudioProfile(ac3OutputProfile);
    msdCompressedOutputProfile->setFlags(
            AUDIO_OUTPUT_FLAG_DIRECT | AUDIO_OUTPUT_FLAG_COMPRESS_OFFLOAD |
            AUDIO_OUTPUT_FLAG_NON_BLOCKING);
    msdCompressedOutputProfile->addSupportedDevice(mMsdOutputDevice);
    msdModule->addOutputProfile(msdCompressedOutputProfile);
    sp<OutputProfile> msdIec958OutputProfile = new OutputProfile("msd iec958 input");
    msdIec958OutputProfile->addAudioProfile(iec958OutputProfile);
    msdIec958OutputProfile->setFlags(AUDIO_OUTPUT_FLAG_DIRECT);
    msdIec958OutputProfile->addSupportedDevice(mMsdOutputDevice);
    msdModule->addOutputProfile(msdIec958OutputProfile);

    sp<InputProfile> msdInputProfile = new InputProfile("msd output");
    msdInputProfile->addAudioProfile(pcmInputProfile);
    msdInputProfile->addSupportedDevice(mMsdInputDevice);
    msdModule->addInputProfile(msdInputProfile);

    // Add a profile with another encoding to the default device to test routing
    // of streams that are not supported by MSD.
    sp<AudioProfile> dtsOutputProfile = new AudioProfile(
            AUDIO_FORMAT_DTS, AUDIO_CHANNEL_OUT_5POINT1, k48000SamplingRate);
    mConfig->getDefaultOutputDevice()->addAudioProfile(dtsOutputProfile);
    sp<OutputProfile> primaryEncodedOutputProfile = new OutputProfile("encoded");
    primaryEncodedOutputProfile->addAudioProfile(dtsOutputProfile);
    primaryEncodedOutputProfile->setFlags(AUDIO_OUTPUT_FLAG_DIRECT);
    primaryEncodedOutputProfile->addSupportedDevice(mConfig->getDefaultOutputDevice());
    mConfig->getHwModules().getModuleFromName(AUDIO_HARDWARE_MODULE_ID_PRIMARY)->
            addOutputProfile(primaryEncodedOutputProfile);

    mDefaultOutputDevice = mConfig->getDefaultOutputDevice();
    if (mExpectedAudioPatchCount == 3) {
        mSpdifDevice->addAudioProfile(dtsOutputProfile);
        primaryEncodedOutputProfile->addSupportedDevice(mSpdifDevice);
    }

    // Add HDMI input device with IEC60958 profile for HDMI in -> MSD patching.
    mHdmiInputDevice = new DeviceDescriptor(AUDIO_DEVICE_IN_HDMI);
    sp<AudioProfile> iec958InputProfile = new AudioProfile(
            AUDIO_FORMAT_IEC60958, AUDIO_CHANNEL_INDEX_MASK_24, k48000SamplingRate);
    mHdmiInputDevice->addAudioProfile(iec958InputProfile);
    mConfig->addDevice(mHdmiInputDevice);
    sp<InputProfile> hdmiInputProfile = new InputProfile("hdmi input");
    hdmiInputProfile->addAudioProfile(iec958InputProfile);
    hdmiInputProfile->setFlags(AUDIO_INPUT_FLAG_DIRECT);
    hdmiInputProfile->addSupportedDevice(mHdmiInputDevice);
    mConfig->getHwModules().getModuleFromName(AUDIO_HARDWARE_MODULE_ID_PRIMARY)->
            addInputProfile(hdmiInputProfile);
}

void AudioPolicyManagerTestMsd::TearDown() {
    mMsdOutputDevice.clear();
    mMsdInputDevice.clear();
    mDefaultOutputDevice.clear();
    mSpdifDevice.clear();
    mHdmiInputDevice.clear();
    AudioPolicyManagerTest::TearDown();
}

AudioProfileVector AudioPolicyManagerTestMsd::getDirectProfilesForAttributes(
                                                    const audio_attributes_t& attr) {
    AudioProfileVector audioProfilesVector;
    mManager->getDirectProfilesForAttributes(&attr, audioProfilesVector);
    return audioProfilesVector;
}

TEST_P(AudioPolicyManagerTestMsd, InitSuccess) {
    ASSERT_TRUE(mMsdOutputDevice);
    ASSERT_TRUE(mMsdInputDevice);
    ASSERT_TRUE(mDefaultOutputDevice);
}

TEST_P(AudioPolicyManagerTestMsd, Dump) {
    dumpToLog();
}

TEST_P(AudioPolicyManagerTestMsd, PatchCreationOnSetForceUse) {
    const PatchCountCheck patchCount = snapshotPatchCount();
    mManager->setForceUse(AUDIO_POLICY_FORCE_FOR_ENCODED_SURROUND,
            AUDIO_POLICY_FORCE_ENCODED_SURROUND_ALWAYS);
    ASSERT_EQ(mExpectedAudioPatchCount -1 , patchCount.deltaFromSnapshot());
}

TEST_P(AudioPolicyManagerTestMsd, PatchCreationSetReleaseMsdOutputPatches) {
    const PatchCountCheck patchCount = snapshotPatchCount();
    DeviceVector devices = mManager->getAvailableOutputDevices();
    // Remove MSD output device to avoid patching to itself
    devices.remove(mMsdOutputDevice);
    ASSERT_EQ(mExpectedAudioPatchCount -1 , devices.size());
    mManager->setMsdOutputPatches(&devices);
    ASSERT_EQ(mExpectedAudioPatchCount - 1, patchCount.deltaFromSnapshot());
    // Dual patch: exercise creating one new audio patch and reusing another existing audio patch.
    DeviceVector singleDevice(devices[0]);
    mManager->releaseMsdOutputPatches(singleDevice);
    ASSERT_EQ(mExpectedAudioPatchCount - 2, patchCount.deltaFromSnapshot());
    mManager->setMsdOutputPatches(&devices);
    ASSERT_EQ(mExpectedAudioPatchCount - 1, patchCount.deltaFromSnapshot());
    mManager->releaseMsdOutputPatches(devices);
    ASSERT_EQ(0, patchCount.deltaFromSnapshot());
}

TEST_P(AudioPolicyManagerTestMsd, GetOutputForAttrEncodedRoutesToMsd) {
    const PatchCountCheck patchCount = snapshotPatchCount();
    audio_port_handle_t selectedDeviceId = AUDIO_PORT_HANDLE_NONE;
    getOutputForAttr(&selectedDeviceId, AUDIO_FORMAT_AC3, AUDIO_CHANNEL_OUT_5POINT1,
            k48000SamplingRate, AUDIO_OUTPUT_FLAG_DIRECT);
    ASSERT_EQ(selectedDeviceId, mDefaultOutputDevice->getId());
    ASSERT_EQ(mExpectedAudioPatchCount, patchCount.deltaFromSnapshot());
}

TEST_P(AudioPolicyManagerTestMsd, GetOutputForAttrPcmRoutesToMsd) {
    const PatchCountCheck patchCount = snapshotPatchCount();
    audio_port_handle_t selectedDeviceId = AUDIO_PORT_HANDLE_NONE;
    getOutputForAttr(&selectedDeviceId,
            AUDIO_FORMAT_PCM_16_BIT, AUDIO_CHANNEL_OUT_STEREO, k48000SamplingRate);
    ASSERT_EQ(selectedDeviceId, mDefaultOutputDevice->getId());
    ASSERT_EQ(mExpectedAudioPatchCount - 1, patchCount.deltaFromSnapshot());
}

TEST_P(AudioPolicyManagerTestMsd, GetOutputForAttrEncodedPlusPcmRoutesToMsd) {
    const PatchCountCheck patchCount = snapshotPatchCount();
    audio_port_handle_t selectedDeviceId = AUDIO_PORT_HANDLE_NONE;
    getOutputForAttr(&selectedDeviceId, AUDIO_FORMAT_AC3, AUDIO_CHANNEL_OUT_5POINT1,
            k48000SamplingRate, AUDIO_OUTPUT_FLAG_DIRECT);
    ASSERT_EQ(selectedDeviceId, mDefaultOutputDevice->getId());
    ASSERT_EQ(mExpectedAudioPatchCount, patchCount.deltaFromSnapshot());
    selectedDeviceId = AUDIO_PORT_HANDLE_NONE;
    getOutputForAttr(&selectedDeviceId,
            AUDIO_FORMAT_PCM_16_BIT, AUDIO_CHANNEL_OUT_STEREO, k48000SamplingRate);
    ASSERT_EQ(selectedDeviceId, mDefaultOutputDevice->getId());
    ASSERT_EQ(mExpectedAudioPatchCount, patchCount.deltaFromSnapshot());
}

TEST_P(AudioPolicyManagerTestMsd, GetOutputForAttrUnsupportedFormatBypassesMsd) {
    const PatchCountCheck patchCount = snapshotPatchCount();
    audio_port_handle_t selectedDeviceId = AUDIO_PORT_HANDLE_NONE;
    getOutputForAttr(&selectedDeviceId, AUDIO_FORMAT_DTS, AUDIO_CHANNEL_OUT_5POINT1,
            k48000SamplingRate, AUDIO_OUTPUT_FLAG_DIRECT);
    ASSERT_NE(selectedDeviceId, mMsdOutputDevice->getId());
    ASSERT_EQ(1, patchCount.deltaFromSnapshot());
}

TEST_P(AudioPolicyManagerTestMsd, GetOutputForAttrFormatSwitching) {
    // Switch between formats that are supported and not supported by MSD.
    {
        const PatchCountCheck patchCount = snapshotPatchCount();
        audio_port_handle_t selectedDeviceId = AUDIO_PORT_HANDLE_NONE;
        audio_port_handle_t portId;
        getOutputForAttr(&selectedDeviceId, AUDIO_FORMAT_AC3, AUDIO_CHANNEL_OUT_5POINT1,
                k48000SamplingRate, AUDIO_OUTPUT_FLAG_DIRECT, nullptr /*output*/, &portId);
        ASSERT_EQ(selectedDeviceId, mDefaultOutputDevice->getId());
        ASSERT_EQ(mExpectedAudioPatchCount, patchCount.deltaFromSnapshot());
        mManager->releaseOutput(portId);
        ASSERT_EQ(mExpectedAudioPatchCount - 1, patchCount.deltaFromSnapshot());
    }
    {
        const PatchCountCheck patchCount = snapshotPatchCount();
        audio_port_handle_t selectedDeviceId = AUDIO_PORT_HANDLE_NONE;
        audio_port_handle_t portId;
        getOutputForAttr(&selectedDeviceId, AUDIO_FORMAT_DTS, AUDIO_CHANNEL_OUT_5POINT1,
                k48000SamplingRate, AUDIO_OUTPUT_FLAG_DIRECT, nullptr /*output*/, &portId);
        ASSERT_NE(selectedDeviceId, mMsdOutputDevice->getId());
        ASSERT_EQ(-static_cast<int>(mExpectedAudioPatchCount) + 2, patchCount.deltaFromSnapshot());
        mManager->releaseOutput(portId);
        ASSERT_EQ(0, patchCount.deltaFromSnapshot());
    }
    {
        const PatchCountCheck patchCount = snapshotPatchCount();
        audio_port_handle_t selectedDeviceId = AUDIO_PORT_HANDLE_NONE;
        getOutputForAttr(&selectedDeviceId, AUDIO_FORMAT_AC3, AUDIO_CHANNEL_OUT_5POINT1,
                k48000SamplingRate, AUDIO_OUTPUT_FLAG_DIRECT);
        ASSERT_EQ(selectedDeviceId, mDefaultOutputDevice->getId());
        ASSERT_EQ(1, patchCount.deltaFromSnapshot());
    }
}

TEST_P(AudioPolicyManagerTestMsd, PatchCreationFromHdmiInToMsd) {
    audio_patch_handle_t handle = AUDIO_PATCH_HANDLE_NONE;
    uid_t uid = 42;
    const PatchCountCheck patchCount = snapshotPatchCount();
    ASSERT_FALSE(mManager->getAvailableInputDevices().isEmpty());
    PatchBuilder patchBuilder;
    patchBuilder.
            addSource(mManager->getAvailableInputDevices().
                    getDevice(AUDIO_DEVICE_IN_HDMI, String8(""), AUDIO_FORMAT_DEFAULT)).
            addSink(mManager->getAvailableOutputDevices().
                    getDevice(AUDIO_DEVICE_OUT_BUS, String8(""), AUDIO_FORMAT_DEFAULT));
    ASSERT_EQ(NO_ERROR, mManager->createAudioPatch(patchBuilder.patch(), &handle, uid));
    ASSERT_NE(AUDIO_PATCH_HANDLE_NONE, handle);
    AudioPatchCollection patches = mManager->getAudioPatches();
    sp<AudioPatch> patch = patches.valueFor(handle);
    ASSERT_EQ(1, patch->mPatch.num_sources);
    ASSERT_EQ(1, patch->mPatch.num_sinks);
    ASSERT_EQ(AUDIO_PORT_ROLE_SOURCE, patch->mPatch.sources[0].role);
    ASSERT_EQ(AUDIO_PORT_ROLE_SINK, patch->mPatch.sinks[0].role);
    ASSERT_EQ(AUDIO_FORMAT_IEC60958, patch->mPatch.sources[0].format);
    ASSERT_EQ(AUDIO_FORMAT_IEC60958, patch->mPatch.sinks[0].format);
    ASSERT_EQ(AUDIO_CHANNEL_INDEX_MASK_24, patch->mPatch.sources[0].channel_mask);
    ASSERT_EQ(AUDIO_CHANNEL_INDEX_MASK_24, patch->mPatch.sinks[0].channel_mask);
    ASSERT_EQ(k48000SamplingRate, patch->mPatch.sources[0].sample_rate);
    ASSERT_EQ(k48000SamplingRate, patch->mPatch.sinks[0].sample_rate);
    ASSERT_EQ(1, patchCount.deltaFromSnapshot());
}

TEST_P(AudioPolicyManagerTestMsd, GetDirectProfilesForAttributesWithMsd) {
    const audio_attributes_t attr = {
        AUDIO_CONTENT_TYPE_UNKNOWN, AUDIO_USAGE_UNKNOWN,
        AUDIO_SOURCE_DEFAULT, AUDIO_FLAG_NONE, ""};

    // count expected direct profiles for the default device
    int countDirectProfilesPrimary = 0;
    const auto& primary = mManager->getConfig().getHwModules()
            .getModuleFromName(AUDIO_HARDWARE_MODULE_ID_PRIMARY);
    for (const auto& outputProfile : primary->getOutputProfiles()) {
        if (outputProfile->asAudioPort()->isDirectOutput()) {
            countDirectProfilesPrimary += outputProfile->asAudioPort()->getAudioProfiles().size();
        }
    }

    // count expected direct profiles for the msd device
    int countDirectProfilesMsd = 0;
    const auto& msd = mManager->getConfig().getHwModules()
            .getModuleFromName(AUDIO_HARDWARE_MODULE_ID_MSD);
    for (const auto& outputProfile : msd->getOutputProfiles()) {
        if (outputProfile->asAudioPort()->isDirectOutput()) {
            countDirectProfilesMsd += outputProfile->asAudioPort()->getAudioProfiles().size();
        }
    }

    // before setting up MSD audio patches we only have the primary hal direct profiles
    ASSERT_EQ(countDirectProfilesPrimary, getDirectProfilesForAttributes(attr).size());

    DeviceVector outputDevices = mManager->getAvailableOutputDevices();
    // Remove MSD output device to avoid patching to itself
    outputDevices.remove(mMsdOutputDevice);
    mManager->setMsdOutputPatches(&outputDevices);

    // after setting up MSD audio patches the MSD direct profiles are added
    ASSERT_EQ(countDirectProfilesPrimary + countDirectProfilesMsd,
                getDirectProfilesForAttributes(attr).size());

    mManager->releaseMsdOutputPatches(outputDevices);
    // releasing the MSD audio patches gets us back to the primary hal direct profiles only
    ASSERT_EQ(countDirectProfilesPrimary, getDirectProfilesForAttributes(attr).size());
}

TEST_P(AudioPolicyManagerTestMsd, IsDirectPlaybackSupportedWithMsd) {
    const audio_attributes_t attr = {
        AUDIO_CONTENT_TYPE_UNKNOWN, AUDIO_USAGE_UNKNOWN,
        AUDIO_SOURCE_DEFAULT, AUDIO_FLAG_NONE, ""};

    audio_config_base_t directConfig = AUDIO_CONFIG_BASE_INITIALIZER;
    directConfig.format = AUDIO_FORMAT_DTS;
    directConfig.sample_rate = k48000SamplingRate;
    directConfig.channel_mask = AUDIO_CHANNEL_OUT_5POINT1;

    audio_config_base_t nonDirectConfig = AUDIO_CONFIG_BASE_INITIALIZER;
    nonDirectConfig.format = AUDIO_FORMAT_PCM_16_BIT;
    nonDirectConfig.sample_rate = k48000SamplingRate;
    nonDirectConfig.channel_mask = AUDIO_CHANNEL_OUT_STEREO;

    audio_config_base_t nonExistentConfig = AUDIO_CONFIG_BASE_INITIALIZER;
    nonExistentConfig.format = AUDIO_FORMAT_E_AC3;
    nonExistentConfig.sample_rate = k48000SamplingRate;
    nonExistentConfig.channel_mask = AUDIO_CHANNEL_OUT_STEREO;

    audio_config_base_t msdDirectConfig1 = AUDIO_CONFIG_BASE_INITIALIZER;
    msdDirectConfig1.format = AUDIO_FORMAT_AC3;
    msdDirectConfig1.sample_rate = k48000SamplingRate;
    msdDirectConfig1.channel_mask = AUDIO_CHANNEL_OUT_5POINT1;

    audio_config_base_t msdDirectConfig2 = AUDIO_CONFIG_BASE_INITIALIZER;
    msdDirectConfig2.format = AUDIO_FORMAT_IEC60958;
    msdDirectConfig2.sample_rate = k48000SamplingRate;
    msdDirectConfig2.channel_mask = AUDIO_CHANNEL_INDEX_MASK_24;

    audio_config_base_t msdNonDirectConfig = AUDIO_CONFIG_BASE_INITIALIZER;
    msdNonDirectConfig.format = AUDIO_FORMAT_PCM_16_BIT;
    msdNonDirectConfig.sample_rate = 96000;
    msdNonDirectConfig.channel_mask = AUDIO_CHANNEL_OUT_STEREO;

    ASSERT_TRUE(mManager->isDirectOutputSupported(directConfig, attr));
    ASSERT_FALSE(mManager->isDirectOutputSupported(nonDirectConfig, attr));
    ASSERT_FALSE(mManager->isDirectOutputSupported(nonExistentConfig, attr));
    // before setting MSD patches the direct MSD configs return false
    ASSERT_FALSE(mManager->isDirectOutputSupported(msdDirectConfig1, attr));
    ASSERT_FALSE(mManager->isDirectOutputSupported(msdDirectConfig2, attr));
    ASSERT_FALSE(mManager->isDirectOutputSupported(msdNonDirectConfig, attr));

    DeviceVector outputDevices = mManager->getAvailableOutputDevices();
    // Remove MSD output device to avoid patching to itself
    outputDevices.remove(mMsdOutputDevice);
    mManager->setMsdOutputPatches(&outputDevices);

    ASSERT_TRUE(mManager->isDirectOutputSupported(directConfig, attr));
    ASSERT_FALSE(mManager->isDirectOutputSupported(nonDirectConfig, attr));
    ASSERT_FALSE(mManager->isDirectOutputSupported(nonExistentConfig, attr));
    // after setting MSD patches the direct MSD configs return true
    ASSERT_TRUE(mManager->isDirectOutputSupported(msdDirectConfig1, attr));
    ASSERT_TRUE(mManager->isDirectOutputSupported(msdDirectConfig2, attr));
    ASSERT_FALSE(mManager->isDirectOutputSupported(msdNonDirectConfig, attr));

    mManager->releaseMsdOutputPatches(outputDevices);

    ASSERT_TRUE(mManager->isDirectOutputSupported(directConfig, attr));
    ASSERT_FALSE(mManager->isDirectOutputSupported(nonDirectConfig, attr));
    ASSERT_FALSE(mManager->isDirectOutputSupported(nonExistentConfig, attr));
    // AFTER releasing MSD patches the direct MSD configs return false
    ASSERT_FALSE(mManager->isDirectOutputSupported(msdDirectConfig1, attr));
    ASSERT_FALSE(mManager->isDirectOutputSupported(msdDirectConfig2, attr));
    ASSERT_FALSE(mManager->isDirectOutputSupported(msdNonDirectConfig, attr));
}

TEST_P(AudioPolicyManagerTestMsd, GetDirectPlaybackSupportWithMsd) {
    const audio_attributes_t attr = {
        AUDIO_CONTENT_TYPE_UNKNOWN, AUDIO_USAGE_UNKNOWN,
        AUDIO_SOURCE_DEFAULT, AUDIO_FLAG_NONE, ""};

    audio_config_t directConfig = AUDIO_CONFIG_INITIALIZER;
    directConfig.format = AUDIO_FORMAT_DTS;
    directConfig.sample_rate = k48000SamplingRate;
    directConfig.channel_mask = AUDIO_CHANNEL_OUT_5POINT1;

    audio_config_t nonDirectConfig = AUDIO_CONFIG_INITIALIZER;
    nonDirectConfig.format = AUDIO_FORMAT_PCM_16_BIT;
    nonDirectConfig.sample_rate = k48000SamplingRate;
    nonDirectConfig.channel_mask = AUDIO_CHANNEL_OUT_STEREO;

    audio_config_t nonExistentConfig = AUDIO_CONFIG_INITIALIZER;
    nonExistentConfig.format = AUDIO_FORMAT_E_AC3;
    nonExistentConfig.sample_rate = k48000SamplingRate;
    nonExistentConfig.channel_mask = AUDIO_CHANNEL_OUT_STEREO;

    audio_config_t msdDirectConfig1 = AUDIO_CONFIG_INITIALIZER;
    msdDirectConfig1.format = AUDIO_FORMAT_AC3;
    msdDirectConfig1.sample_rate = k48000SamplingRate;
    msdDirectConfig1.channel_mask = AUDIO_CHANNEL_OUT_5POINT1;

    audio_config_t msdDirectConfig2 = AUDIO_CONFIG_INITIALIZER;
    msdDirectConfig2.format = AUDIO_FORMAT_IEC60958;
    msdDirectConfig2.sample_rate = k48000SamplingRate;
    msdDirectConfig2.channel_mask = AUDIO_CHANNEL_INDEX_MASK_24;

    audio_config_t msdNonDirectConfig = AUDIO_CONFIG_INITIALIZER;
    msdNonDirectConfig.format = AUDIO_FORMAT_PCM_16_BIT;
    msdNonDirectConfig.sample_rate = 96000;
    msdNonDirectConfig.channel_mask = AUDIO_CHANNEL_OUT_STEREO;

    ASSERT_EQ(AUDIO_DIRECT_BITSTREAM_SUPPORTED,
                mManager->getDirectPlaybackSupport(&attr, &directConfig));
    ASSERT_EQ(AUDIO_DIRECT_NOT_SUPPORTED,
                mManager->getDirectPlaybackSupport(&attr, &nonDirectConfig));
    ASSERT_EQ(AUDIO_DIRECT_NOT_SUPPORTED,
                mManager->getDirectPlaybackSupport(&attr, &nonExistentConfig));
    // before setting MSD patches the direct MSD configs return AUDIO_DIRECT_NOT_SUPPORTED
    ASSERT_EQ(AUDIO_DIRECT_NOT_SUPPORTED,
                mManager->getDirectPlaybackSupport(&attr, &msdDirectConfig1));
    ASSERT_EQ(AUDIO_DIRECT_NOT_SUPPORTED,
                mManager->getDirectPlaybackSupport(&attr, &msdDirectConfig2));
    ASSERT_EQ(AUDIO_DIRECT_NOT_SUPPORTED,
                mManager->getDirectPlaybackSupport(&attr, &msdNonDirectConfig));

    DeviceVector outputDevices = mManager->getAvailableOutputDevices();
    // Remove MSD output device to avoid patching to itself
    outputDevices.remove(mMsdOutputDevice);
    mManager->setMsdOutputPatches(&outputDevices);

    ASSERT_EQ(AUDIO_DIRECT_BITSTREAM_SUPPORTED,
                mManager->getDirectPlaybackSupport(&attr, &directConfig));
    ASSERT_EQ(AUDIO_DIRECT_NOT_SUPPORTED,
                mManager->getDirectPlaybackSupport(&attr, &nonDirectConfig));
    ASSERT_EQ(AUDIO_DIRECT_NOT_SUPPORTED,
                mManager->getDirectPlaybackSupport(&attr, &nonExistentConfig));
    // after setting MSD patches the direct MSD configs return values according to their flags
    ASSERT_EQ(AUDIO_DIRECT_OFFLOAD_SUPPORTED,
                mManager->getDirectPlaybackSupport(&attr, &msdDirectConfig1));
    ASSERT_EQ(AUDIO_DIRECT_BITSTREAM_SUPPORTED,
                mManager->getDirectPlaybackSupport(&attr, &msdDirectConfig2));
    ASSERT_EQ(AUDIO_DIRECT_NOT_SUPPORTED,
                mManager->getDirectPlaybackSupport(&attr, &msdNonDirectConfig));

    mManager->releaseMsdOutputPatches(outputDevices);

    ASSERT_EQ(AUDIO_DIRECT_BITSTREAM_SUPPORTED,
                mManager->getDirectPlaybackSupport(&attr, &directConfig));
    ASSERT_EQ(AUDIO_DIRECT_NOT_SUPPORTED,
                mManager->getDirectPlaybackSupport(&attr, &nonDirectConfig));
    ASSERT_EQ(AUDIO_DIRECT_NOT_SUPPORTED,
                mManager->getDirectPlaybackSupport(&attr, &nonExistentConfig));
    // after releasing MSD patches the direct MSD configs return AUDIO_DIRECT_NOT_SUPPORTED
    ASSERT_EQ(AUDIO_DIRECT_NOT_SUPPORTED,
                mManager->getDirectPlaybackSupport(&attr, &msdDirectConfig1));
    ASSERT_EQ(AUDIO_DIRECT_NOT_SUPPORTED,
                mManager->getDirectPlaybackSupport(&attr, &msdDirectConfig2));
    ASSERT_EQ(AUDIO_DIRECT_NOT_SUPPORTED,
                mManager->getDirectPlaybackSupport(&attr, &msdNonDirectConfig));
}

class AudioPolicyManagerTestWithConfigurationFile : public AudioPolicyManagerTest {
protected:
    void SetUpManagerConfig() override;
    virtual std::string getConfigFile() { return sDefaultConfig; }

    static const std::string sExecutableDir;
    static const std::string sDefaultConfig;
};

const std::string AudioPolicyManagerTestWithConfigurationFile::sExecutableDir =
        base::GetExecutableDirectory() + "/";

const std::string AudioPolicyManagerTestWithConfigurationFile::sDefaultConfig =
        sExecutableDir + "test_audio_policy_configuration.xml";

void AudioPolicyManagerTestWithConfigurationFile::SetUpManagerConfig() {
    auto result = AudioPolicyConfig::loadFromCustomXmlConfigForTests(getConfigFile());
    ASSERT_TRUE(result.ok());
    mConfig = result.value();
}

TEST_F(AudioPolicyManagerTestWithConfigurationFile, InitSuccess) {
    // SetUp must finish with no assertions.
}

TEST_F(AudioPolicyManagerTestWithConfigurationFile, Dump) {
    dumpToLog();
}

TEST_F(AudioPolicyManagerTestWithConfigurationFile, ListAudioPortsHasFlags) {
    // Create an input for VOIP TX because it's not opened automatically like outputs are.
    audio_port_handle_t selectedDeviceId = AUDIO_PORT_HANDLE_NONE;
    audio_port_handle_t mixPortId = AUDIO_PORT_HANDLE_NONE;
    audio_source_t source = AUDIO_SOURCE_VOICE_COMMUNICATION;
    audio_attributes_t attr = {AUDIO_CONTENT_TYPE_UNKNOWN, AUDIO_USAGE_UNKNOWN, source,
                               AUDIO_FLAG_NONE, ""};
    audio_io_handle_t input = AUDIO_PORT_HANDLE_NONE;
    ASSERT_NO_FATAL_FAILURE(getInputForAttr(attr, &input, AUDIO_SESSION_NONE, 1,
                                            &selectedDeviceId, AUDIO_FORMAT_PCM_16_BIT,
                                            AUDIO_CHANNEL_IN_MONO, 8000, AUDIO_INPUT_FLAG_VOIP_TX,
                                            &mixPortId));

    std::vector<audio_port_v7> ports;
    ASSERT_NO_FATAL_FAILURE(
            getAudioPorts(AUDIO_PORT_TYPE_MIX, AUDIO_PORT_ROLE_NONE, &ports));
    EXPECT_NE(0, ports.size());
    bool hasFlags = false, foundPrimary = false, foundVoipRx = false, foundVoipTx = false;
    for (const auto& port : ports) {
        if ((port.active_config.config_mask & AUDIO_PORT_CONFIG_FLAGS) != 0) {
            hasFlags = true;
            if (port.role == AUDIO_PORT_ROLE_SOURCE) {
                if ((port.active_config.flags.output & AUDIO_OUTPUT_FLAG_PRIMARY) != 0) {
                    foundPrimary = true;
                }
                if ((port.active_config.flags.output & AUDIO_OUTPUT_FLAG_VOIP_RX) != 0) {
                    foundVoipRx = true;
                }
            } else if (port.role == AUDIO_PORT_ROLE_SINK) {
                if ((port.active_config.flags.input & AUDIO_INPUT_FLAG_VOIP_TX) != 0) {
                    foundVoipTx = true;
                }
            }
        }
    }
    EXPECT_TRUE(hasFlags);
    EXPECT_TRUE(foundPrimary);
    EXPECT_TRUE(foundVoipRx);
    EXPECT_TRUE(foundVoipTx);
}

TEST_F(AudioPolicyManagerTestWithConfigurationFile, HandleDeviceConfigChange) {
    {
        const auto prevCounter = mClient->getRoutingUpdatedCounter();

        EXPECT_EQ(NO_ERROR, mManager->setDeviceConnectionState(AUDIO_DEVICE_OUT_BLUETOOTH_A2DP,
                                                               AUDIO_POLICY_DEVICE_STATE_AVAILABLE,
                                                               "", "", AUDIO_FORMAT_LDAC));
        const auto currCounter = mClient->getRoutingUpdatedCounter();
        EXPECT_GT(currCounter, prevCounter);
    }
    {
        const auto prevCounter = mClient->getRoutingUpdatedCounter();
        // Update device configuration
        EXPECT_EQ(NO_ERROR, mManager->handleDeviceConfigChange(AUDIO_DEVICE_OUT_BLUETOOTH_A2DP,
                                                               "" /*address*/, "" /*name*/,
                                                               AUDIO_FORMAT_AAC));

        // As mClient marks isReconfigA2dpSupported to false, device state needs to be toggled for
        // config changes to take effect
        const auto currCounter = mClient->getRoutingUpdatedCounter();
        EXPECT_GT(currCounter, prevCounter);
    }
}

TEST_F(AudioPolicyManagerTestWithConfigurationFile, PreferredMixerAttributes) {
    mClient->addSupportedFormat(AUDIO_FORMAT_PCM_16_BIT);
    mClient->addSupportedChannelMask(AUDIO_CHANNEL_OUT_STEREO);
    ASSERT_EQ(NO_ERROR, mManager->setDeviceConnectionState(AUDIO_DEVICE_OUT_USB_DEVICE,
                                                           AUDIO_POLICY_DEVICE_STATE_AVAILABLE,
                                                           "", "", AUDIO_FORMAT_DEFAULT));
    auto devices = mManager->getAvailableOutputDevices();
    audio_port_handle_t maxPortId = 0;
    audio_port_handle_t speakerPortId;
    audio_port_handle_t usbPortId;
    for (auto device : devices) {
        maxPortId = std::max(maxPortId, device->getId());
        if (device->type() == AUDIO_DEVICE_OUT_SPEAKER) {
            speakerPortId = device->getId();
        } else if (device->type() == AUDIO_DEVICE_OUT_USB_DEVICE) {
            usbPortId = device->getId();
        }
    }

    const uid_t uid = 1234;
    const uid_t otherUid = 4321;
    const audio_attributes_t mediaAttr = {
            .content_type = AUDIO_CONTENT_TYPE_MUSIC,
            .usage = AUDIO_USAGE_MEDIA,
    };
    const audio_attributes_t alarmAttr = {
            .content_type = AUDIO_CONTENT_TYPE_SONIFICATION,
            .usage = AUDIO_USAGE_ALARM,
    };

    std::vector<audio_mixer_attributes_t> mixerAttributes;
    EXPECT_EQ(NO_ERROR, mManager->getSupportedMixerAttributes(usbPortId, mixerAttributes));
    for (const auto attrToSet : mixerAttributes) {
        audio_mixer_attributes_t attrFromQuery = AUDIO_MIXER_ATTRIBUTES_INITIALIZER;

        // The given device is not available
        EXPECT_EQ(BAD_VALUE,
                  mManager->setPreferredMixerAttributes(
                          &mediaAttr, maxPortId + 1, uid, &attrToSet));
        // The only allowed device is USB
        EXPECT_EQ(BAD_VALUE,
                  mManager->setPreferredMixerAttributes(
                          &mediaAttr, speakerPortId, uid, &attrToSet));
        // The only allowed usage is media
        EXPECT_EQ(BAD_VALUE,
                  mManager->setPreferredMixerAttributes(&alarmAttr, usbPortId, uid, &attrToSet));
        // Nothing set yet, must get null when query
        EXPECT_EQ(NAME_NOT_FOUND,
                  mManager->getPreferredMixerAttributes(&mediaAttr, usbPortId, &attrFromQuery));
        EXPECT_EQ(NO_ERROR,
                  mManager->setPreferredMixerAttributes(
                          &mediaAttr, usbPortId, uid, &attrToSet));
        EXPECT_EQ(NO_ERROR,
                  mManager->getPreferredMixerAttributes(&mediaAttr, usbPortId, &attrFromQuery));
        EXPECT_EQ(attrToSet.config.format, attrFromQuery.config.format);
        EXPECT_EQ(attrToSet.config.sample_rate, attrFromQuery.config.sample_rate);
        EXPECT_EQ(attrToSet.config.channel_mask, attrFromQuery.config.channel_mask);
        EXPECT_EQ(attrToSet.mixer_behavior, attrFromQuery.mixer_behavior);
        EXPECT_EQ(NAME_NOT_FOUND,
                  mManager->clearPreferredMixerAttributes(&mediaAttr, speakerPortId, uid));
        EXPECT_EQ(PERMISSION_DENIED,
                  mManager->clearPreferredMixerAttributes(&mediaAttr, usbPortId, otherUid));
        EXPECT_EQ(NO_ERROR,
                  mManager->clearPreferredMixerAttributes(&mediaAttr, usbPortId, uid));
    }

    ASSERT_EQ(NO_ERROR, mManager->setDeviceConnectionState(AUDIO_DEVICE_OUT_USB_DEVICE,
                                                           AUDIO_POLICY_DEVICE_STATE_UNAVAILABLE,
                                                           "", "", AUDIO_FORMAT_LDAC));
}

TEST_F(AudioPolicyManagerTestWithConfigurationFile, RoutingChangedWithPreferredMixerAttributes) {
    mClient->addSupportedFormat(AUDIO_FORMAT_PCM_16_BIT);
    mClient->addSupportedChannelMask(AUDIO_CHANNEL_OUT_STEREO);
    ASSERT_EQ(NO_ERROR, mManager->setDeviceConnectionState(AUDIO_DEVICE_OUT_USB_DEVICE,
                                                           AUDIO_POLICY_DEVICE_STATE_AVAILABLE,
                                                           "", "", AUDIO_FORMAT_DEFAULT));
    auto devices = mManager->getAvailableOutputDevices();
    audio_port_handle_t usbPortId = AUDIO_PORT_HANDLE_NONE;
    for (auto device : devices) {
        if (device->type() == AUDIO_DEVICE_OUT_USB_DEVICE) {
            usbPortId = device->getId();
            break;
        }
    }
    EXPECT_NE(AUDIO_PORT_HANDLE_NONE, usbPortId);

    const uid_t uid = 1234;
    const audio_attributes_t mediaAttr = {
            .content_type = AUDIO_CONTENT_TYPE_MUSIC,
            .usage = AUDIO_USAGE_MEDIA,
    };

    std::vector<audio_mixer_attributes_t> mixerAttributes;
    EXPECT_EQ(NO_ERROR, mManager->getSupportedMixerAttributes(usbPortId, mixerAttributes));
    EXPECT_GT(mixerAttributes.size(), 0);
    EXPECT_EQ(NO_ERROR,
              mManager->setPreferredMixerAttributes(
                      &mediaAttr, usbPortId, uid, &mixerAttributes[0]));

    audio_io_handle_t output = AUDIO_IO_HANDLE_NONE;
    audio_port_handle_t selectedDeviceId = AUDIO_PORT_HANDLE_NONE;
    audio_port_handle_t portId = AUDIO_PORT_HANDLE_NONE;
    getOutputForAttr(&selectedDeviceId, AUDIO_FORMAT_PCM_16_BIT, AUDIO_CHANNEL_OUT_STEREO,
            k48000SamplingRate, AUDIO_OUTPUT_FLAG_NONE, &output, &portId, mediaAttr,
            AUDIO_SESSION_NONE, uid);
    status_t status = mManager->startOutput(portId);
    if (status == DEAD_OBJECT) {
        getOutputForAttr(&selectedDeviceId, AUDIO_FORMAT_PCM_16_BIT, AUDIO_CHANNEL_OUT_STEREO,
                k48000SamplingRate, AUDIO_OUTPUT_FLAG_NONE, &output, &portId, mediaAttr,
                AUDIO_SESSION_NONE, uid);
        status = mManager->startOutput(portId);
    }
    EXPECT_EQ(NO_ERROR, status);
    EXPECT_NE(AUDIO_IO_HANDLE_NONE, output);
    EXPECT_NE(nullptr, mManager->getOutputs().valueFor(output));
    EXPECT_EQ(NO_ERROR, mManager->setDeviceConnectionState(AUDIO_DEVICE_OUT_BLUETOOTH_A2DP,
                                                           AUDIO_POLICY_DEVICE_STATE_AVAILABLE,
                                                           "", "", AUDIO_FORMAT_LDAC));
    // When BT device is connected, it will be selected as media device and trigger routing changed.
    // When this happens, existing output that is opened with preferred mixer attributes will be
    // closed and reopened with default config.
    EXPECT_EQ(nullptr, mManager->getOutputs().valueFor(output));

    EXPECT_EQ(NO_ERROR,
              mManager->clearPreferredMixerAttributes(&mediaAttr, usbPortId, uid));

    EXPECT_EQ(NO_ERROR, mManager->setDeviceConnectionState(AUDIO_DEVICE_OUT_BLUETOOTH_A2DP,
                                                           AUDIO_POLICY_DEVICE_STATE_UNAVAILABLE,
                                                           "", "", AUDIO_FORMAT_LDAC));
    ASSERT_EQ(NO_ERROR, mManager->setDeviceConnectionState(AUDIO_DEVICE_OUT_USB_DEVICE,
                                                           AUDIO_POLICY_DEVICE_STATE_UNAVAILABLE,
                                                           "", "", AUDIO_FORMAT_LDAC));
}

TEST_F(AudioPolicyManagerTestWithConfigurationFile, PreferExactConfigForInput) {
    const audio_channel_mask_t deviceChannelMask = AUDIO_CHANNEL_IN_3POINT1;
    mClient->addSupportedFormat(AUDIO_FORMAT_PCM_16_BIT);
    mClient->addSupportedChannelMask(deviceChannelMask);
    ASSERT_EQ(NO_ERROR, mManager->setDeviceConnectionState(AUDIO_DEVICE_IN_USB_DEVICE,
                                                           AUDIO_POLICY_DEVICE_STATE_AVAILABLE,
                                                           "", "", AUDIO_FORMAT_DEFAULT));

    audio_port_handle_t selectedDeviceId = AUDIO_PORT_HANDLE_NONE;
    audio_attributes_t attr = {AUDIO_CONTENT_TYPE_UNKNOWN, AUDIO_USAGE_UNKNOWN,
                               AUDIO_SOURCE_VOICE_COMMUNICATION,AUDIO_FLAG_NONE, ""};
    AudioPolicyInterface::input_type_t inputType;
    audio_io_handle_t input = AUDIO_PORT_HANDLE_NONE;
    AttributionSourceState attributionSource = createAttributionSourceState(/*uid=*/ 0);
    audio_config_base_t requestedConfig = {
            .sample_rate = k48000SamplingRate,
            .channel_mask = AUDIO_CHANNEL_IN_STEREO,
            .format = AUDIO_FORMAT_PCM_16_BIT,
    };
    audio_config_base_t config = requestedConfig;
    audio_port_handle_t portId = AUDIO_PORT_HANDLE_NONE;
    uint32_t *virtualDeviceId = 0;
    ASSERT_EQ(OK, mManager->getInputForAttr(
            &attr, &input, 1 /*riid*/, AUDIO_SESSION_NONE, attributionSource, &config,
            AUDIO_INPUT_FLAG_NONE,
            &selectedDeviceId, &inputType, &portId, virtualDeviceId));
    ASSERT_NE(AUDIO_PORT_HANDLE_NONE, portId);
    ASSERT_TRUE(equals(requestedConfig, config));

    attr = {AUDIO_CONTENT_TYPE_UNKNOWN, AUDIO_USAGE_UNKNOWN,
            AUDIO_SOURCE_VOICE_COMMUNICATION, AUDIO_FLAG_NONE, ""};
    requestedConfig.channel_mask = deviceChannelMask;
    config = requestedConfig;
    selectedDeviceId = AUDIO_PORT_HANDLE_NONE;
    input = AUDIO_PORT_HANDLE_NONE;
    portId = AUDIO_PORT_HANDLE_NONE;
    ASSERT_EQ(OK, mManager->getInputForAttr(
            &attr, &input, 1 /*riid*/, AUDIO_SESSION_NONE, attributionSource, &config,
            AUDIO_INPUT_FLAG_NONE,
            &selectedDeviceId, &inputType, &portId, virtualDeviceId));
    ASSERT_NE(AUDIO_PORT_HANDLE_NONE, portId);
    ASSERT_TRUE(equals(requestedConfig, config));

    ASSERT_EQ(NO_ERROR, mManager->setDeviceConnectionState(AUDIO_DEVICE_IN_USB_DEVICE,
                                                           AUDIO_POLICY_DEVICE_STATE_UNAVAILABLE,
                                                           "", "", AUDIO_FORMAT_DEFAULT));
}

TEST_F(AudioPolicyManagerTestWithConfigurationFile, CheckInputsForDeviceClosesStreams) {
    mClient->addSupportedFormat(AUDIO_FORMAT_PCM_16_BIT);
    mClient->addSupportedFormat(AUDIO_FORMAT_PCM_24_BIT_PACKED);
    mClient->addSupportedChannelMask(AUDIO_CHANNEL_IN_MONO);
    mClient->addSupportedChannelMask(AUDIO_CHANNEL_IN_STEREO);
    // Since 'checkInputsForDevice' is called as part of the 'setDeviceConnectionState',
    // call it directly here, as we need to ensure that it does not keep all intermediate
    // streams opened, as it may cause a rejection from the HAL based on the cap.
    const size_t streamCountBefore = mClient->getOpenedInputsCount();
    sp<DeviceDescriptor> device = mManager->getHwModules().getDeviceDescriptor(
            AUDIO_DEVICE_IN_USB_DEVICE, "", "", AUDIO_FORMAT_DEFAULT, true /*allowToCreate*/);
    ASSERT_NE(nullptr, device.get());
    EXPECT_EQ(NO_ERROR,
            mManager->checkInputsForDevice(device, AUDIO_POLICY_DEVICE_STATE_AVAILABLE));
    EXPECT_EQ(streamCountBefore, mClient->getOpenedInputsCount());
}

TEST_F(AudioPolicyManagerTestWithConfigurationFile, SetDeviceConnectionStateClosesStreams) {
    mClient->addSupportedFormat(AUDIO_FORMAT_PCM_16_BIT);
    mClient->addSupportedFormat(AUDIO_FORMAT_PCM_24_BIT_PACKED);
    mClient->addSupportedChannelMask(AUDIO_CHANNEL_IN_MONO);
    mClient->addSupportedChannelMask(AUDIO_CHANNEL_IN_STEREO);
    const size_t streamCountBefore = mClient->getOpenedInputsCount();
    EXPECT_EQ(NO_ERROR, mManager->setDeviceConnectionState(AUDIO_DEVICE_IN_USB_DEVICE,
                                                           AUDIO_POLICY_DEVICE_STATE_AVAILABLE,
                                                           "", "", AUDIO_FORMAT_DEFAULT));
    EXPECT_EQ(streamCountBefore, mClient->getOpenedInputsCount());
}

class AudioPolicyManagerTestDynamicPolicy : public AudioPolicyManagerTestWithConfigurationFile {
protected:
    void TearDown() override;

    status_t addPolicyMix(int mixType, int mixFlag, audio_devices_t deviceType,
            std::string mixAddress, const audio_config_t& audioConfig,
            const std::vector<AudioMixMatchCriterion>& matchCriteria);

    status_t addPolicyMix(const AudioMix& mix);

    status_t removePolicyMixes(const Vector<AudioMix>& mixes);

    std::vector<AudioMix> getRegisteredPolicyMixes();
    void clearPolicyMix();
    void addPolicyMixAndStartInputForLoopback(
            int mixType, int mixFlag, audio_devices_t deviceType, std::string mixAddress,
            const audio_config_t& audioConfig,
            const std::vector<AudioMixMatchCriterion>& matchCriteria,
            audio_session_t session=AUDIO_SESSION_NONE,
            audio_config_base_t config=DEFAULT_INPUT_CONFIG,
            audio_input_flags_t inputFlags=AUDIO_INPUT_FLAG_NONE);

    Vector<AudioMix> mAudioMixes;
    const std::string mMixAddress = "remote_submix_media";

    audio_port_handle_t mLoopbackInputPortId = AUDIO_PORT_HANDLE_NONE;
    std::unique_ptr<RecordingActivityTracker> mTracker;
    struct audio_port_v7 mInjectionPort;

    constexpr static const audio_config_base_t DEFAULT_INPUT_CONFIG = {
            .sample_rate = k48000SamplingRate,
            .channel_mask = AUDIO_CHANNEL_IN_STEREO,
            .format = AUDIO_FORMAT_PCM_16_BIT
    };
};

void AudioPolicyManagerTestDynamicPolicy::TearDown() {
    clearPolicyMix();
    AudioPolicyManagerTestWithConfigurationFile::TearDown();
}

status_t AudioPolicyManagerTestDynamicPolicy::addPolicyMix(int mixType, int mixFlag,
        audio_devices_t deviceType, std::string mixAddress, const audio_config_t& audioConfig,
        const std::vector<AudioMixMatchCriterion>& matchCriteria = {}) {
    AudioMix myAudioMix(matchCriteria, mixType, audioConfig, mixFlag,
            String8(mixAddress.c_str()), 0);
    myAudioMix.mDeviceType = deviceType;
    myAudioMix.mToken = sp<BBinder>::make();
    // Clear mAudioMix before add new one to make sure we don't add already exist mixes.
    mAudioMixes.clear();
    return addPolicyMix(myAudioMix);
}

status_t AudioPolicyManagerTestDynamicPolicy::addPolicyMix(const AudioMix& mix) {
    mAudioMixes.add(mix);

    // As the policy mixes registration may fail at some case,
    // caller need to check the returned status.
    status_t ret = mManager->registerPolicyMixes(mAudioMixes);
    return ret;
}

status_t AudioPolicyManagerTestDynamicPolicy::removePolicyMixes(const Vector<AudioMix>& mixes) {
    status_t ret = mManager->unregisterPolicyMixes(mixes);
    return ret;
}

std::vector<AudioMix> AudioPolicyManagerTestDynamicPolicy::getRegisteredPolicyMixes() {
    std::vector<AudioMix> audioMixes;
    if (mManager != nullptr) {
        status_t ret = mManager->getRegisteredPolicyMixes(audioMixes);
        EXPECT_EQ(NO_ERROR, ret);
    }
    return audioMixes;
}

void AudioPolicyManagerTestDynamicPolicy::clearPolicyMix() {
    if (mManager != nullptr) {
        mManager->stopInput(mLoopbackInputPortId);
        mManager->unregisterPolicyMixes(mAudioMixes);
    }
    mAudioMixes.clear();
}

void AudioPolicyManagerTestDynamicPolicy::addPolicyMixAndStartInputForLoopback(
        int mixType, int mixFlag, audio_devices_t deviceType, std::string mixAddress,
        const audio_config_t& audioConfig,
        const std::vector<AudioMixMatchCriterion>& matchCriteria, audio_session_t session,
        audio_config_base_t config, audio_input_flags_t inputFlags) {
    ASSERT_EQ(NO_ERROR,
              addPolicyMix(mixType, mixFlag, deviceType, mixAddress, audioConfig, matchCriteria));
    if ((mixFlag & MIX_ROUTE_FLAG_LOOP_BACK) != MIX_ROUTE_FLAG_LOOP_BACK) {
        return;
    }

    mTracker.reset(new RecordingActivityTracker());
    struct audio_port_v7 extractionPort;
    ASSERT_TRUE(findDevicePort(AUDIO_PORT_ROLE_SOURCE, AUDIO_DEVICE_IN_REMOTE_SUBMIX,
                               mixAddress, &extractionPort));
    audio_port_handle_t selectedDeviceId = AUDIO_PORT_HANDLE_NONE;
    audio_source_t source = AUDIO_SOURCE_REMOTE_SUBMIX;
    audio_attributes_t attr = {
            AUDIO_CONTENT_TYPE_UNKNOWN, AUDIO_USAGE_UNKNOWN, source, AUDIO_FLAG_NONE, ""};
    std::string tags = "addr=" + mMixAddress;
    audio_io_handle_t input = AUDIO_PORT_HANDLE_NONE;
    strncpy(attr.tags, tags.c_str(), AUDIO_ATTRIBUTES_TAGS_MAX_SIZE - 1);
    ASSERT_NO_FATAL_FAILURE(
            getInputForAttr(attr, &input, session, mTracker->getRiid(),
                            &selectedDeviceId, config.format, config.channel_mask,
                            config.sample_rate, inputFlags, &mLoopbackInputPortId));
    ASSERT_EQ(NO_ERROR, mManager->startInput(mLoopbackInputPortId));
    ASSERT_EQ(extractionPort.id, selectedDeviceId);

    ASSERT_TRUE(findDevicePort(AUDIO_PORT_ROLE_SINK, AUDIO_DEVICE_OUT_REMOTE_SUBMIX,
                               mMixAddress, &mInjectionPort));
}

TEST_F(AudioPolicyManagerTestDynamicPolicy, InitSuccess) {
    // SetUp must finish with no assertions
}

TEST_F(AudioPolicyManagerTestDynamicPolicy, Dump) {
    dumpToLog();
}

TEST_F(AudioPolicyManagerTestDynamicPolicy, RegisterPolicyMixes) {
    status_t ret;
    audio_config_t audioConfig = AUDIO_CONFIG_INITIALIZER;

    // Only capture of playback is allowed in LOOP_BACK &RENDER mode
    ret = addPolicyMix(MIX_TYPE_RECORDERS, MIX_ROUTE_FLAG_LOOP_BACK_AND_RENDER,
            AUDIO_DEVICE_OUT_REMOTE_SUBMIX, "", audioConfig);
    ASSERT_EQ(INVALID_OPERATION, ret);

    // Fail due to the device is already connected.
    clearPolicyMix();
    ret = addPolicyMix(MIX_TYPE_PLAYERS, MIX_ROUTE_FLAG_LOOP_BACK,
            AUDIO_DEVICE_OUT_REMOTE_SUBMIX, "", audioConfig);
    ASSERT_EQ(INVALID_OPERATION, ret);

    // The first time to register policy mixes with valid parameter should succeed.
    clearPolicyMix();
    audioConfig.channel_mask = AUDIO_CHANNEL_OUT_STEREO;
    audioConfig.format = AUDIO_FORMAT_PCM_16_BIT;
    audioConfig.sample_rate = k48000SamplingRate;
    ret = addPolicyMix(MIX_TYPE_PLAYERS, MIX_ROUTE_FLAG_LOOP_BACK,
            AUDIO_DEVICE_OUT_REMOTE_SUBMIX, mMixAddress, audioConfig);
    ASSERT_EQ(NO_ERROR, ret);
    // Registering the same policy mixes should fail.
    ret = mManager->registerPolicyMixes(mAudioMixes);
    ASSERT_EQ(INVALID_OPERATION, ret);

    // Registration should fail due to device not found.
    // Note that earpiece is not present in the test configuration file.
    // This will need to be updated if earpiece is added in the test configuration file.
    clearPolicyMix();
    ret = addPolicyMix(MIX_TYPE_PLAYERS, MIX_ROUTE_FLAG_RENDER,
            AUDIO_DEVICE_OUT_EARPIECE, "", audioConfig);
    ASSERT_EQ(INVALID_OPERATION, ret);

    // Registration should fail due to output not found.
    clearPolicyMix();
    ret = addPolicyMix(MIX_TYPE_PLAYERS, MIX_ROUTE_FLAG_RENDER,
            AUDIO_DEVICE_OUT_REMOTE_SUBMIX, "", audioConfig);
    ASSERT_EQ(INVALID_OPERATION, ret);

    // The first time to register valid loopback policy mix should succeed.
    clearPolicyMix();
    ret = addPolicyMix(MIX_TYPE_PLAYERS, MIX_ROUTE_FLAG_LOOP_BACK,
            AUDIO_DEVICE_OUT_REMOTE_SUBMIX, "addr", audioConfig);
    ASSERT_EQ(NO_ERROR, ret);
    // Registering the render policy for the loopback address should succeed.
    ret = addPolicyMix(MIX_TYPE_PLAYERS, MIX_ROUTE_FLAG_RENDER,
            AUDIO_DEVICE_OUT_REMOTE_SUBMIX, "addr", audioConfig);
    ASSERT_EQ(INVALID_OPERATION, ret);
}

TEST_F(AudioPolicyManagerTestDynamicPolicy, UnregisterPolicyMixes) {
    status_t ret;
    audio_config_t audioConfig = AUDIO_CONFIG_INITIALIZER;

    audioConfig.channel_mask = AUDIO_CHANNEL_OUT_STEREO;
    audioConfig.format = AUDIO_FORMAT_PCM_16_BIT;
    audioConfig.sample_rate = k48000SamplingRate;
    ret = addPolicyMix(MIX_TYPE_PLAYERS, MIX_ROUTE_FLAG_LOOP_BACK,
            AUDIO_DEVICE_OUT_REMOTE_SUBMIX, mMixAddress, audioConfig);
    ASSERT_EQ(NO_ERROR, ret);

    // After successfully registering policy mixes, it should be able to unregister.
    ret = mManager->unregisterPolicyMixes(mAudioMixes);
    ASSERT_EQ(NO_ERROR, ret);

    // After unregistering policy mixes successfully, it should fail unregistering
    // the same policy mixes as they are not registered.
    ret = mManager->unregisterPolicyMixes(mAudioMixes);
    ASSERT_EQ(INVALID_OPERATION, ret);
}

TEST_F(AudioPolicyManagerTestDynamicPolicy, RegisterPolicyWithConsistentMixSucceeds) {
    audio_config_t audioConfig = AUDIO_CONFIG_INITIALIZER;
    audioConfig.channel_mask = AUDIO_CHANNEL_OUT_STEREO;
    audioConfig.format = AUDIO_FORMAT_PCM_16_BIT;
    audioConfig.sample_rate = k48000SamplingRate;

    std::vector<AudioMixMatchCriterion> mixMatchCriteria = {
        createUidCriterion(/*uid=*/42),
        createUsageCriterion(AUDIO_USAGE_MEDIA, /*exclude=*/true)};
    status_t ret = addPolicyMix(MIX_TYPE_PLAYERS, MIX_ROUTE_FLAG_LOOP_BACK,
                                AUDIO_DEVICE_OUT_REMOTE_SUBMIX, mMixAddress, audioConfig,
                                mixMatchCriteria);
    ASSERT_EQ(NO_ERROR, ret);
}

TEST_F(AudioPolicyManagerTestDynamicPolicy, RegisterPolicyWithInconsistentMixFails) {
    audio_config_t audioConfig = AUDIO_CONFIG_INITIALIZER;
    audioConfig.channel_mask = AUDIO_CHANNEL_OUT_STEREO;
    audioConfig.format = AUDIO_FORMAT_PCM_16_BIT;
    audioConfig.sample_rate = k48000SamplingRate;

    std::vector<AudioMixMatchCriterion> mixMatchCriteria = {
        createUidCriterion(/*uid=*/42),
        createUidCriterion(/*uid=*/1235, /*exclude=*/true),
        createUsageCriterion(AUDIO_USAGE_MEDIA, /*exclude=*/true)};
    status_t ret = addPolicyMix(MIX_TYPE_PLAYERS, MIX_ROUTE_FLAG_LOOP_BACK,
                                AUDIO_DEVICE_OUT_REMOTE_SUBMIX, mMixAddress, audioConfig,
                                mixMatchCriteria);
    ASSERT_EQ(INVALID_OPERATION, ret);
}

TEST_F_WITH_FLAGS(
        AudioPolicyManagerTestDynamicPolicy,
        RegisterInvalidMixesDoesNotImpactPriorMixes,
        REQUIRES_FLAGS_ENABLED(ACONFIG_FLAG(android::media::audiopolicy, audio_mix_test_api),
                               ACONFIG_FLAG(android::media::audiopolicy, audio_mix_ownership))
) {
    audio_config_t audioConfig = AUDIO_CONFIG_INITIALIZER;
    audioConfig.channel_mask = AUDIO_CHANNEL_OUT_STEREO;
    audioConfig.format = AUDIO_FORMAT_PCM_16_BIT;
    audioConfig.sample_rate = k48000SamplingRate;

    std::vector<AudioMixMatchCriterion> validMixMatchCriteria = {
            createUidCriterion(/*uid=*/42),
            createUsageCriterion(AUDIO_USAGE_MEDIA, /*exclude=*/true)};
    AudioMix validAudioMix(validMixMatchCriteria, MIX_TYPE_PLAYERS, audioConfig,
                           MIX_ROUTE_FLAG_LOOP_BACK, String8(mMixAddress.c_str()), 0);
    validAudioMix.mDeviceType = AUDIO_DEVICE_OUT_REMOTE_SUBMIX;

    mAudioMixes.clear();
    status_t ret = addPolicyMix(validAudioMix);

    ASSERT_EQ(NO_ERROR, ret);

    std::vector<AudioMix> registeredMixes = getRegisteredPolicyMixes();
    ASSERT_EQ(1, registeredMixes.size());

    std::vector<AudioMixMatchCriterion> invalidMixMatchCriteria = {
            createUidCriterion(/*uid=*/42),
            createUidCriterion(/*uid=*/1235, /*exclude=*/true),
            createUsageCriterion(AUDIO_USAGE_MEDIA, /*exclude=*/true)};

    AudioMix invalidAudioMix(invalidMixMatchCriteria, MIX_TYPE_PLAYERS, audioConfig,
                             MIX_ROUTE_FLAG_LOOP_BACK, String8(mMixAddress.c_str()), 0);
    validAudioMix.mDeviceType = AUDIO_DEVICE_OUT_REMOTE_SUBMIX;

    ret = addPolicyMix(invalidAudioMix);

    ASSERT_EQ(INVALID_OPERATION, ret);

    std::vector<AudioMix> remainingMixes = getRegisteredPolicyMixes();
    ASSERT_EQ(registeredMixes.size(), remainingMixes.size());
}

TEST_F_WITH_FLAGS(
        AudioPolicyManagerTestDynamicPolicy,
        UnregisterInvalidMixesReturnsError,
        REQUIRES_FLAGS_ENABLED(ACONFIG_FLAG(android::media::audiopolicy, audio_mix_test_api),
                               ACONFIG_FLAG(android::media::audiopolicy, audio_mix_ownership))
) {
    audio_config_t audioConfig = AUDIO_CONFIG_INITIALIZER;
    audioConfig.channel_mask = AUDIO_CHANNEL_OUT_STEREO;
    audioConfig.format = AUDIO_FORMAT_PCM_16_BIT;
    audioConfig.sample_rate = k48000SamplingRate;

    std::vector<AudioMixMatchCriterion> validMixMatchCriteria = {
            createUidCriterion(/*uid=*/42),
            createUsageCriterion(AUDIO_USAGE_MEDIA, /*exclude=*/true)};
    AudioMix validAudioMix(validMixMatchCriteria, MIX_TYPE_PLAYERS, audioConfig,
                           MIX_ROUTE_FLAG_LOOP_BACK, String8(mMixAddress.c_str()), 0);
    validAudioMix.mDeviceType = AUDIO_DEVICE_OUT_REMOTE_SUBMIX;

    mAudioMixes.clear();
    status_t ret = addPolicyMix(validAudioMix);

    ASSERT_EQ(NO_ERROR, ret);

    std::vector<AudioMix> registeredMixes = getRegisteredPolicyMixes();
    ASSERT_EQ(1, registeredMixes.size());

    std::vector<AudioMixMatchCriterion> invalidMixMatchCriteria = {
            createUidCriterion(/*uid=*/42),
            createUidCriterion(/*uid=*/1235, /*exclude=*/true),
            createUsageCriterion(AUDIO_USAGE_MEDIA, /*exclude=*/true)};

    AudioMix invalidAudioMix(invalidMixMatchCriteria, MIX_TYPE_PLAYERS, audioConfig,
                             MIX_ROUTE_FLAG_LOOP_BACK, String8(mMixAddress.c_str()), 0);
    invalidAudioMix.mDeviceType = AUDIO_DEVICE_OUT_REMOTE_SUBMIX;

    Vector<AudioMix> mixes;
    mixes.add(invalidAudioMix);
    mixes.add(validAudioMix);
    ret = removePolicyMixes(mixes);

    ASSERT_EQ(INVALID_OPERATION, ret);

    std::vector<AudioMix> remainingMixes = getRegisteredPolicyMixes();
    EXPECT_THAT(remainingMixes, IsEmpty());
}

TEST_F_WITH_FLAGS(
        AudioPolicyManagerTestDynamicPolicy,
        GetRegisteredPolicyMixes,
        REQUIRES_FLAGS_ENABLED(ACONFIG_FLAG(android::media::audiopolicy, audio_mix_test_api))
) {
    std::vector<AudioMix> mixes = getRegisteredPolicyMixes();
    EXPECT_THAT(mixes, IsEmpty());
}

TEST_F_WITH_FLAGS(AudioPolicyManagerTestDynamicPolicy,
        AddPolicyMixAndVerifyGetRegisteredPolicyMixes,
        REQUIRES_FLAGS_ENABLED(ACONFIG_FLAG(android::media::audiopolicy, audio_mix_test_api))
) {
    audio_config_t audioConfig = AUDIO_CONFIG_INITIALIZER;
    audioConfig.channel_mask = AUDIO_CHANNEL_OUT_STEREO;
    audioConfig.format = AUDIO_FORMAT_PCM_16_BIT;
    audioConfig.sample_rate = k48000SamplingRate;

    std::vector<AudioMixMatchCriterion> mixMatchCriteria = {
            createUidCriterion(/*uid=*/42),
            createUsageCriterion(AUDIO_USAGE_MEDIA, /*exclude=*/true)};
    status_t ret = addPolicyMix(MIX_TYPE_PLAYERS, MIX_ROUTE_FLAG_LOOP_BACK,
                                AUDIO_DEVICE_OUT_REMOTE_SUBMIX, mMixAddress, audioConfig,
                                mixMatchCriteria);
    ASSERT_EQ(NO_ERROR, ret);

    std::vector<AudioMix> mixes = getRegisteredPolicyMixes();
    ASSERT_EQ(mixes.size(), 1);

    const AudioMix& mix = mixes[0];
    ASSERT_EQ(mix.mCriteria.size(), mixMatchCriteria.size());
    for (uint32_t i = 0; i < mixMatchCriteria.size(); i++) {
        EXPECT_EQ(mix.mCriteria[i].mRule, mixMatchCriteria[i].mRule);
        EXPECT_EQ(mix.mCriteria[i].mValue.mUsage, mixMatchCriteria[i].mValue.mUsage);
    }
    EXPECT_EQ(mix.mDeviceType, AUDIO_DEVICE_OUT_REMOTE_SUBMIX);
    EXPECT_EQ(mix.mRouteFlags, MIX_ROUTE_FLAG_LOOP_BACK);
    EXPECT_EQ(mix.mMixType, MIX_TYPE_PLAYERS);
    EXPECT_EQ(mix.mFormat.channel_mask, audioConfig.channel_mask);
    EXPECT_EQ(mix.mFormat.format, audioConfig.format);
    EXPECT_EQ(mix.mFormat.sample_rate, audioConfig.sample_rate);
    EXPECT_EQ(mix.mFormat.frame_count, audioConfig.frame_count);
}

class AudioPolicyManagerTestForHdmi
        : public AudioPolicyManagerTestWithConfigurationFile,
          public testing::WithParamInterface<audio_format_t> {
protected:
    void SetUp() override;
    std::string getConfigFile() override { return sTvConfig; }
    std::map<audio_format_t, bool> getSurroundFormatsHelper();
    std::vector<audio_format_t> getReportedSurroundFormatsHelper();
    std::unordered_set<audio_format_t> getFormatsFromPorts();
    void TearDown() override;

    static const std::string sTvConfig;

};

const std::string AudioPolicyManagerTestForHdmi::sTvConfig =
        AudioPolicyManagerTestForHdmi::sExecutableDir +
        "test_settop_box_surround_configuration.xml";

void AudioPolicyManagerTestForHdmi::SetUp() {
    ASSERT_NO_FATAL_FAILURE(AudioPolicyManagerTest::SetUp());
    mClient->addSupportedFormat(AUDIO_FORMAT_AC3);
    mClient->addSupportedFormat(AUDIO_FORMAT_E_AC3);
    mClient->addSupportedChannelMask(AUDIO_CHANNEL_OUT_STEREO);
    mManager->setDeviceConnectionState(
            AUDIO_DEVICE_OUT_HDMI, AUDIO_POLICY_DEVICE_STATE_AVAILABLE,
            "" /*address*/, "" /*name*/, AUDIO_FORMAT_DEFAULT);
}

void AudioPolicyManagerTestForHdmi::TearDown() {
    mManager->setDeviceConnectionState(
            AUDIO_DEVICE_OUT_HDMI, AUDIO_POLICY_DEVICE_STATE_UNAVAILABLE,
            "" /*address*/, "" /*name*/, AUDIO_FORMAT_DEFAULT);
    AudioPolicyManagerTest::TearDown();
}

std::map<audio_format_t, bool>
        AudioPolicyManagerTestForHdmi::getSurroundFormatsHelper() {
    unsigned int numSurroundFormats = 0;
    std::map<audio_format_t, bool> surroundFormatsMap;
    status_t ret = mManager->getSurroundFormats(
            &numSurroundFormats, nullptr /* surroundFormats */,
            nullptr /* surroundFormatsEnabled */);
    EXPECT_EQ(NO_ERROR, ret);
    if (ret != NO_ERROR) {
        return surroundFormatsMap;
    }
    audio_format_t surroundFormats[numSurroundFormats];
    memset(surroundFormats, 0, sizeof(audio_format_t) * numSurroundFormats);
    bool surroundFormatsEnabled[numSurroundFormats];
    memset(surroundFormatsEnabled, 0, sizeof(bool) * numSurroundFormats);
    ret = mManager->getSurroundFormats(
            &numSurroundFormats, surroundFormats, surroundFormatsEnabled);
    EXPECT_EQ(NO_ERROR, ret);
    if (ret != NO_ERROR) {
        return surroundFormatsMap;
    }
    for (int i = 0; i< numSurroundFormats; i++) {
        surroundFormatsMap[surroundFormats[i]] = surroundFormatsEnabled[i];
    }
    return surroundFormatsMap;
}

std::vector<audio_format_t> AudioPolicyManagerTestForHdmi::getReportedSurroundFormatsHelper() {
    unsigned int numSurroundFormats = 0;
    std::vector<audio_format_t>  surroundFormatsVector;
    status_t ret = mManager->getReportedSurroundFormats(
            &numSurroundFormats, nullptr /* surroundFormats */);
    EXPECT_EQ(NO_ERROR, ret);
    if (ret != NO_ERROR) {
        return surroundFormatsVector;
    }
    audio_format_t surroundFormats[numSurroundFormats];
    memset(surroundFormats, 0, sizeof(audio_format_t) * numSurroundFormats);
    ret = mManager->getReportedSurroundFormats(&numSurroundFormats, surroundFormats);
    EXPECT_EQ(NO_ERROR, ret);
    if (ret != NO_ERROR) {
        return surroundFormatsVector;
    }
    for (const auto &surroundFormat : surroundFormats) {
        surroundFormatsVector.push_back(surroundFormat);
    }
    return surroundFormatsVector;
}

std::unordered_set<audio_format_t>
        AudioPolicyManagerTestForHdmi::getFormatsFromPorts() {
    uint32_t numPorts = 0;
    uint32_t generation1;
    status_t ret;
    std::unordered_set<audio_format_t> formats;
    ret = mManager->listAudioPorts(
            AUDIO_PORT_ROLE_SINK, AUDIO_PORT_TYPE_DEVICE, &numPorts, nullptr, &generation1);
    EXPECT_EQ(NO_ERROR, ret) << "mManager->listAudioPorts returned error";
    if (ret != NO_ERROR) {
        return formats;
    }
    struct audio_port_v7 ports[numPorts];
    ret = mManager->listAudioPorts(
            AUDIO_PORT_ROLE_SINK, AUDIO_PORT_TYPE_DEVICE, &numPorts, ports, &generation1);
    EXPECT_EQ(NO_ERROR, ret) << "mManager->listAudioPorts returned error";
    if (ret != NO_ERROR) {
        return formats;
    }
    for (const auto &port : ports) {
        for (size_t i = 0; i < port.num_audio_profiles; ++i) {
            formats.insert(port.audio_profiles[i].format);
        }
    }
    return formats;
}

TEST_P(AudioPolicyManagerTestForHdmi, GetSurroundFormatsReturnsSupportedFormats) {
    mManager->setForceUse(
            AUDIO_POLICY_FORCE_FOR_ENCODED_SURROUND, AUDIO_POLICY_FORCE_ENCODED_SURROUND_ALWAYS);
    auto surroundFormats = getSurroundFormatsHelper();
    ASSERT_EQ(1, surroundFormats.count(GetParam()));
}

TEST_P(AudioPolicyManagerTestForHdmi,
        GetSurroundFormatsReturnsManipulatedFormats) {
    mManager->setForceUse(
            AUDIO_POLICY_FORCE_FOR_ENCODED_SURROUND, AUDIO_POLICY_FORCE_ENCODED_SURROUND_MANUAL);

    status_t ret =
            mManager->setSurroundFormatEnabled(GetParam(), false /*enabled*/);
    ASSERT_EQ(NO_ERROR, ret);
    auto surroundFormats = getSurroundFormatsHelper();
    ASSERT_EQ(1, surroundFormats.count(GetParam()));
    ASSERT_FALSE(surroundFormats[GetParam()]);

    ret = mManager->setSurroundFormatEnabled(GetParam(), true /*enabled*/);
    ASSERT_EQ(NO_ERROR, ret);
    surroundFormats = getSurroundFormatsHelper();
    ASSERT_EQ(1, surroundFormats.count(GetParam()));
    ASSERT_TRUE(surroundFormats[GetParam()]);

    ret = mManager->setSurroundFormatEnabled(GetParam(), false /*enabled*/);
    ASSERT_EQ(NO_ERROR, ret);
    surroundFormats = getSurroundFormatsHelper();
    ASSERT_EQ(1, surroundFormats.count(GetParam()));
    ASSERT_FALSE(surroundFormats[GetParam()]);
}

TEST_P(AudioPolicyManagerTestForHdmi,
        ListAudioPortsReturnManipulatedHdmiFormats) {
    mManager->setForceUse(
            AUDIO_POLICY_FORCE_FOR_ENCODED_SURROUND, AUDIO_POLICY_FORCE_ENCODED_SURROUND_MANUAL);

    ASSERT_EQ(NO_ERROR, mManager->setSurroundFormatEnabled(GetParam(), true /*enabled*/));
    auto formats = getFormatsFromPorts();
    ASSERT_EQ(1, formats.count(GetParam()));

    ASSERT_EQ(NO_ERROR, mManager->setSurroundFormatEnabled(GetParam(), false /*enabled*/));
    formats = getFormatsFromPorts();
    ASSERT_EQ(0, formats.count(GetParam()));
}

TEST_P(AudioPolicyManagerTestForHdmi,
        GetReportedSurroundFormatsReturnsHdmiReportedFormats) {
    mManager->setForceUse(
            AUDIO_POLICY_FORCE_FOR_ENCODED_SURROUND, AUDIO_POLICY_FORCE_ENCODED_SURROUND_ALWAYS);
    auto surroundFormats = getReportedSurroundFormatsHelper();
    ASSERT_EQ(1, std::count(surroundFormats.begin(), surroundFormats.end(), GetParam()));
}

TEST_P(AudioPolicyManagerTestForHdmi,
        GetReportedSurroundFormatsReturnsNonManipulatedHdmiReportedFormats) {
    mManager->setForceUse(
            AUDIO_POLICY_FORCE_FOR_ENCODED_SURROUND, AUDIO_POLICY_FORCE_ENCODED_SURROUND_MANUAL);

    status_t ret = mManager->setSurroundFormatEnabled(GetParam(), false /*enabled*/);
    ASSERT_EQ(NO_ERROR, ret);
    auto surroundFormats = getReportedSurroundFormatsHelper();
    ASSERT_EQ(1, std::count(surroundFormats.begin(), surroundFormats.end(), GetParam()));

    ret = mManager->setSurroundFormatEnabled(GetParam(), true /*enabled*/);
    ASSERT_EQ(NO_ERROR, ret);
    surroundFormats = getReportedSurroundFormatsHelper();
    ASSERT_EQ(1, std::count(surroundFormats.begin(), surroundFormats.end(), GetParam()));
}

TEST_P(AudioPolicyManagerTestForHdmi, GetSurroundFormatsIgnoresSupportedFormats) {
    mManager->setForceUse(
            AUDIO_POLICY_FORCE_FOR_ENCODED_SURROUND, AUDIO_POLICY_FORCE_ENCODED_SURROUND_NEVER);
    auto surroundFormats = getSurroundFormatsHelper();
    ASSERT_EQ(1, surroundFormats.count(GetParam()));
    ASSERT_FALSE(surroundFormats[GetParam()]);
}

INSTANTIATE_TEST_SUITE_P(SurroundFormatSupport, AudioPolicyManagerTestForHdmi,
        testing::Values(AUDIO_FORMAT_AC3, AUDIO_FORMAT_E_AC3),
        [](const ::testing::TestParamInfo<AudioPolicyManagerTestForHdmi::ParamType>& info) {
            return audio_format_to_string(info.param);
        });

class AudioPolicyManagerTestDPNoRemoteSubmixModule : public AudioPolicyManagerTestDynamicPolicy {
protected:
    std::string getConfigFile() override { return sPrimaryOnlyConfig; }

    static const std::string sPrimaryOnlyConfig;
};

const std::string AudioPolicyManagerTestDPNoRemoteSubmixModule::sPrimaryOnlyConfig =
        sExecutableDir + "test_audio_policy_primary_only_configuration.xml";

TEST_F(AudioPolicyManagerTestDPNoRemoteSubmixModule, InitSuccess) {
    // SetUp must finish with no assertions.
}

TEST_F(AudioPolicyManagerTestDPNoRemoteSubmixModule, Dump) {
    dumpToLog();
}

TEST_F(AudioPolicyManagerTestDPNoRemoteSubmixModule, RegistrationFailure) {
    // Registration/Unregistration should fail due to module for remote submix not found.
    status_t ret;
    audio_config_t audioConfig = AUDIO_CONFIG_INITIALIZER;
    audioConfig.channel_mask = AUDIO_CHANNEL_OUT_STEREO;
    audioConfig.format = AUDIO_FORMAT_PCM_16_BIT;
    audioConfig.sample_rate = k48000SamplingRate;
    ret = addPolicyMix(MIX_TYPE_PLAYERS, MIX_ROUTE_FLAG_LOOP_BACK,
            AUDIO_DEVICE_OUT_REMOTE_SUBMIX, "", audioConfig);
    ASSERT_EQ(INVALID_OPERATION, ret);

    ret = mManager->unregisterPolicyMixes(mAudioMixes);
    ASSERT_EQ(INVALID_OPERATION, ret);
}

struct DPTestParam {
    DPTestParam(const std::vector<AudioMixMatchCriterion>& mixCriteria,
                bool expected_match = false)
     : mixCriteria(mixCriteria), attributes(defaultAttr), session(AUDIO_SESSION_NONE),
       expected_match(expected_match) {}

    DPTestParam& withUsage(audio_usage_t usage) {
        attributes.usage = usage;
        return *this;
    }

    DPTestParam& withTags(const char *tags) {
        std::strncpy(attributes.tags, tags, sizeof(attributes.tags));
        return *this;
    }

    DPTestParam& withSource(audio_source_t source) {
        attributes.source = source;
        return *this;
    }

    DPTestParam& withSessionId(audio_session_t sessionId) {
        session = sessionId;
        return *this;
    }

    std::vector<AudioMixMatchCriterion> mixCriteria;
    audio_attributes_t attributes;
    audio_session_t session;
    bool expected_match;
};

class AudioPolicyManagerTestDPPlaybackReRouting : public AudioPolicyManagerTestDynamicPolicy,
        public testing::WithParamInterface<DPTestParam> {
protected:
    void SetUp() override;
};

void AudioPolicyManagerTestDPPlaybackReRouting::SetUp() {
    ASSERT_NO_FATAL_FAILURE(AudioPolicyManagerTestDynamicPolicy::SetUp());

    mTracker.reset(new RecordingActivityTracker());

    audio_config_t audioConfig = AUDIO_CONFIG_INITIALIZER;
    audioConfig.channel_mask = AUDIO_CHANNEL_OUT_STEREO;
    audioConfig.format = AUDIO_FORMAT_PCM_16_BIT;
    audioConfig.sample_rate = k48000SamplingRate;

    DPTestParam param = GetParam();
    ASSERT_NO_FATAL_FAILURE(
            addPolicyMixAndStartInputForLoopback(MIX_TYPE_PLAYERS, MIX_ROUTE_FLAG_LOOP_BACK,
            AUDIO_DEVICE_OUT_REMOTE_SUBMIX, mMixAddress, audioConfig, param.mixCriteria,
            param.session));
}

TEST_P(AudioPolicyManagerTestDPPlaybackReRouting, PlaybackReRouting) {
    const DPTestParam param = GetParam();
    const audio_attributes_t& attr = param.attributes;

    audio_port_handle_t playbackRoutedPortId = AUDIO_PORT_HANDLE_NONE;
    getOutputForAttr(&playbackRoutedPortId, AUDIO_FORMAT_PCM_16_BIT, AUDIO_CHANNEL_OUT_STEREO,
            k48000SamplingRate, AUDIO_OUTPUT_FLAG_NONE, nullptr /*output*/, nullptr /*portId*/,
            attr, param.session);
    if (param.expected_match) {
        EXPECT_EQ(mInjectionPort.id, playbackRoutedPortId);
    } else {
        EXPECT_NE(mInjectionPort.id, playbackRoutedPortId);
    }
}

const std::vector<AudioMixMatchCriterion> USAGE_MEDIA_ALARM_CRITERIA = {
            createUsageCriterion(AUDIO_USAGE_MEDIA),
            createUsageCriterion(AUDIO_USAGE_ALARM)
};

INSTANTIATE_TEST_SUITE_P(
    PlaybackReroutingUsageMatch,
    AudioPolicyManagerTestDPPlaybackReRouting,
    testing::Values(
        DPTestParam(USAGE_MEDIA_ALARM_CRITERIA, /*expected_match=*/ true)
            .withUsage(AUDIO_USAGE_MEDIA),
        DPTestParam(USAGE_MEDIA_ALARM_CRITERIA, /*expected_match=*/ true)
            .withUsage(AUDIO_USAGE_MEDIA).withTags("addr=other"),
        DPTestParam(USAGE_MEDIA_ALARM_CRITERIA, /*expected_match=*/ true)
            .withUsage(AUDIO_USAGE_ALARM),
        DPTestParam(USAGE_MEDIA_ALARM_CRITERIA, /*expected_match=*/ false)
            .withUsage(AUDIO_USAGE_VOICE_COMMUNICATION),
        DPTestParam(USAGE_MEDIA_ALARM_CRITERIA, /*expected_match=*/ false)
            .withUsage(AUDIO_USAGE_VOICE_COMMUNICATION_SIGNALLING),
        DPTestParam(USAGE_MEDIA_ALARM_CRITERIA, /*expected_match=*/ false)
            .withUsage(AUDIO_USAGE_NOTIFICATION),
        DPTestParam(USAGE_MEDIA_ALARM_CRITERIA, /*expected_match=*/ false)
            .withUsage(AUDIO_USAGE_NOTIFICATION_TELEPHONY_RINGTONE),
        DPTestParam(USAGE_MEDIA_ALARM_CRITERIA, /*expected_match=*/ false)
            .withUsage(AUDIO_USAGE_NOTIFICATION_COMMUNICATION_REQUEST),
        DPTestParam(USAGE_MEDIA_ALARM_CRITERIA, /*expected_match=*/ false)
            .withUsage(AUDIO_USAGE_NOTIFICATION_COMMUNICATION_INSTANT),
        DPTestParam(USAGE_MEDIA_ALARM_CRITERIA, /*expected_match=*/ false)
            .withUsage(AUDIO_USAGE_NOTIFICATION_COMMUNICATION_DELAYED),
        DPTestParam(USAGE_MEDIA_ALARM_CRITERIA, /*expected_match=*/ false)
            .withUsage(AUDIO_USAGE_NOTIFICATION_EVENT),
        DPTestParam(USAGE_MEDIA_ALARM_CRITERIA, /*expected_match=*/ false)
            .withUsage(AUDIO_USAGE_ASSISTANCE_ACCESSIBILITY),
        DPTestParam(USAGE_MEDIA_ALARM_CRITERIA, /*expected_match=*/ false)
            .withUsage(AUDIO_USAGE_ASSISTANCE_NAVIGATION_GUIDANCE),
        DPTestParam(USAGE_MEDIA_ALARM_CRITERIA, /*expected_match=*/ false)
            .withUsage(AUDIO_USAGE_ASSISTANCE_SONIFICATION),
        DPTestParam(USAGE_MEDIA_ALARM_CRITERIA, /*expected_match=*/ false)
            .withUsage(AUDIO_USAGE_GAME),
        DPTestParam(USAGE_MEDIA_ALARM_CRITERIA, /*expected_match=*/ false)
            .withUsage(AUDIO_USAGE_ASSISTANT)));

INSTANTIATE_TEST_SUITE_P(
    PlaybackReroutingAddressPriorityMatch,
    AudioPolicyManagerTestDPPlaybackReRouting,
    testing::Values(
        DPTestParam(USAGE_MEDIA_ALARM_CRITERIA, /*expected_match=*/ true)
            .withUsage(AUDIO_USAGE_MEDIA).withTags("addr=remote_submix_media"),
        DPTestParam(USAGE_MEDIA_ALARM_CRITERIA, /*expected_match=*/ true)
            .withUsage(AUDIO_USAGE_VOICE_COMMUNICATION).withTags("addr=remote_submix_media"),
        DPTestParam(USAGE_MEDIA_ALARM_CRITERIA, /*expected_match=*/ true)
            .withUsage(AUDIO_USAGE_VOICE_COMMUNICATION_SIGNALLING)
            .withTags("addr=remote_submix_media"),
        DPTestParam(USAGE_MEDIA_ALARM_CRITERIA, /*expected_match=*/ true)
            .withUsage(AUDIO_USAGE_ALARM)
            .withTags("addr=remote_submix_media"),
        DPTestParam(USAGE_MEDIA_ALARM_CRITERIA, /*expected_match=*/ true)
            .withUsage(AUDIO_USAGE_NOTIFICATION)
            .withTags("addr=remote_submix_media"),
        DPTestParam(USAGE_MEDIA_ALARM_CRITERIA, /*expected_match=*/ true)
            .withUsage(AUDIO_USAGE_NOTIFICATION_TELEPHONY_RINGTONE)
            .withTags("addr=remote_submix_media"),
        DPTestParam(USAGE_MEDIA_ALARM_CRITERIA, /*expected_match=*/ true)
            .withUsage(AUDIO_USAGE_NOTIFICATION_COMMUNICATION_REQUEST)
            .withTags("addr=remote_submix_media"),
        DPTestParam(USAGE_MEDIA_ALARM_CRITERIA, /*expected_match=*/ true)
            .withUsage(AUDIO_USAGE_NOTIFICATION_COMMUNICATION_INSTANT)
            .withTags("addr=remote_submix_media"),
        DPTestParam(USAGE_MEDIA_ALARM_CRITERIA, /*expected_match=*/ true)
            .withUsage(AUDIO_USAGE_NOTIFICATION_COMMUNICATION_DELAYED)
            .withTags("addr=remote_submix_media"),
        DPTestParam(USAGE_MEDIA_ALARM_CRITERIA, /*expected_match=*/ true)
            .withUsage(AUDIO_USAGE_NOTIFICATION_EVENT)
            .withTags("addr=remote_submix_media"),
        DPTestParam(USAGE_MEDIA_ALARM_CRITERIA, /*expected_match=*/ true)
            .withUsage(AUDIO_USAGE_ASSISTANCE_ACCESSIBILITY)
            .withTags("addr=remote_submix_media"),
        DPTestParam(USAGE_MEDIA_ALARM_CRITERIA, /*expected_match=*/ true)
            .withUsage(AUDIO_USAGE_ASSISTANCE_NAVIGATION_GUIDANCE)
            .withTags("addr=remote_submix_media"),
        DPTestParam(USAGE_MEDIA_ALARM_CRITERIA, /*expected_match=*/ true)
            .withUsage(AUDIO_USAGE_ASSISTANCE_SONIFICATION)
            .withTags("addr=remote_submix_media"),
        DPTestParam(USAGE_MEDIA_ALARM_CRITERIA, /*expected_match=*/ true)
            .withUsage(AUDIO_USAGE_GAME)
            .withTags("addr=remote_submix_media"),
        DPTestParam(USAGE_MEDIA_ALARM_CRITERIA, /*expected_match=*/ true)
            .withUsage(AUDIO_USAGE_VIRTUAL_SOURCE)
            .withTags("addr=remote_submix_media"),
        DPTestParam(USAGE_MEDIA_ALARM_CRITERIA, /*expected_match=*/ true)
            .withUsage(AUDIO_USAGE_ASSISTANT)
            .withTags("addr=remote_submix_media"),
        DPTestParam(USAGE_MEDIA_ALARM_CRITERIA, /*expected_match=*/ true)
            .withUsage(AUDIO_USAGE_ASSISTANT)
            .withTags("sometag;addr=remote_submix_media;othertag=somevalue"),
        DPTestParam(USAGE_MEDIA_ALARM_CRITERIA, /*expected_match=*/ true)
            .withUsage(AUDIO_USAGE_ASSISTANT)
            .withTags("addr=remote_submix_media;othertag"),
        DPTestParam(USAGE_MEDIA_ALARM_CRITERIA, /*expected_match=*/ true)
            .withUsage(AUDIO_USAGE_ASSISTANT)
            .withTags("sometag;othertag;addr=remote_submix_media")));

static constexpr audio_session_t TEST_SESSION_ID = static_cast<audio_session_t>(42);
static constexpr audio_session_t OTHER_SESSION_ID = static_cast<audio_session_t>(77);

INSTANTIATE_TEST_SUITE_P(
    PlaybackReRoutingWithSessionId,
    AudioPolicyManagerTestDPPlaybackReRouting,
    testing::Values(
        // Mix is matched because the session id matches the one specified by the mix rule.
        DPTestParam(/*mixCriteria=*/ {createSessionIdCriterion(TEST_SESSION_ID)},
                    /*expected_match=*/ true)
            .withSessionId(TEST_SESSION_ID),
        // Mix is not matched because the session id doesn't match the one specified
        // by the mix rule.
        DPTestParam(/*mixCriteria=*/ {createSessionIdCriterion(TEST_SESSION_ID)},
                    /*expected_match=*/ false)
            .withSessionId(OTHER_SESSION_ID),
        // Mix is matched, the session id doesn't match the one specified by rule,
        // but there's address specified in the tags which takes precedence.
        DPTestParam(/*mixCriteria=*/ {createSessionIdCriterion(TEST_SESSION_ID)},
                    /*expected_match=*/ true)
            .withSessionId(OTHER_SESSION_ID).withTags("addr=remote_submix_media"),
        // Mix is matched, both the session id and the usage match ones specified by mix rule.
        DPTestParam(/*mixCriteria=*/ {createSessionIdCriterion(TEST_SESSION_ID),
                                      createUsageCriterion(AUDIO_USAGE_MEDIA)},
                    /*expected_match=*/ true)
            .withSessionId(TEST_SESSION_ID).withUsage(AUDIO_USAGE_MEDIA),
        // Mix is not matched, the session id matches the one specified by mix rule,
        // but usage does not.
        DPTestParam(/*mixCriteria=*/ {createSessionIdCriterion(TEST_SESSION_ID),
                                      createUsageCriterion(AUDIO_USAGE_MEDIA)},
                    /*expected_match=*/ false)
                    .withSessionId(TEST_SESSION_ID).withUsage(AUDIO_USAGE_GAME),
        // Mix is not matched, the usage matches the one specified by mix rule,
        // but the session id is excluded.
        DPTestParam(/*mixCriteria=*/ {createSessionIdCriterion(TEST_SESSION_ID, /*exclude=*/ true),
                                     createUsageCriterion(AUDIO_USAGE_MEDIA)},
                    /*expected_match=*/ false)
                    .withSessionId(TEST_SESSION_ID).withUsage(AUDIO_USAGE_MEDIA)));

struct DPMmapTestParam {
    DPMmapTestParam(int mixRouteFlags, audio_devices_t deviceType, const std::string& deviceAddress)
        : mixRouteFlags(mixRouteFlags), deviceType(deviceType), deviceAddress(deviceAddress) {}

    int mixRouteFlags;
    audio_devices_t deviceType;
    std::string deviceAddress;
};

class AudioPolicyManagerTestMMapPlaybackRerouting
    : public AudioPolicyManagerTestDynamicPolicy,
      public ::testing::WithParamInterface<DPMmapTestParam> {
  protected:
    void SetUp() override {
        AudioPolicyManagerTestDynamicPolicy::SetUp();
        audioConfig = AUDIO_CONFIG_INITIALIZER;
        audioConfig.channel_mask = AUDIO_CHANNEL_OUT_STEREO;
        audioConfig.format = AUDIO_FORMAT_PCM_16_BIT;
        audioConfig.sample_rate = k48000SamplingRate;
    }

    audio_config_t audioConfig;
    audio_io_handle_t mOutput;
    audio_stream_type_t mStream = AUDIO_STREAM_DEFAULT;
    audio_port_handle_t mSelectedDeviceId = AUDIO_PORT_HANDLE_NONE;
    audio_port_handle_t mPortId = AUDIO_PORT_HANDLE_NONE;
    AudioPolicyInterface::output_type_t mOutputType;
    audio_attributes_t attr = AUDIO_ATTRIBUTES_INITIALIZER;
    bool mIsSpatialized;
    bool mIsBitPerfect;
    float mVolume;
};

TEST_P(AudioPolicyManagerTestMMapPlaybackRerouting, MmapPlaybackStreamMatchingLoopbackDapMixFails) {
    // Add mix matching the test uid.
    const int testUid = 12345;
    const auto param = GetParam();
    ASSERT_NO_FATAL_FAILURE(
            addPolicyMixAndStartInputForLoopback(MIX_TYPE_PLAYERS, param.mixRouteFlags,
                                                 param.deviceType, param.deviceAddress, audioConfig,
                                                 {createUidCriterion(testUid)}));

    // Getting output for matching uid and mmap-ed stream should fail.
    audio_output_flags_t outputFlags =
            (audio_output_flags_t) (AUDIO_OUTPUT_FLAG_MMAP_NOIRQ | AUDIO_OUTPUT_FLAG_DIRECT);
    ASSERT_EQ(INVALID_OPERATION,
              mManager->getOutputForAttr(&attr, &mOutput, AUDIO_SESSION_NONE, &mStream,
                                         createAttributionSourceState(testUid), &audioConfig,
                                         &outputFlags, &mSelectedDeviceId, &mPortId, {},
                                         &mOutputType, &mIsSpatialized, &mIsBitPerfect, &mVolume));
}

TEST_P(AudioPolicyManagerTestMMapPlaybackRerouting,
        NonMmapPlaybackStreamMatchingLoopbackDapMixSucceeds) {
    // Add mix matching the test uid.
    const int testUid = 12345;
    const auto param = GetParam();
    ASSERT_NO_FATAL_FAILURE(
            addPolicyMixAndStartInputForLoopback(MIX_TYPE_PLAYERS, param.mixRouteFlags,
                                                 param.deviceType,param.deviceAddress, audioConfig,
                                                 {createUidCriterion(testUid)}));

    // Getting output for matching uid should succeed for non-mmaped stream.
    audio_output_flags_t outputFlags = AUDIO_OUTPUT_FLAG_NONE;
    ASSERT_EQ(NO_ERROR,
              mManager->getOutputForAttr(&attr, &mOutput, AUDIO_SESSION_NONE, &mStream,
                                         createAttributionSourceState(testUid), &audioConfig,
                                         &outputFlags, &mSelectedDeviceId, &mPortId, {},
                                         &mOutputType, &mIsSpatialized, &mIsBitPerfect, &mVolume));
}

TEST_F(AudioPolicyManagerTestMMapPlaybackRerouting,
        MmapPlaybackStreamMatchingRenderDapMixSupportingMmapSucceeds) {
    const std::string usbAddress = "card=1;device=0";
    ASSERT_EQ(NO_ERROR, mManager->setDeviceConnectionState(
            AUDIO_DEVICE_OUT_USB_DEVICE, AUDIO_POLICY_DEVICE_STATE_AVAILABLE,
            usbAddress.c_str(), "", AUDIO_FORMAT_DEFAULT));
    audio_port_v7 usbDevicePort;
    ASSERT_TRUE(findDevicePort(AUDIO_PORT_ROLE_SINK, AUDIO_DEVICE_OUT_USB_DEVICE,
                               usbAddress, &usbDevicePort));

    // Add render-only mix matching the test uid.
    const int testUid = 12345;
    // test_audio_policy_configuration.xml declares mmap-capable mix port
    // for AUDIO_DEVICE_OUT_USB_DEVICE.
    ASSERT_EQ(NO_ERROR,
              addPolicyMix(MIX_TYPE_PLAYERS, MIX_ROUTE_FLAG_RENDER,
                           AUDIO_DEVICE_OUT_USB_DEVICE, /*mixAddress=*/"",
                           audioConfig, {createUidCriterion(testUid)}));

    static const audio_output_flags_t mmapDirectFlags =
            (audio_output_flags_t) (AUDIO_OUTPUT_FLAG_MMAP_NOIRQ | AUDIO_OUTPUT_FLAG_DIRECT);
    // Getting output for matching uid should succeed for mmaped stream, because matched mix
    // redirects to mmap capable device.
    audio_output_flags_t outputFlags = mmapDirectFlags;
    ASSERT_EQ(NO_ERROR,
              mManager->getOutputForAttr(&attr, &mOutput, AUDIO_SESSION_NONE, &mStream,
                                         createAttributionSourceState(testUid), &audioConfig,
                                         &outputFlags, &mSelectedDeviceId, &mPortId, {},
                                         &mOutputType, &mIsSpatialized, &mIsBitPerfect, &mVolume));
    ASSERT_EQ(usbDevicePort.id, mSelectedDeviceId);
    auto outputDesc = mManager->getOutputs().valueFor(mOutput);
    ASSERT_NE(nullptr, outputDesc);
    ASSERT_EQ(mmapDirectFlags, outputDesc->getFlags().output);

    // After releasing the client, the output is closed. APM should reselect output for the policy
    // mix.
    mManager->releaseOutput(mPortId);
    ASSERT_EQ(nullptr, mManager->getOutputs().valueFor(mOutput));
    outputFlags = AUDIO_OUTPUT_FLAG_NONE;
    mPortId = AUDIO_PORT_HANDLE_NONE;
    ASSERT_EQ(NO_ERROR,
              mManager->getOutputForAttr(&attr, &mOutput, AUDIO_SESSION_NONE, &mStream,
                                         createAttributionSourceState(testUid), &audioConfig,
                                         &outputFlags, &mSelectedDeviceId, &mPortId, {},
                                         &mOutputType, &mIsSpatialized, &mIsBitPerfect, &mVolume));
    ASSERT_EQ(usbDevicePort.id, mSelectedDeviceId);
    outputDesc = mManager->getOutputs().valueFor(mOutput);
    ASSERT_NE(nullptr, outputDesc);
    ASSERT_NE(mmapDirectFlags, outputDesc->getFlags().output);

    ASSERT_EQ(NO_ERROR, mManager->setDeviceConnectionState(
            AUDIO_DEVICE_OUT_USB_DEVICE, AUDIO_POLICY_DEVICE_STATE_UNAVAILABLE,
            usbAddress.c_str(), "", AUDIO_FORMAT_DEFAULT));
}

TEST_F(AudioPolicyManagerTestMMapPlaybackRerouting,
        MmapPlaybackStreamMatchingRenderDapMixNotSupportingMmapFails) {
    // Add render-only mix matching the test uid.
    const int testUid = 12345;
    // Per test_audio_policy_configuration.xml AUDIO_DEVICE_OUT_SPEAKER doesn't support mmap.
    ASSERT_EQ(NO_ERROR,
              addPolicyMix(MIX_TYPE_PLAYERS, MIX_ROUTE_FLAG_RENDER,
                           AUDIO_DEVICE_OUT_SPEAKER, /*mixAddress=*/"", audioConfig,
                           {createUidCriterion(testUid)}));

    // Getting output for matching uid should fail for mmaped stream, because
    // matched mix redirects to device which doesn't support mmap.
    audio_output_flags_t outputFlags =
            (audio_output_flags_t) (AUDIO_OUTPUT_FLAG_MMAP_NOIRQ | AUDIO_OUTPUT_FLAG_DIRECT);
    ASSERT_EQ(INVALID_OPERATION,
              mManager->getOutputForAttr(&attr, &mOutput, AUDIO_SESSION_NONE, &mStream,
                                         createAttributionSourceState(testUid), &audioConfig,
                                         &outputFlags, &mSelectedDeviceId, &mPortId, {},
                                         &mOutputType, &mIsSpatialized, &mIsBitPerfect, &mVolume));
}

INSTANTIATE_TEST_SUITE_P(
        MmapPlaybackRerouting, AudioPolicyManagerTestMMapPlaybackRerouting,
        testing::Values(DPMmapTestParam(MIX_ROUTE_FLAG_LOOP_BACK, AUDIO_DEVICE_OUT_REMOTE_SUBMIX,
                                        /*deviceAddress=*/"remote_submix_media"),
                        DPMmapTestParam(MIX_ROUTE_FLAG_LOOP_BACK_AND_RENDER,
                                        AUDIO_DEVICE_OUT_REMOTE_SUBMIX,
                                        /*deviceAddress=*/"remote_submix_media"),
                        DPMmapTestParam(MIX_ROUTE_FLAG_RENDER, AUDIO_DEVICE_OUT_SPEAKER,
                                        /*deviceAddress=*/"")));

class AudioPolicyManagerTestDPMixRecordInjection : public AudioPolicyManagerTestDynamicPolicy,
        public testing::WithParamInterface<DPTestParam> {
protected:
    void SetUp() override;
    void TearDown() override;

    std::unique_ptr<RecordingActivityTracker> mTracker;
    struct audio_port_v7 mExtractionPort;
    audio_port_handle_t mPortId = AUDIO_PORT_HANDLE_NONE;
};

void AudioPolicyManagerTestDPMixRecordInjection::SetUp() {
    ASSERT_NO_FATAL_FAILURE(AudioPolicyManagerTestDynamicPolicy::SetUp());

    mTracker.reset(new RecordingActivityTracker());

    audio_config_t audioConfig = AUDIO_CONFIG_INITIALIZER;
    audioConfig.channel_mask = AUDIO_CHANNEL_IN_STEREO;
    audioConfig.format = AUDIO_FORMAT_PCM_16_BIT;
    audioConfig.sample_rate = k48000SamplingRate;

    DPTestParam param = GetParam();
    status_t ret = addPolicyMix(MIX_TYPE_RECORDERS, MIX_ROUTE_FLAG_LOOP_BACK,
            AUDIO_DEVICE_IN_REMOTE_SUBMIX, mMixAddress, audioConfig, param.mixCriteria);
    ASSERT_EQ(NO_ERROR, ret);

    struct audio_port_v7 injectionPort;
    ASSERT_TRUE(findDevicePort(AUDIO_PORT_ROLE_SINK, AUDIO_DEVICE_OUT_REMOTE_SUBMIX,
                    mMixAddress, &injectionPort));

    audio_port_handle_t selectedDeviceId = AUDIO_PORT_HANDLE_NONE;
    audio_usage_t usage = AUDIO_USAGE_VIRTUAL_SOURCE;
    audio_attributes_t attr =
            {AUDIO_CONTENT_TYPE_UNKNOWN, usage, AUDIO_SOURCE_DEFAULT, AUDIO_FLAG_NONE, ""};
    std::string tags = std::string("addr=") + mMixAddress;
    strncpy(attr.tags, tags.c_str(), AUDIO_ATTRIBUTES_TAGS_MAX_SIZE - 1);
    getOutputForAttr(&selectedDeviceId, AUDIO_FORMAT_PCM_16_BIT, AUDIO_CHANNEL_OUT_STEREO,
            k48000SamplingRate, AUDIO_OUTPUT_FLAG_NONE, nullptr /*output*/, &mPortId, attr);
    ASSERT_EQ(NO_ERROR, mManager->startOutput(mPortId));
    ASSERT_EQ(injectionPort.id, getDeviceIdFromPatch(mClient->getLastAddedPatch()));

    ASSERT_TRUE(findDevicePort(AUDIO_PORT_ROLE_SOURCE, AUDIO_DEVICE_IN_REMOTE_SUBMIX,
                    mMixAddress, &mExtractionPort));
}

void AudioPolicyManagerTestDPMixRecordInjection::TearDown() {
    mManager->stopOutput(mPortId);
    AudioPolicyManagerTestDynamicPolicy::TearDown();
}

TEST_P(AudioPolicyManagerTestDPMixRecordInjection, RecordingInjection) {
    const DPTestParam param = GetParam();

    audio_port_handle_t captureRoutedPortId = AUDIO_PORT_HANDLE_NONE;
    audio_port_handle_t portId = AUDIO_PORT_HANDLE_NONE;
    audio_io_handle_t input = AUDIO_PORT_HANDLE_NONE;
    getInputForAttr(param.attributes, &input, param.session, mTracker->getRiid(),
                    &captureRoutedPortId, AUDIO_FORMAT_PCM_16_BIT, AUDIO_CHANNEL_IN_STEREO,
                    k48000SamplingRate, AUDIO_INPUT_FLAG_NONE, &portId);
    if (param.expected_match) {
        EXPECT_EQ(mExtractionPort.id, captureRoutedPortId);
    } else {
        EXPECT_NE(mExtractionPort.id, captureRoutedPortId);
    }
}

const std::vector<AudioMixMatchCriterion> SOURCE_CAM_MIC_VOICE_CRITERIA = {
        createCapturePresetCriterion(AUDIO_SOURCE_CAMCORDER),
        createCapturePresetCriterion(AUDIO_SOURCE_MIC),
        createCapturePresetCriterion(AUDIO_SOURCE_VOICE_COMMUNICATION)
};

// No address priority rule for remote recording, address is a "don't care"
INSTANTIATE_TEST_CASE_P(
        RecordInjectionSource,
        AudioPolicyManagerTestDPMixRecordInjection,
        testing::Values(
            DPTestParam(SOURCE_CAM_MIC_VOICE_CRITERIA, /*expected_match=*/ true)
                .withSource(AUDIO_SOURCE_CAMCORDER),
            DPTestParam(SOURCE_CAM_MIC_VOICE_CRITERIA, /*expected_match=*/ true)
                .withSource(AUDIO_SOURCE_CAMCORDER)
                .withTags("addr=remote_submix_media"),
            DPTestParam(SOURCE_CAM_MIC_VOICE_CRITERIA, /*expected_match=*/ true)
                .withSource(AUDIO_SOURCE_MIC),
            DPTestParam(SOURCE_CAM_MIC_VOICE_CRITERIA, /*expected_match=*/ true)
                .withSource(AUDIO_SOURCE_MIC)
                .withTags("addr=remote_submix_media"),
            DPTestParam(SOURCE_CAM_MIC_VOICE_CRITERIA, /*expected_match=*/ true)
                .withSource(AUDIO_SOURCE_VOICE_COMMUNICATION),
            DPTestParam(SOURCE_CAM_MIC_VOICE_CRITERIA, /*expected_match=*/ true)
                .withSource(AUDIO_SOURCE_VOICE_COMMUNICATION)
                .withTags("addr=remote_submix_media"),
            DPTestParam(SOURCE_CAM_MIC_VOICE_CRITERIA, /*expected_match=*/ false)
                .withSource(AUDIO_SOURCE_VOICE_RECOGNITION),
            DPTestParam(SOURCE_CAM_MIC_VOICE_CRITERIA, /*expected_match=*/ false)
                .withSource(AUDIO_SOURCE_VOICE_RECOGNITION)
                .withTags("addr=remote_submix_media"),
            DPTestParam(SOURCE_CAM_MIC_VOICE_CRITERIA, /*expected_match=*/ false)
                .withSource(AUDIO_SOURCE_HOTWORD),
            DPTestParam(SOURCE_CAM_MIC_VOICE_CRITERIA, /*expected_match=*/ false)
                .withSource(AUDIO_SOURCE_HOTWORD)
                .withTags("addr=remote_submix_media")));

INSTANTIATE_TEST_CASE_P(
        RecordInjectionWithSessionId,
        AudioPolicyManagerTestDPMixRecordInjection,
        testing::Values(
            // Mix is matched because the session id matches the one specified by the mix rule.
            DPTestParam(/*mixCriteria=*/ {createSessionIdCriterion(TEST_SESSION_ID)},
                        /*expected_match=*/ true)
                .withSessionId(TEST_SESSION_ID),
            // Mix is not matched because the session id doesn't match the one specified
            // by the mix rule.
            DPTestParam(/*mixCriteria=*/ {createSessionIdCriterion(TEST_SESSION_ID)},
                        /*expected_match=*/ false)
                .withSessionId(OTHER_SESSION_ID),
            // Mix is not matched, the session id doesn't match the one specified by rule,
            // but tand address specified in the tags is ignored for recorder mix.
            DPTestParam(/*mixCriteria=*/ {createSessionIdCriterion(TEST_SESSION_ID)},
                        /*expected_match=*/ false)
                .withSessionId(OTHER_SESSION_ID).withTags("addr=remote_submix_media"),
            // Mix is matched, both the session id and the source match ones specified by mix rule
            DPTestParam(/*mixCriteria=*/ {createSessionIdCriterion(TEST_SESSION_ID),
                                          createCapturePresetCriterion(AUDIO_SOURCE_CAMCORDER)},
                        /*expected_match=*/ true)
                .withSessionId(TEST_SESSION_ID).withSource(AUDIO_SOURCE_CAMCORDER),
            // Mix is not matched, the session id matches the one specified by mix rule,
            // but source does not.
            DPTestParam(/*mixCriteria=*/ {createSessionIdCriterion(TEST_SESSION_ID),
                                          createCapturePresetCriterion(AUDIO_SOURCE_CAMCORDER)},
                        /*expected_match=*/ false)
                .withSessionId(TEST_SESSION_ID).withSource(AUDIO_SOURCE_MIC),
            // Mix is not matched, the source matches the one specified by mix rule,
            // but the session id is excluded.
            DPTestParam(/*mixCriteria=*/ {createSessionIdCriterion(TEST_SESSION_ID,
                                                                       /*exclude=*/ true),
                                          createCapturePresetCriterion(AUDIO_SOURCE_MIC)},
                        /*expected_match=*/ false)
                .withSessionId(TEST_SESSION_ID).withSource(AUDIO_SOURCE_MIC)));

using DeviceConnectionTestParams =
        std::tuple<audio_devices_t /*type*/, std::string /*name*/, std::string /*address*/>;

class AudioPolicyManagerTestDeviceConnection : public AudioPolicyManagerTestWithConfigurationFile,
        public testing::WithParamInterface<DeviceConnectionTestParams> {
};

TEST_F(AudioPolicyManagerTestDeviceConnection, InitSuccess) {
    // SetUp must finish with no assertions.
}

TEST_F(AudioPolicyManagerTestDeviceConnection, Dump) {
    dumpToLog();
}

TEST_F(AudioPolicyManagerTestDeviceConnection, RoutingUpdate) {
    mClient->resetRoutingUpdatedCounter();
    // Connecting a valid output device with valid parameters should trigger a routing update
    ASSERT_EQ(NO_ERROR, mManager->setDeviceConnectionState(
            AUDIO_DEVICE_OUT_BLUETOOTH_SCO, AUDIO_POLICY_DEVICE_STATE_AVAILABLE,
            "00:11:22:33:44:55", "b", AUDIO_FORMAT_DEFAULT));
    ASSERT_EQ(1, mClient->getRoutingUpdatedCounter());

    // Disconnecting a connected device should succeed and trigger a routing update
    ASSERT_EQ(NO_ERROR, mManager->setDeviceConnectionState(
            AUDIO_DEVICE_OUT_BLUETOOTH_SCO, AUDIO_POLICY_DEVICE_STATE_UNAVAILABLE,
            "00:11:22:33:44:55", "b", AUDIO_FORMAT_DEFAULT));
    ASSERT_EQ(2, mClient->getRoutingUpdatedCounter());

    // Disconnecting a disconnected device should fail and not trigger a routing update
    ASSERT_EQ(INVALID_OPERATION, mManager->setDeviceConnectionState(
            AUDIO_DEVICE_OUT_BLUETOOTH_SCO, AUDIO_POLICY_DEVICE_STATE_UNAVAILABLE,
            "00:11:22:33:44:55", "b",  AUDIO_FORMAT_DEFAULT));
    ASSERT_EQ(2, mClient->getRoutingUpdatedCounter());

    // Changing force use should trigger an update
    auto config = mManager->getForceUse(AUDIO_POLICY_FORCE_FOR_MEDIA);
    auto newConfig = config == AUDIO_POLICY_FORCE_BT_A2DP ?
            AUDIO_POLICY_FORCE_NONE : AUDIO_POLICY_FORCE_BT_A2DP;
    mManager->setForceUse(AUDIO_POLICY_FORCE_FOR_MEDIA, newConfig);
    ASSERT_EQ(3, mClient->getRoutingUpdatedCounter());
}

TEST_P(AudioPolicyManagerTestDeviceConnection, SetDeviceConnectionState) {
    const audio_devices_t type = std::get<0>(GetParam());
    const std::string name = std::get<1>(GetParam());
    const std::string address = std::get<2>(GetParam());

    if (type == AUDIO_DEVICE_OUT_HDMI) {
        // Set device connection state failed due to no device descriptor found
        // For HDMI case, it is easier to simulate device descriptor not found error
        // by using an encoded format which isn't listed in the 'encodedFormats'
        // attribute for this devicePort.
        ASSERT_EQ(INVALID_OPERATION, mManager->setDeviceConnectionState(
                type, AUDIO_POLICY_DEVICE_STATE_AVAILABLE,
                address.c_str(), name.c_str(), AUDIO_FORMAT_MAT_2_1));
    }
    // Connect with valid parameters should succeed
    ASSERT_EQ(NO_ERROR, mManager->setDeviceConnectionState(
            type, AUDIO_POLICY_DEVICE_STATE_AVAILABLE,
            address.c_str(), name.c_str(), AUDIO_FORMAT_DEFAULT));
    // Try to connect with the same device again should fail
    ASSERT_EQ(INVALID_OPERATION, mManager->setDeviceConnectionState(
            type, AUDIO_POLICY_DEVICE_STATE_AVAILABLE,
            address.c_str(), name.c_str(), AUDIO_FORMAT_DEFAULT));
    // Disconnect the connected device should succeed
    ASSERT_EQ(NO_ERROR, mManager->setDeviceConnectionState(
            type, AUDIO_POLICY_DEVICE_STATE_UNAVAILABLE,
            address.c_str(), name.c_str(), AUDIO_FORMAT_DEFAULT));
    // Disconnect device that is not connected should fail
    ASSERT_EQ(INVALID_OPERATION, mManager->setDeviceConnectionState(
            type, AUDIO_POLICY_DEVICE_STATE_UNAVAILABLE,
            address.c_str(), name.c_str(), AUDIO_FORMAT_DEFAULT));
    // Try to set device connection state  with a invalid connection state should fail
    ASSERT_EQ(BAD_VALUE, mManager->setDeviceConnectionState(
            type, AUDIO_POLICY_DEVICE_STATE_CNT,
            "", "", AUDIO_FORMAT_DEFAULT));
}

TEST_P(AudioPolicyManagerTestDeviceConnection, ExplicitlyRoutingAfterConnection) {
    const audio_devices_t type = std::get<0>(GetParam());
    const std::string name = std::get<1>(GetParam());
    const std::string address = std::get<2>(GetParam());

    // Connect device to do explicitly routing test
    ASSERT_EQ(NO_ERROR, mManager->setDeviceConnectionState(
            type, AUDIO_POLICY_DEVICE_STATE_AVAILABLE,
            address.c_str(), name.c_str(), AUDIO_FORMAT_DEFAULT));

    audio_port_v7 devicePort;
    const audio_port_role_t role = audio_is_output_device(type)
            ? AUDIO_PORT_ROLE_SINK : AUDIO_PORT_ROLE_SOURCE;
    ASSERT_TRUE(findDevicePort(role, type, address, &devicePort));

    audio_port_handle_t routedPortId = devicePort.id;
    // Try start input or output according to the device type
    if (audio_is_output_devices(type)) {
        getOutputForAttr(&routedPortId, AUDIO_FORMAT_PCM_16_BIT, AUDIO_CHANNEL_OUT_STEREO,
                k48000SamplingRate, AUDIO_OUTPUT_FLAG_NONE);
    } else if (audio_is_input_device(type)) {
        RecordingActivityTracker tracker;
        audio_io_handle_t input = AUDIO_PORT_HANDLE_NONE;
        getInputForAttr({}, &input, AUDIO_SESSION_NONE, tracker.getRiid(), &routedPortId,
                        AUDIO_FORMAT_PCM_16_BIT, AUDIO_CHANNEL_IN_STEREO, k48000SamplingRate,
                        AUDIO_INPUT_FLAG_NONE);
    }
    ASSERT_EQ(devicePort.id, routedPortId);

    ASSERT_EQ(NO_ERROR, mManager->setDeviceConnectionState(
            type, AUDIO_POLICY_DEVICE_STATE_UNAVAILABLE,
            address.c_str(), name.c_str(), AUDIO_FORMAT_DEFAULT));
}

android::media::audio::common::ExtraAudioDescriptor make_ExtraAudioDescriptor(
        android::media::audio::common::AudioStandard audioStandard,
        android::media::audio::common::AudioEncapsulationType audioEncapsulationType) {
    android::media::audio::common::ExtraAudioDescriptor result;
    result.standard = audioStandard;
    result.audioDescriptor = {0xb4, 0xaf, 0x98, 0x1a};
    result.encapsulationType = audioEncapsulationType;
    return result;
}

TEST_P(AudioPolicyManagerTestDeviceConnection, PassingExtraAudioDescriptors) {
    const audio_devices_t type = std::get<0>(GetParam());
    if (!audio_device_is_digital(type)) {
        // EADs are used only for HDMI devices.
        GTEST_SKIP() << "Not a digital device type: " << audio_device_to_string(type);
    }
    const std::string name = std::get<1>(GetParam());
    const std::string address = std::get<2>(GetParam());
    android::media::AudioPortFw audioPort;
    ASSERT_EQ(NO_ERROR,
            mManager->deviceToAudioPort(type, address.c_str(), name.c_str(), &audioPort));
    android::media::audio::common::AudioPort& port = audioPort.hal;
    port.extraAudioDescriptors.push_back(make_ExtraAudioDescriptor(
                    android::media::audio::common::AudioStandard::EDID,
                    android::media::audio::common::AudioEncapsulationType::IEC61937));
    const size_t lastConnectedDevicePortCount = mClient->getConnectedDevicePortCount();
    const size_t lastDisconnectedDevicePortCount = mClient->getDisconnectedDevicePortCount();
    EXPECT_EQ(NO_ERROR, mManager->setDeviceConnectionState(
                    AUDIO_POLICY_DEVICE_STATE_AVAILABLE, port, AUDIO_FORMAT_DEFAULT));
    EXPECT_EQ(lastConnectedDevicePortCount + 1, mClient->getConnectedDevicePortCount());
    EXPECT_EQ(lastDisconnectedDevicePortCount, mClient->getDisconnectedDevicePortCount());
    const audio_port_v7* devicePort = mClient->getLastConnectedDevicePort();
    EXPECT_EQ(port.extraAudioDescriptors.size(), devicePort->num_extra_audio_descriptors);
    EXPECT_EQ(AUDIO_STANDARD_EDID, devicePort->extra_audio_descriptors[0].standard);
    EXPECT_EQ(AUDIO_ENCAPSULATION_TYPE_IEC61937,
            devicePort->extra_audio_descriptors[0].encapsulation_type);
    EXPECT_NE(0, devicePort->extra_audio_descriptors[0].descriptor[0]);
}

INSTANTIATE_TEST_CASE_P(
        DeviceConnectionState,
        AudioPolicyManagerTestDeviceConnection,
        testing::Values(
                DeviceConnectionTestParams({AUDIO_DEVICE_IN_HDMI, "test_in_hdmi",
                                            "audio_policy_test_in_hdmi"}),
                DeviceConnectionTestParams({AUDIO_DEVICE_OUT_HDMI, "test_out_hdmi",
                                            "audio_policy_test_out_hdmi"}),
                DeviceConnectionTestParams({AUDIO_DEVICE_IN_BLUETOOTH_SCO_HEADSET, "bt_hfp_in",
                                            "00:11:22:33:44:55"}),
                DeviceConnectionTestParams({AUDIO_DEVICE_OUT_BLUETOOTH_SCO, "bt_hfp_out",
                                            "00:11:22:33:44:55"})
                )
        );

namespace {

class AudioPolicyManagerTestClientOpenFails : public AudioPolicyManagerTestClient {
  public:
    status_t openOutput(audio_module_handle_t module,
                        audio_io_handle_t *output,
                        audio_config_t * halConfig,
                        audio_config_base_t * mixerConfig,
                        const sp<DeviceDescriptorBase>& device,
                        uint32_t * latencyMs,
                        audio_output_flags_t *flags,
                        audio_attributes_t attributes) override {
        return mSimulateFailure ? BAD_VALUE :
                AudioPolicyManagerTestClient::openOutput(
                        module, output, halConfig, mixerConfig, device, latencyMs, flags,
                        attributes);
    }

    status_t openInput(audio_module_handle_t module,
                       audio_io_handle_t *input,
                       audio_config_t * config,
                       audio_devices_t * device,
                       const String8 & address,
                       audio_source_t source,
                       audio_input_flags_t flags) override {
        return mSimulateFailure ? BAD_VALUE :
                AudioPolicyManagerTestClient::openInput(
                        module, input, config, device, address, source, flags);
    }

    void setSimulateFailure(bool simulateFailure) { mSimulateFailure = simulateFailure; }

    void setSimulateBroadcastDeviceStatus(audio_devices_t device, status_t status) {
        if (status != NO_ERROR) {
            // simulate device connect status
            mSimulateBroadcastDeviceStatus[device] = status;
        } else {
            // remove device connection fixed status
            mSimulateBroadcastDeviceStatus.erase(device);
        }
    }

    status_t setDeviceConnectedState(const struct audio_port_v7* port,
                                     media::DeviceConnectedState state) override {
        if (mSimulateBroadcastDeviceStatus.find(port->ext.device.type) !=
            mSimulateBroadcastDeviceStatus.end()) {
            // If a simulated status exists, return a status value
            return mSimulateBroadcastDeviceStatus[port->ext.device.type];
        }
        return AudioPolicyManagerTestClient::setDeviceConnectedState(port, state);
    }

  private:
    bool mSimulateFailure = false;
    std::map<audio_devices_t, status_t> mSimulateBroadcastDeviceStatus;
};

}  // namespace

using DeviceConnectionWithFormatTestParams =
        std::tuple<audio_devices_t /*type*/, std::string /*name*/, std::string /*address*/,
        audio_format_t /*format*/>;

class AudioPolicyManagerTestDeviceConnectionFailed :
        public AudioPolicyManagerTestWithConfigurationFile,
        public testing::WithParamInterface<DeviceConnectionWithFormatTestParams> {
  protected:
    std::string getConfigFile() override { return sBluetoothConfig; }
  AudioPolicyManagerTestClient* getClient() override {
        mFullClient = new AudioPolicyManagerTestClientOpenFails;
        return mFullClient;
    }
    void setSimulateOpenFailure(bool simulateFailure) {
        mFullClient->setSimulateFailure(simulateFailure); }

    void setSimulateBroadcastDeviceStatus(audio_devices_t device, status_t status) {
        mFullClient->setSimulateBroadcastDeviceStatus(device, status); }

    static const std::string sBluetoothConfig;

  private:
    AudioPolicyManagerTestClientOpenFails* mFullClient;
};

const std::string AudioPolicyManagerTestDeviceConnectionFailed::sBluetoothConfig =
        AudioPolicyManagerTestDeviceConnectionFailed::sExecutableDir +
        "test_audio_policy_configuration_bluetooth.xml";

TEST_P(AudioPolicyManagerTestDeviceConnectionFailed, SetDeviceConnectedStateHasAddress) {
    const audio_devices_t type = std::get<0>(GetParam());
    const std::string name = std::get<1>(GetParam());
    const std::string address = std::get<2>(GetParam());
    const audio_format_t format = std::get<3>(GetParam());

    EXPECT_EQ(0, mClient->getConnectedDevicePortCount());
    EXPECT_EQ(0, mClient->getDisconnectedDevicePortCount());

    setSimulateOpenFailure(true);
    ASSERT_EQ(INVALID_OPERATION, mManager->setDeviceConnectionState(
            type, AUDIO_POLICY_DEVICE_STATE_AVAILABLE,
            address.c_str(), name.c_str(), format));

    // Since the failure happens when opening input/output, the device must be connected
    // first and then disconnected.
    EXPECT_EQ(1, mClient->getConnectedDevicePortCount());
    EXPECT_EQ(1, mClient->getDisconnectedDevicePortCount());

    if (mClient->getConnectedDevicePortCount() > 0) {
        auto port = mClient->getLastConnectedDevicePort();
        EXPECT_EQ(type, port->ext.device.type);
        EXPECT_EQ(0, strncmp(port->ext.device.address, address.c_str(),
                        AUDIO_DEVICE_MAX_ADDRESS_LEN)) << "\"" << port->ext.device.address << "\"";
    }
    if (mClient->getDisconnectedDevicePortCount() > 0) {
        auto port = mClient->getLastDisconnectedDevicePort();
        EXPECT_EQ(type, port->ext.device.type);
        EXPECT_EQ(0, strncmp(port->ext.device.address, address.c_str(),
                        AUDIO_DEVICE_MAX_ADDRESS_LEN)) << "\"" << port->ext.device.address << "\"";
    }
}

TEST_P(AudioPolicyManagerTestDeviceConnectionFailed, BroadcastDeviceFailure) {
    const audio_devices_t type = std::get<0>(GetParam());
    const std::string name = std::get<1>(GetParam());
    const std::string address = std::get<2>(GetParam());
    const audio_format_t format = std::get<3>(GetParam());

    // simulate broadcastDeviceConnectionState return failure
    setSimulateBroadcastDeviceStatus(type, INVALID_OPERATION);
    ASSERT_EQ(INVALID_OPERATION, mManager->setDeviceConnectionState(
            type, AUDIO_POLICY_DEVICE_STATE_AVAILABLE,
            address.c_str(), name.c_str(), format));

    // if broadcast is fail, device should not be added to available devices list
    if (audio_is_output_device(type)) {
        auto availableDevices = mManager->getAvailableOutputDevices();
        EXPECT_FALSE(availableDevices.containsDeviceWithType(type));
    } else if (audio_is_input_device(type)) {
        auto availableDevices = mManager->getAvailableInputDevices();
        EXPECT_FALSE(availableDevices.containsDeviceWithType(type));
    }

    setSimulateBroadcastDeviceStatus(type, NO_ERROR);
}

INSTANTIATE_TEST_CASE_P(
        DeviceConnectionFailure,
        AudioPolicyManagerTestDeviceConnectionFailed,
        testing::Values(
                DeviceConnectionWithFormatTestParams({AUDIO_DEVICE_IN_BLUETOOTH_SCO_HEADSET,
                            "bt_hfp_in", "00:11:22:33:44:55", AUDIO_FORMAT_DEFAULT}),
                DeviceConnectionWithFormatTestParams({AUDIO_DEVICE_OUT_BLUETOOTH_SCO,
                            "bt_hfp_out", "00:11:22:33:44:55", AUDIO_FORMAT_DEFAULT}),
                DeviceConnectionWithFormatTestParams({AUDIO_DEVICE_OUT_BLUETOOTH_A2DP,
                            "bt_a2dp_out", "00:11:22:33:44:55", AUDIO_FORMAT_DEFAULT}),
                DeviceConnectionWithFormatTestParams({AUDIO_DEVICE_OUT_BLUETOOTH_A2DP,
                            "bt_a2dp_out", "00:11:22:33:44:66", AUDIO_FORMAT_LDAC})
                )
        );

class AudioPolicyManagerCarTest : public AudioPolicyManagerTestDynamicPolicy {
protected:
    std::string getConfigFile() override { return sCarConfig; }

    static const std::string sCarConfig;
    static const std::string sCarBusMediaOutput;
    static const std::string sCarBusNavigationOutput;
    static const std::string sCarRearZoneOneOutput;
    static const std::string sCarRearZoneTwoOutput;
    static const std::string sCarBusMmapOutput;
};

const std::string AudioPolicyManagerCarTest::sCarConfig =
        AudioPolicyManagerCarTest::sExecutableDir + "test_car_ap_atmos_offload_configuration.xml";

const std::string AudioPolicyManagerCarTest::sCarBusMediaOutput = "bus0_media_out";

const std::string AudioPolicyManagerCarTest::sCarBusNavigationOutput = "bus1_navigation_out";

const std::string AudioPolicyManagerCarTest::sCarRearZoneOneOutput = "bus100_audio_zone_1";

const std::string AudioPolicyManagerCarTest::sCarRearZoneTwoOutput = "bus200_audio_zone_2";

const std::string AudioPolicyManagerCarTest::sCarBusMmapOutput = "bus8_mmap_out";

TEST_F(AudioPolicyManagerCarTest, InitSuccess) {
    // SetUp must finish with no assertions.
}

TEST_F(AudioPolicyManagerCarTest, Dump) {
    dumpToLog();
}

TEST_F(AudioPolicyManagerCarTest, GetOutputForAttrAtmosOutputAfterRegisteringPolicyMix) {
    status_t ret;
    audio_config_t audioConfig = AUDIO_CONFIG_INITIALIZER;
    ret = addPolicyMix(MIX_TYPE_PLAYERS, MIX_ROUTE_FLAG_RENDER,
            AUDIO_DEVICE_OUT_BUS, sCarBusMediaOutput, audioConfig);
    ASSERT_EQ(NO_ERROR, ret);

    audio_port_handle_t selectedDeviceId = AUDIO_PORT_HANDLE_NONE;
    audio_io_handle_t output;
    audio_port_handle_t portId;
    getOutputForAttr(&selectedDeviceId, AUDIO_FORMAT_E_AC3_JOC, AUDIO_CHANNEL_OUT_5POINT1,
            k48000SamplingRate, AUDIO_OUTPUT_FLAG_DIRECT, &output, &portId);
    ASSERT_NE(AUDIO_PORT_HANDLE_NONE, selectedDeviceId);
    sp<SwAudioOutputDescriptor> outDesc = mManager->getOutputs().valueFor(output);
    ASSERT_NE(nullptr, outDesc.get());
    ASSERT_EQ(AUDIO_FORMAT_E_AC3_JOC, outDesc->getFormat());
    ASSERT_EQ(AUDIO_CHANNEL_OUT_5POINT1, outDesc->getChannelMask());
    ASSERT_EQ(k48000SamplingRate, outDesc->getSamplingRate());

    selectedDeviceId = AUDIO_PORT_HANDLE_NONE;
    output = AUDIO_IO_HANDLE_NONE;
    portId = AUDIO_PORT_HANDLE_NONE;
    getOutputForAttr(&selectedDeviceId, AUDIO_FORMAT_PCM_16_BIT, AUDIO_CHANNEL_OUT_7POINT1POINT4,
            k48000SamplingRate, AUDIO_OUTPUT_FLAG_DIRECT, &output, &portId);
    ASSERT_NE(AUDIO_PORT_HANDLE_NONE, selectedDeviceId);
    outDesc = mManager->getOutputs().valueFor(output);
    ASSERT_NE(nullptr, outDesc.get());
    ASSERT_EQ(AUDIO_FORMAT_PCM_16_BIT, outDesc->getFormat());
    ASSERT_EQ(AUDIO_CHANNEL_OUT_7POINT1POINT4, outDesc->getChannelMask());
    ASSERT_EQ(k48000SamplingRate, outDesc->getSamplingRate());
}

TEST_F(AudioPolicyManagerCarTest, GetOutputForAttrAfterRegisteringPolicyMix) {
    status_t ret;
    audio_config_t audioConfig = AUDIO_CONFIG_INITIALIZER;
    audioConfig.channel_mask = AUDIO_CHANNEL_OUT_STEREO;
    audioConfig.format = AUDIO_FORMAT_PCM_16_BIT;
    audioConfig.sample_rate = k48000SamplingRate;
    std::vector<AudioMixMatchCriterion> mediaMatchCriteria = {
            createUsageCriterion(AUDIO_USAGE_MEDIA, /*exclude=*/ false)};
    ret = addPolicyMix(MIX_TYPE_PLAYERS, MIX_ROUTE_FLAG_RENDER,
            AUDIO_DEVICE_OUT_BUS, sCarBusMediaOutput, audioConfig, mediaMatchCriteria);
    ASSERT_EQ(NO_ERROR, ret);
    std::vector<AudioMixMatchCriterion> navMatchCriteria = {
                createUsageCriterion(AUDIO_USAGE_ASSISTANCE_NAVIGATION_GUIDANCE,
                    /*exclude=*/ false)};
    ret = addPolicyMix(MIX_TYPE_PLAYERS, MIX_ROUTE_FLAG_RENDER,
                AUDIO_DEVICE_OUT_BUS, sCarBusNavigationOutput, audioConfig, navMatchCriteria);
    ASSERT_EQ(NO_ERROR, ret);
    audio_port_v7 mediaDevicePort;
    ASSERT_TRUE(findDevicePort(AUDIO_PORT_ROLE_SINK, AUDIO_DEVICE_OUT_BUS,
            sCarBusMediaOutput, &mediaDevicePort));
    audio_port_handle_t selectedDeviceId = AUDIO_PORT_HANDLE_NONE;
    audio_io_handle_t output;
    audio_port_handle_t portId;
    const audio_attributes_t mediaAttribute = {
            AUDIO_CONTENT_TYPE_UNKNOWN, AUDIO_USAGE_MEDIA,
            AUDIO_SOURCE_DEFAULT, AUDIO_FLAG_NONE, ""};

    getOutputForAttr(&selectedDeviceId, AUDIO_FORMAT_PCM_16_BIT, AUDIO_CHANNEL_OUT_STEREO,
            k48000SamplingRate, AUDIO_OUTPUT_FLAG_DIRECT, &output, &portId, mediaAttribute);

    ASSERT_EQ(mediaDevicePort.id, selectedDeviceId);
}

TEST_F(AudioPolicyManagerCarTest, GetOutputForAttrWithSelectedOutputAfterRegisteringPolicyMix) {
    status_t ret;
    audio_config_t audioConfig = AUDIO_CONFIG_INITIALIZER;
    audioConfig.channel_mask = AUDIO_CHANNEL_OUT_STEREO;
    audioConfig.format = AUDIO_FORMAT_PCM_16_BIT;
    audioConfig.sample_rate = k48000SamplingRate;
    std::vector<AudioMixMatchCriterion> mediaMatchCriteria = {
            createUsageCriterion(AUDIO_USAGE_MEDIA, /*exclude=*/ false)};
    ret = addPolicyMix(MIX_TYPE_PLAYERS, MIX_ROUTE_FLAG_RENDER,
            AUDIO_DEVICE_OUT_BUS, sCarBusMediaOutput, audioConfig, mediaMatchCriteria);
    ASSERT_EQ(NO_ERROR, ret);
    std::vector<AudioMixMatchCriterion> navMatchCriteria = {
                createUsageCriterion(AUDIO_USAGE_ASSISTANCE_NAVIGATION_GUIDANCE,
                    /*exclude=*/ false)};
    ret = addPolicyMix(MIX_TYPE_PLAYERS, MIX_ROUTE_FLAG_RENDER,
                AUDIO_DEVICE_OUT_BUS, sCarBusNavigationOutput, audioConfig, navMatchCriteria);
    ASSERT_EQ(NO_ERROR, ret);
    audio_port_v7 navDevicePort;
    ASSERT_TRUE(findDevicePort(AUDIO_PORT_ROLE_SINK, AUDIO_DEVICE_OUT_BUS,
            sCarBusNavigationOutput, &navDevicePort));
    audio_port_handle_t selectedDeviceId = navDevicePort.id;
    audio_io_handle_t output;
    audio_port_handle_t portId;
    const audio_attributes_t mediaAttribute = {
            AUDIO_CONTENT_TYPE_UNKNOWN, AUDIO_USAGE_MEDIA,
            AUDIO_SOURCE_DEFAULT, AUDIO_FLAG_NONE, ""};

    getOutputForAttr(&selectedDeviceId, AUDIO_FORMAT_PCM_16_BIT, AUDIO_CHANNEL_OUT_STEREO,
            k48000SamplingRate, AUDIO_OUTPUT_FLAG_DIRECT, &output, &portId, mediaAttribute);

    ASSERT_EQ(navDevicePort.id, selectedDeviceId);
}

TEST_F(AudioPolicyManagerCarTest, GetOutputForAttrWithSelectedOutputAfterUserAffinities) {
    status_t ret;
    audio_config_t audioConfig = AUDIO_CONFIG_INITIALIZER;
    audioConfig.channel_mask = AUDIO_CHANNEL_OUT_STEREO;
    audioConfig.format = AUDIO_FORMAT_PCM_16_BIT;
    audioConfig.sample_rate = k48000SamplingRate;
    std::vector<AudioMixMatchCriterion> mediaMatchCriteria = {
            createUsageCriterion(AUDIO_USAGE_MEDIA, /*exclude=*/ false)};
    ret = addPolicyMix(MIX_TYPE_PLAYERS, MIX_ROUTE_FLAG_RENDER,
            AUDIO_DEVICE_OUT_BUS, sCarBusMediaOutput, audioConfig, mediaMatchCriteria);
    ASSERT_EQ(NO_ERROR, ret);
    std::vector<AudioMixMatchCriterion> navMatchCriteria = {
                createUsageCriterion(AUDIO_USAGE_ASSISTANCE_NAVIGATION_GUIDANCE,
                    /*exclude=*/ false)};
    ret = addPolicyMix(MIX_TYPE_PLAYERS, MIX_ROUTE_FLAG_RENDER,
                AUDIO_DEVICE_OUT_BUS, sCarBusNavigationOutput, audioConfig, navMatchCriteria);
    ASSERT_EQ(NO_ERROR, ret);
    const AudioDeviceTypeAddr mediaOutputDevice(AUDIO_DEVICE_OUT_BUS, sCarBusMediaOutput);
    const AudioDeviceTypeAddrVector outputDevices = {mediaOutputDevice};
    mManager->setUserIdDeviceAffinities(/* userId */ 0, outputDevices);
    audio_port_v7 navDevicePort;
    ASSERT_TRUE(findDevicePort(AUDIO_PORT_ROLE_SINK, AUDIO_DEVICE_OUT_BUS,
            sCarBusNavigationOutput, &navDevicePort));
    audio_port_handle_t selectedDeviceId = navDevicePort.id;
    audio_io_handle_t output;
    audio_port_handle_t portId;
    const audio_attributes_t mediaAttribute = {
                AUDIO_CONTENT_TYPE_UNKNOWN, AUDIO_USAGE_MEDIA,
                AUDIO_SOURCE_DEFAULT, AUDIO_FLAG_NONE, ""};

    getOutputForAttr(&selectedDeviceId, AUDIO_FORMAT_PCM_16_BIT, AUDIO_CHANNEL_OUT_STEREO,
            k48000SamplingRate, AUDIO_OUTPUT_FLAG_DIRECT, &output, &portId, mediaAttribute);

    ASSERT_NE(navDevicePort.id, selectedDeviceId);
}

TEST_F(AudioPolicyManagerCarTest, GetOutputForAttrWithExcludeUserIdCriteria) {
    status_t ret;
    audio_config_t audioConfig = AUDIO_CONFIG_INITIALIZER;
    audioConfig.channel_mask = AUDIO_CHANNEL_OUT_STEREO;
    audioConfig.format = AUDIO_FORMAT_PCM_16_BIT;
    audioConfig.sample_rate = k48000SamplingRate;
    std::vector<AudioMixMatchCriterion> mediaMatchCriteria = {
            createUsageCriterion(AUDIO_USAGE_MEDIA, /*exclude=*/ false)};
    ret = addPolicyMix(MIX_TYPE_PLAYERS, MIX_ROUTE_FLAG_RENDER,
            AUDIO_DEVICE_OUT_BUS, sCarBusMediaOutput, audioConfig, mediaMatchCriteria);
    ASSERT_EQ(NO_ERROR, ret);
    std::vector<AudioMixMatchCriterion> navMatchCriteria = {
                createUsageCriterion(AUDIO_USAGE_ASSISTANCE_NAVIGATION_GUIDANCE,
                    /*exclude=*/ false),
                createUserIdCriterion(/* userId */ 0, /* exclude */ true)};
    ret = addPolicyMix(MIX_TYPE_PLAYERS, MIX_ROUTE_FLAG_RENDER,
                AUDIO_DEVICE_OUT_BUS, sCarBusNavigationOutput, audioConfig, navMatchCriteria);
    ASSERT_EQ(NO_ERROR, ret);
    audio_port_v7 navDevicePort;
    ASSERT_TRUE(findDevicePort(AUDIO_PORT_ROLE_SINK, AUDIO_DEVICE_OUT_BUS,
            sCarBusNavigationOutput, &navDevicePort));
    audio_io_handle_t output;
    audio_port_handle_t portId;
    const audio_attributes_t navigationAttribute = {
                AUDIO_CONTENT_TYPE_UNKNOWN, AUDIO_USAGE_ASSISTANCE_NAVIGATION_GUIDANCE,
                AUDIO_SOURCE_DEFAULT, AUDIO_FLAG_NONE, ""};
    audio_port_handle_t selectedDeviceId = AUDIO_PORT_HANDLE_NONE;

    getOutputForAttr(&selectedDeviceId, AUDIO_FORMAT_PCM_16_BIT, AUDIO_CHANNEL_OUT_STEREO,
            k48000SamplingRate, AUDIO_OUTPUT_FLAG_DIRECT, &output, &portId, navigationAttribute);

    ASSERT_NE(navDevicePort.id, selectedDeviceId);
}

TEST_F(AudioPolicyManagerCarTest, GetOutputForAttrWithSelectedOutputExcludeUserIdCriteria) {
    status_t ret;
    audio_config_t audioConfig = AUDIO_CONFIG_INITIALIZER;
    audioConfig.channel_mask = AUDIO_CHANNEL_OUT_STEREO;
    audioConfig.format = AUDIO_FORMAT_PCM_16_BIT;
    audioConfig.sample_rate = k48000SamplingRate;
    std::vector<AudioMixMatchCriterion> mediaMatchCriteria = {
            createUsageCriterion(AUDIO_USAGE_MEDIA, /*exclude=*/ false)};
    ret = addPolicyMix(MIX_TYPE_PLAYERS, MIX_ROUTE_FLAG_RENDER,
            AUDIO_DEVICE_OUT_BUS, sCarBusMediaOutput, audioConfig, mediaMatchCriteria);
    ASSERT_EQ(NO_ERROR, ret);
    std::vector<AudioMixMatchCriterion> navMatchCriteria = {
                createUsageCriterion(AUDIO_USAGE_ASSISTANCE_NAVIGATION_GUIDANCE,
                    /*exclude=*/ false),
                createUserIdCriterion(0 /* userId */, /* exclude */ true)};
    ret = addPolicyMix(MIX_TYPE_PLAYERS, MIX_ROUTE_FLAG_RENDER,
                AUDIO_DEVICE_OUT_BUS, sCarBusNavigationOutput, audioConfig, navMatchCriteria);
    ASSERT_EQ(NO_ERROR, ret);
    audio_port_v7 navDevicePort;
    ASSERT_TRUE(findDevicePort(AUDIO_PORT_ROLE_SINK, AUDIO_DEVICE_OUT_BUS,
            sCarBusNavigationOutput, &navDevicePort));
    audio_port_handle_t selectedDeviceId = navDevicePort.id;
    audio_io_handle_t output;
    audio_port_handle_t portId;
    const audio_attributes_t mediaAttribute = {
                AUDIO_CONTENT_TYPE_UNKNOWN, AUDIO_USAGE_MEDIA,
                AUDIO_SOURCE_DEFAULT, AUDIO_FLAG_NONE, ""};

    getOutputForAttr(&selectedDeviceId, AUDIO_FORMAT_PCM_16_BIT, AUDIO_CHANNEL_OUT_STEREO,
            k48000SamplingRate, AUDIO_OUTPUT_FLAG_DIRECT, &output, &portId, mediaAttribute);

    ASSERT_EQ(navDevicePort.id, selectedDeviceId);
}

TEST_F(AudioPolicyManagerCarTest,
        GetOutputForAttrWithMatchingMixAndSelectedOutputAfterUserAffinities) {
    status_t ret;
    audio_config_t audioConfig = AUDIO_CONFIG_INITIALIZER;
    audioConfig.channel_mask = AUDIO_CHANNEL_OUT_STEREO;
    audioConfig.format = AUDIO_FORMAT_PCM_16_BIT;
    audioConfig.sample_rate = k48000SamplingRate;
    std::vector<AudioMixMatchCriterion> mediaMatchCriteria = {
            createUsageCriterion(AUDIO_USAGE_MEDIA, /*exclude=*/ false)};
    ret = addPolicyMix(MIX_TYPE_PLAYERS, MIX_ROUTE_FLAG_RENDER,
            AUDIO_DEVICE_OUT_BUS, sCarBusMediaOutput, audioConfig, mediaMatchCriteria);
    ASSERT_EQ(NO_ERROR, ret);
    std::vector<AudioMixMatchCriterion> navMatchCriteria = {
                createUsageCriterion(AUDIO_USAGE_ASSISTANCE_NAVIGATION_GUIDANCE,
                    /*exclude=*/ false)};
    ret = addPolicyMix(MIX_TYPE_PLAYERS, MIX_ROUTE_FLAG_RENDER,
                AUDIO_DEVICE_OUT_BUS, sCarBusNavigationOutput, audioConfig, navMatchCriteria);
    ASSERT_EQ(NO_ERROR, ret);
    const AudioDeviceTypeAddr mediaOutputDevice(AUDIO_DEVICE_OUT_BUS, sCarBusMediaOutput);
    const AudioDeviceTypeAddr navOutputDevice(AUDIO_DEVICE_OUT_BUS, sCarBusNavigationOutput);
    const AudioDeviceTypeAddrVector outputDevices = {mediaOutputDevice, navOutputDevice};
    mManager->setUserIdDeviceAffinities(/* userId */ 0, outputDevices);
    audio_port_v7 navDevicePort;
    ASSERT_TRUE(findDevicePort(AUDIO_PORT_ROLE_SINK, AUDIO_DEVICE_OUT_BUS,
            sCarBusNavigationOutput, &navDevicePort));
    audio_port_handle_t selectedDeviceId = navDevicePort.id;
    audio_io_handle_t output;
    audio_port_handle_t portId;
    const audio_attributes_t mediaAttribute = {
                AUDIO_CONTENT_TYPE_UNKNOWN, AUDIO_USAGE_MEDIA,
                AUDIO_SOURCE_DEFAULT, AUDIO_FLAG_NONE, ""};

    getOutputForAttr(&selectedDeviceId, AUDIO_FORMAT_PCM_16_BIT, AUDIO_CHANNEL_OUT_STEREO,
            k48000SamplingRate, AUDIO_OUTPUT_FLAG_DIRECT, &output, &portId, mediaAttribute);

    ASSERT_EQ(navDevicePort.id, selectedDeviceId);
}

TEST_F(AudioPolicyManagerCarTest,
        GetOutputForAttrWithNoMatchingMaxAndSelectedOutputAfterUserAffinities) {
    status_t ret;
    audio_config_t audioConfig = AUDIO_CONFIG_INITIALIZER;
    audioConfig.channel_mask = AUDIO_CHANNEL_OUT_STEREO;
    audioConfig.format = AUDIO_FORMAT_PCM_16_BIT;
    audioConfig.sample_rate = k48000SamplingRate;
    std::vector<AudioMixMatchCriterion> mediaMatchCriteria = {
            createUsageCriterion(AUDIO_USAGE_MEDIA, /*exclude=*/ false)};
    ret = addPolicyMix(MIX_TYPE_PLAYERS, MIX_ROUTE_FLAG_RENDER,
            AUDIO_DEVICE_OUT_BUS, sCarBusMediaOutput, audioConfig, mediaMatchCriteria);
    ASSERT_EQ(NO_ERROR, ret);
    std::vector<AudioMixMatchCriterion> navMatchCriteria = {
                createUsageCriterion(AUDIO_USAGE_ASSISTANCE_NAVIGATION_GUIDANCE,
                    /*exclude=*/ false)};
    ret = addPolicyMix(MIX_TYPE_PLAYERS, MIX_ROUTE_FLAG_RENDER,
                AUDIO_DEVICE_OUT_BUS, sCarBusNavigationOutput, audioConfig, navMatchCriteria);
    ASSERT_EQ(NO_ERROR, ret);
    const AudioDeviceTypeAddr mediaOutputDevice(AUDIO_DEVICE_OUT_BUS, sCarBusMediaOutput);
    const AudioDeviceTypeAddr navOutputDevice(AUDIO_DEVICE_OUT_BUS, sCarBusNavigationOutput);
    const AudioDeviceTypeAddrVector outputDevices = {mediaOutputDevice, navOutputDevice};
    mManager->setUserIdDeviceAffinities(/* userId */ 0, outputDevices);
    audio_port_v7 navDevicePort;
    ASSERT_TRUE(findDevicePort(AUDIO_PORT_ROLE_SINK, AUDIO_DEVICE_OUT_BUS,
            sCarBusNavigationOutput, &navDevicePort));
    audio_port_handle_t selectedDeviceId = navDevicePort.id;
    audio_io_handle_t output;
    audio_port_handle_t portId;
    const audio_attributes_t alarmAttribute = {
                AUDIO_CONTENT_TYPE_UNKNOWN, AUDIO_USAGE_ALARM,
                AUDIO_SOURCE_DEFAULT, AUDIO_FLAG_NONE, ""};

    getOutputForAttr(&selectedDeviceId, AUDIO_FORMAT_PCM_16_BIT, AUDIO_CHANNEL_OUT_STEREO,
            k48000SamplingRate, AUDIO_OUTPUT_FLAG_DIRECT, &output, &portId, alarmAttribute);

    ASSERT_EQ(navDevicePort.id, selectedDeviceId);
}

TEST_F(AudioPolicyManagerCarTest,
        GetOutputForAttrWithMatMixAfterUserAffinitiesForOneUser) {
    status_t ret;
    audio_config_t audioConfig = AUDIO_CONFIG_INITIALIZER;
    audioConfig.channel_mask = AUDIO_CHANNEL_OUT_STEREO;
    audioConfig.format = AUDIO_FORMAT_PCM_16_BIT;
    audioConfig.sample_rate = k48000SamplingRate;
    std::vector<AudioMixMatchCriterion> mediaMatchCriteria = {
            createUsageCriterion(AUDIO_USAGE_MEDIA, /*exclude=*/ false)};
    ret = addPolicyMix(MIX_TYPE_PLAYERS, MIX_ROUTE_FLAG_RENDER,
            AUDIO_DEVICE_OUT_BUS, sCarBusMediaOutput, audioConfig, mediaMatchCriteria);
    ASSERT_EQ(NO_ERROR, ret);
    ret = addPolicyMix(MIX_TYPE_PLAYERS, MIX_ROUTE_FLAG_RENDER,
            AUDIO_DEVICE_OUT_BUS, sCarRearZoneOneOutput, audioConfig, mediaMatchCriteria);
    ASSERT_EQ(NO_ERROR, ret);
    ret = addPolicyMix(MIX_TYPE_PLAYERS, MIX_ROUTE_FLAG_RENDER,
            AUDIO_DEVICE_OUT_BUS, sCarRearZoneTwoOutput, audioConfig, mediaMatchCriteria);
    ASSERT_EQ(NO_ERROR, ret);
    const AudioDeviceTypeAddr mediaOutputDevice(AUDIO_DEVICE_OUT_BUS, sCarBusMediaOutput);
    const AudioDeviceTypeAddrVector primaryZoneDevices = {mediaOutputDevice};
    mManager->setUserIdDeviceAffinities(/* userId */ 0, primaryZoneDevices);
    audio_port_v7 primaryZoneDevicePort;
    ASSERT_TRUE(findDevicePort(AUDIO_PORT_ROLE_SINK, AUDIO_DEVICE_OUT_BUS,
            sCarBusMediaOutput, &primaryZoneDevicePort));
    audio_port_handle_t selectedDeviceId = AUDIO_PORT_HANDLE_NONE;
    audio_io_handle_t output;
    audio_port_handle_t portId;
    const audio_attributes_t mediaAttribute = {
                    AUDIO_CONTENT_TYPE_UNKNOWN, AUDIO_USAGE_MEDIA,
                    AUDIO_SOURCE_DEFAULT, AUDIO_FLAG_NONE, ""};
    uid_t user11AppUid = multiuser_get_uid(/* user_id */ 11, /* app_id */ 12345);

    getOutputForAttr(&selectedDeviceId, AUDIO_FORMAT_PCM_16_BIT, AUDIO_CHANNEL_OUT_STEREO,
            k48000SamplingRate, AUDIO_OUTPUT_FLAG_DIRECT, &output, &portId, mediaAttribute,
            AUDIO_SESSION_NONE, user11AppUid);

    ASSERT_EQ(primaryZoneDevicePort.id, selectedDeviceId);
}

TEST_F(AudioPolicyManagerCarTest,
        GetOutputForAttrWithMatMixAfterUserAffinitiesForTwoUsers) {
    status_t ret;
    audio_config_t audioConfig = AUDIO_CONFIG_INITIALIZER;
    audioConfig.channel_mask = AUDIO_CHANNEL_OUT_STEREO;
    audioConfig.format = AUDIO_FORMAT_PCM_16_BIT;
    audioConfig.sample_rate = k48000SamplingRate;
    std::vector<AudioMixMatchCriterion> mediaMatchCriteria = {
            createUsageCriterion(AUDIO_USAGE_MEDIA, /*exclude=*/ false)};
    ret = addPolicyMix(MIX_TYPE_PLAYERS, MIX_ROUTE_FLAG_RENDER,
            AUDIO_DEVICE_OUT_BUS, sCarBusMediaOutput, audioConfig, mediaMatchCriteria);
    ASSERT_EQ(NO_ERROR, ret);
    ret = addPolicyMix(MIX_TYPE_PLAYERS, MIX_ROUTE_FLAG_RENDER,
            AUDIO_DEVICE_OUT_BUS, sCarRearZoneOneOutput, audioConfig, mediaMatchCriteria);
    ASSERT_EQ(NO_ERROR, ret);
    ret = addPolicyMix(MIX_TYPE_PLAYERS, MIX_ROUTE_FLAG_RENDER,
            AUDIO_DEVICE_OUT_BUS, sCarRearZoneTwoOutput, audioConfig, mediaMatchCriteria);
    ASSERT_EQ(NO_ERROR, ret);
    const AudioDeviceTypeAddr mediaOutputDevice(AUDIO_DEVICE_OUT_BUS, sCarBusMediaOutput);
    const AudioDeviceTypeAddrVector primaryZoneDevices = {mediaOutputDevice};
    mManager->setUserIdDeviceAffinities(/* userId */ 0, primaryZoneDevices);
    const AudioDeviceTypeAddr secondaryOutputDevice(AUDIO_DEVICE_OUT_BUS, sCarRearZoneOneOutput);
    const AudioDeviceTypeAddrVector secondaryZoneDevices = {secondaryOutputDevice};
    mManager->setUserIdDeviceAffinities(/* userId */ 11, secondaryZoneDevices);
    audio_port_v7 secondaryZoneDevicePort;
    ASSERT_TRUE(findDevicePort(AUDIO_PORT_ROLE_SINK, AUDIO_DEVICE_OUT_BUS,
            sCarRearZoneOneOutput, &secondaryZoneDevicePort));
    audio_port_handle_t selectedDeviceId = AUDIO_PORT_HANDLE_NONE;
    audio_io_handle_t output;
    audio_port_handle_t portId;
    const audio_attributes_t mediaAttribute = {
                    AUDIO_CONTENT_TYPE_UNKNOWN, AUDIO_USAGE_MEDIA,
                    AUDIO_SOURCE_DEFAULT, AUDIO_FLAG_NONE, ""};
    uid_t user11AppUid = multiuser_get_uid(/* user_id */ 11, /* app_id */ 12345);

    getOutputForAttr(&selectedDeviceId, AUDIO_FORMAT_PCM_16_BIT, AUDIO_CHANNEL_OUT_STEREO,
            k48000SamplingRate, AUDIO_OUTPUT_FLAG_DIRECT, &output, &portId, mediaAttribute,
            AUDIO_SESSION_NONE, user11AppUid);

    ASSERT_EQ(secondaryZoneDevicePort.id, selectedDeviceId);
}

TEST_F(AudioPolicyManagerCarTest,
        GetOutputForAttrWithMatMixAfterUserAffinitiesForThreeUsers) {
    status_t ret;
    audio_config_t audioConfig = AUDIO_CONFIG_INITIALIZER;
    audioConfig.channel_mask = AUDIO_CHANNEL_OUT_STEREO;
    audioConfig.format = AUDIO_FORMAT_PCM_16_BIT;
    audioConfig.sample_rate = k48000SamplingRate;
    std::vector<AudioMixMatchCriterion> mediaMatchCriteria = {
            createUsageCriterion(AUDIO_USAGE_MEDIA, /*exclude=*/ false)};
    ret = addPolicyMix(MIX_TYPE_PLAYERS, MIX_ROUTE_FLAG_RENDER,
            AUDIO_DEVICE_OUT_BUS, sCarBusMediaOutput, audioConfig, mediaMatchCriteria);
    ASSERT_EQ(NO_ERROR, ret);
    ret = addPolicyMix(MIX_TYPE_PLAYERS, MIX_ROUTE_FLAG_RENDER,
            AUDIO_DEVICE_OUT_BUS, sCarRearZoneOneOutput, audioConfig, mediaMatchCriteria);
    ASSERT_EQ(NO_ERROR, ret);
    ret = addPolicyMix(MIX_TYPE_PLAYERS, MIX_ROUTE_FLAG_RENDER,
            AUDIO_DEVICE_OUT_BUS, sCarRearZoneTwoOutput, audioConfig, mediaMatchCriteria);
    ASSERT_EQ(NO_ERROR, ret);
    const AudioDeviceTypeAddr mediaOutputDevice(AUDIO_DEVICE_OUT_BUS, sCarBusMediaOutput);
    const AudioDeviceTypeAddrVector primaryZoneDevices = {mediaOutputDevice};
    mManager->setUserIdDeviceAffinities(/* userId */ 0, primaryZoneDevices);
    const AudioDeviceTypeAddr secondaryOutputDevice(AUDIO_DEVICE_OUT_BUS, sCarRearZoneOneOutput);
    const AudioDeviceTypeAddrVector secondaryZoneDevices = {secondaryOutputDevice};
    mManager->setUserIdDeviceAffinities(/* userId */ 11, secondaryZoneDevices);
    const AudioDeviceTypeAddr tertiaryOutputDevice(AUDIO_DEVICE_OUT_BUS, sCarRearZoneTwoOutput);
    const AudioDeviceTypeAddrVector tertiaryZoneDevices = {tertiaryOutputDevice};
    mManager->setUserIdDeviceAffinities(/* userId */ 15, tertiaryZoneDevices);
    audio_port_v7 tertiaryZoneDevicePort;
    ASSERT_TRUE(findDevicePort(AUDIO_PORT_ROLE_SINK, AUDIO_DEVICE_OUT_BUS,
            sCarRearZoneTwoOutput, &tertiaryZoneDevicePort));
    audio_port_handle_t selectedDeviceId = AUDIO_PORT_HANDLE_NONE;
    audio_io_handle_t output;
    audio_port_handle_t portId;
    const audio_attributes_t mediaAttribute = {
                    AUDIO_CONTENT_TYPE_UNKNOWN, AUDIO_USAGE_MEDIA,
                    AUDIO_SOURCE_DEFAULT, AUDIO_FLAG_NONE, ""};
    uid_t user15AppUid = multiuser_get_uid(/* user_id */ 15, /* app_id */ 12345);

    getOutputForAttr(&selectedDeviceId, AUDIO_FORMAT_PCM_16_BIT, AUDIO_CHANNEL_OUT_STEREO,
            k48000SamplingRate, AUDIO_OUTPUT_FLAG_DIRECT, &output, &portId, mediaAttribute,
            AUDIO_SESSION_NONE, user15AppUid);

    ASSERT_EQ(tertiaryZoneDevicePort.id, selectedDeviceId);
}

TEST_F(AudioPolicyManagerCarTest, GetOutputForAttrWithNoMatchingMix) {
    status_t ret;
    audio_config_t audioConfig = AUDIO_CONFIG_INITIALIZER;
    audioConfig.channel_mask = AUDIO_CHANNEL_OUT_STEREO;
    audioConfig.format = AUDIO_FORMAT_PCM_16_BIT;
    audioConfig.sample_rate = k48000SamplingRate;
    std::vector<AudioMixMatchCriterion> mediaMatchCriteria = {
            createUsageCriterion(AUDIO_USAGE_MEDIA, /*exclude=*/ false)};
    ret = addPolicyMix(MIX_TYPE_PLAYERS, MIX_ROUTE_FLAG_RENDER,
            AUDIO_DEVICE_OUT_BUS, sCarBusMediaOutput, audioConfig, mediaMatchCriteria);
    ASSERT_EQ(NO_ERROR, ret);
    std::vector<AudioMixMatchCriterion> navMatchCriteria = {
                createUsageCriterion(AUDIO_USAGE_ASSISTANCE_NAVIGATION_GUIDANCE,
                    /*exclude=*/ false)};
    ret = addPolicyMix(MIX_TYPE_PLAYERS, MIX_ROUTE_FLAG_RENDER,
                AUDIO_DEVICE_OUT_BUS, sCarBusNavigationOutput, audioConfig, navMatchCriteria);
    ASSERT_EQ(NO_ERROR, ret);
    const AudioDeviceTypeAddr mediaOutputDevice(AUDIO_DEVICE_OUT_BUS, sCarBusMediaOutput);
    const AudioDeviceTypeAddr navOutputDevice(AUDIO_DEVICE_OUT_BUS, sCarBusNavigationOutput);
    const AudioDeviceTypeAddrVector outputDevices = {mediaOutputDevice, navOutputDevice};
    mManager->setUserIdDeviceAffinities(/* userId */ 0, outputDevices);
    audio_port_v7 navDevicePort;
    ASSERT_TRUE(findDevicePort(AUDIO_PORT_ROLE_SINK, AUDIO_DEVICE_OUT_BUS,
            sCarBusNavigationOutput, &navDevicePort));
    audio_port_handle_t selectedDeviceId = navDevicePort.id;
    audio_io_handle_t output;
    audio_port_handle_t portId;
    const audio_attributes_t alarmAttribute = {
                AUDIO_CONTENT_TYPE_UNKNOWN, AUDIO_USAGE_ALARM,
                AUDIO_SOURCE_DEFAULT, AUDIO_FLAG_NONE, ""};

    getOutputForAttr(&selectedDeviceId, AUDIO_FORMAT_PCM_16_BIT, AUDIO_CHANNEL_OUT_STEREO,
            k48000SamplingRate, AUDIO_OUTPUT_FLAG_DIRECT, &output, &portId, alarmAttribute);

    ASSERT_EQ(navDevicePort.id, selectedDeviceId);
}

TEST_F(AudioPolicyManagerCarTest, GetOutputForAttrForMMapWithPolicyMatched) {
    status_t ret;
    audio_config_t audioConfig = AUDIO_CONFIG_INITIALIZER;
    audioConfig.channel_mask = AUDIO_CHANNEL_OUT_STEREO;
    audioConfig.format = AUDIO_FORMAT_PCM_16_BIT;
    audioConfig.sample_rate = k48000SamplingRate;
    std::vector<AudioMixMatchCriterion> mediaMatchCriteria = {
            createUsageCriterion(AUDIO_USAGE_MEDIA, /*exclude=*/ false)};
    ret = addPolicyMix(MIX_TYPE_PLAYERS, MIX_ROUTE_FLAG_RENDER,
                       AUDIO_DEVICE_OUT_BUS, sCarBusMmapOutput, audioConfig, mediaMatchCriteria);
    ASSERT_EQ(NO_ERROR, ret);
    ASSERT_EQ(NO_ERROR, ret);
    audio_port_v7 mmapDevicePort;
    ASSERT_TRUE(findDevicePort(AUDIO_PORT_ROLE_SINK, AUDIO_DEVICE_OUT_BUS,
                               sCarBusMmapOutput, &mmapDevicePort));
    audio_port_handle_t selectedDeviceId = AUDIO_PORT_HANDLE_NONE;
    audio_io_handle_t output;
    audio_port_handle_t portId;
    const audio_attributes_t mediaAttribute = {
            AUDIO_CONTENT_TYPE_UNKNOWN, AUDIO_USAGE_MEDIA,
            AUDIO_SOURCE_DEFAULT, AUDIO_FLAG_NONE, ""};

    getOutputForAttr(
            &selectedDeviceId, AUDIO_FORMAT_PCM_16_BIT, AUDIO_CHANNEL_OUT_STEREO,
            k48000SamplingRate,
            (audio_output_flags_t)(AUDIO_OUTPUT_FLAG_MMAP_NOIRQ | AUDIO_OUTPUT_FLAG_DIRECT),
            &output, &portId, mediaAttribute);

    ASSERT_EQ(mmapDevicePort.id, selectedDeviceId);
}

class AudioPolicyManagerTVTest : public AudioPolicyManagerTestWithConfigurationFile {
protected:
    std::string getConfigFile() override { return sTvConfig; }
    void testHDMIPortSelection(audio_output_flags_t flags, const char* expectedMixPortName);

    static const std::string sTvConfig;
};

const std::string AudioPolicyManagerTVTest::sTvConfig =
        AudioPolicyManagerTVTest::sExecutableDir + "test_tv_apm_configuration.xml";

// SwAudioOutputDescriptor doesn't populate flags so check against the port name.
void AudioPolicyManagerTVTest::testHDMIPortSelection(
        audio_output_flags_t flags, const char* expectedMixPortName) {
    ASSERT_EQ(NO_ERROR, mManager->setDeviceConnectionState(
            AUDIO_DEVICE_OUT_AUX_DIGITAL, AUDIO_POLICY_DEVICE_STATE_AVAILABLE,
            "" /*address*/, "" /*name*/, AUDIO_FORMAT_DEFAULT));
    audio_port_handle_t selectedDeviceId = AUDIO_PORT_HANDLE_NONE;
    audio_io_handle_t output;
    audio_port_handle_t portId;
    getOutputForAttr(&selectedDeviceId, AUDIO_FORMAT_PCM_16_BIT, AUDIO_CHANNEL_OUT_STEREO,
            k48000SamplingRate, flags, &output, &portId);
    sp<SwAudioOutputDescriptor> outDesc = mManager->getOutputs().valueFor(output);
    ASSERT_NE(nullptr, outDesc.get());
    audio_port_v7 port = {};
    outDesc->toAudioPort(&port);
    mManager->releaseOutput(portId);
    ASSERT_EQ(NO_ERROR, mManager->setDeviceConnectionState(
            AUDIO_DEVICE_OUT_AUX_DIGITAL, AUDIO_POLICY_DEVICE_STATE_UNAVAILABLE,
            "" /*address*/, "" /*name*/, AUDIO_FORMAT_DEFAULT));
    ASSERT_EQ(AUDIO_PORT_TYPE_MIX, port.type);
    ASSERT_EQ(AUDIO_PORT_ROLE_SOURCE, port.role);
    ASSERT_STREQ(expectedMixPortName, port.name);
}

TEST_F(AudioPolicyManagerTVTest, InitSuccess) {
    // SetUp must finish with no assertions.
}

TEST_F(AudioPolicyManagerTVTest, Dump) {
    dumpToLog();
}

TEST_F(AudioPolicyManagerTVTest, MatchNoFlags) {
    testHDMIPortSelection(AUDIO_OUTPUT_FLAG_NONE, "primary output");
}

TEST_F(AudioPolicyManagerTVTest, MatchOutputDirectNoHwAvSync) {
    // b/140447125: The selected port must not have HW AV Sync flag (see the config file).
    testHDMIPortSelection(AUDIO_OUTPUT_FLAG_DIRECT, "direct");
}

TEST_F(AudioPolicyManagerTVTest, MatchOutputDirectHwAvSync) {
    testHDMIPortSelection(static_cast<audio_output_flags_t>(
                    AUDIO_OUTPUT_FLAG_DIRECT|AUDIO_OUTPUT_FLAG_HW_AV_SYNC),
            "tunnel");
}

TEST_F(AudioPolicyManagerTVTest, MatchOutputDirectMMapNoIrq) {
    testHDMIPortSelection(static_cast<audio_output_flags_t>(
                    AUDIO_OUTPUT_FLAG_DIRECT|AUDIO_OUTPUT_FLAG_MMAP_NOIRQ),
            "low latency");
}

class AudioPolicyManagerPhoneTest : public AudioPolicyManagerTestWithConfigurationFile {
protected:
    std::string getConfigFile() override { return sPhoneConfig; }
    void testOutputMixPortSelectionForAttr(audio_output_flags_t flags, audio_format_t format,
            int samplingRate, bool isMusic, const char* expectedMixPortName);
    void testOutputMixPortSelectionForStream(
            audio_stream_type_t stream, const char* expectedMixPortName);
    void verifyMixPortNameAndFlags(audio_io_handle_t output, const char* expectedMixPortName);

    static const std::string sPhoneConfig;
    static const std::map<std::string, audio_output_flags_t> sMixPortFlags;
};

const std::string AudioPolicyManagerPhoneTest::sPhoneConfig =
        AudioPolicyManagerPhoneTest::sExecutableDir + "test_phone_apm_configuration.xml";

// Must be in sync with the contents of the sPhoneConfig file.
const std::map<std::string, audio_output_flags_t> AudioPolicyManagerPhoneTest::sMixPortFlags = {
        {"primary output",
         (audio_output_flags_t)(AUDIO_OUTPUT_FLAG_PRIMARY | AUDIO_OUTPUT_FLAG_FAST)},
        {"direct", AUDIO_OUTPUT_FLAG_DIRECT},
        {"deep buffer", AUDIO_OUTPUT_FLAG_DEEP_BUFFER},
        {"compressed_offload",
         (audio_output_flags_t)(AUDIO_OUTPUT_FLAG_DIRECT | AUDIO_OUTPUT_FLAG_COMPRESS_OFFLOAD |
                                AUDIO_OUTPUT_FLAG_NON_BLOCKING |
                                AUDIO_OUTPUT_FLAG_GAPLESS_OFFLOAD)},
        {"raw", (audio_output_flags_t)(AUDIO_OUTPUT_FLAG_RAW | AUDIO_OUTPUT_FLAG_FAST)},
        {"mmap_no_irq_out",
         (audio_output_flags_t)(AUDIO_OUTPUT_FLAG_DIRECT|AUDIO_OUTPUT_FLAG_MMAP_NOIRQ)},
        {"voip_rx", AUDIO_OUTPUT_FLAG_VOIP_RX},
};

void AudioPolicyManagerPhoneTest::testOutputMixPortSelectionForAttr(
        audio_output_flags_t flags, audio_format_t format, int samplingRate, bool isMusic,
        const char* expectedMixPortName) {
    audio_port_handle_t selectedDeviceId = AUDIO_PORT_HANDLE_NONE;
    audio_io_handle_t output;
    audio_port_handle_t portId;
    audio_attributes_t attr = AUDIO_ATTRIBUTES_INITIALIZER;
    if (isMusic) {
        attr.content_type = AUDIO_CONTENT_TYPE_MUSIC;
        attr.usage = AUDIO_USAGE_MEDIA;
    }
    getOutputForAttr(&selectedDeviceId, format, AUDIO_CHANNEL_OUT_STEREO, samplingRate, flags,
            &output, &portId, attr);
    EXPECT_NO_FATAL_FAILURE(verifyMixPortNameAndFlags(output, expectedMixPortName));
    mManager->releaseOutput(portId);
}

void AudioPolicyManagerPhoneTest::testOutputMixPortSelectionForStream(
        audio_stream_type_t stream, const char* expectedMixPortName) {
    audio_io_handle_t output = mManager->getOutput(stream);
    EXPECT_NO_FATAL_FAILURE(verifyMixPortNameAndFlags(output, expectedMixPortName));
}

void AudioPolicyManagerPhoneTest::verifyMixPortNameAndFlags(audio_io_handle_t output,
                                                            const char* expectedMixPortName) {
    ALOGI("%s: checking output %d", __func__, output);
    sp<SwAudioOutputDescriptor> outDesc = mManager->getOutputs().valueFor(output);
    ASSERT_NE(nullptr, outDesc.get());
    audio_port_v7 port = {};
    outDesc->toAudioPort(&port);
    EXPECT_EQ(AUDIO_PORT_TYPE_MIX, port.type);
    EXPECT_EQ(AUDIO_PORT_ROLE_SOURCE, port.role);
    ASSERT_STREQ(expectedMixPortName, port.name);

    auto iter = sMixPortFlags.find(port.name);
    ASSERT_NE(iter, sMixPortFlags.end()) << "\"" << port.name << "\" is not in sMixPortFlags";
    auto actualFlags = mClient->getOpenOutputFlags(output);
    ASSERT_TRUE(actualFlags.has_value()) << "\"" << port.name << "\" was not opened via client";
    EXPECT_EQ(*actualFlags, iter->second);
}

TEST_F(AudioPolicyManagerPhoneTest, InitSuccess) {
    // SetUp must finish with no assertions.
}

TEST_F(AudioPolicyManagerPhoneTest, Dump) {
    dumpToLog();
}

TEST_F(AudioPolicyManagerPhoneTest, NoPatchChangesDuringAlarmPlayback) {
    audio_port_handle_t alarmPortId = AUDIO_PORT_HANDLE_NONE;
    audio_io_handle_t alarmOutput = AUDIO_IO_HANDLE_NONE;
    {
        // Uses STRATEGY_SONIFICATION, routed to AUDIO_DEVICE_OUT_SPEAKER_SAFE.
        audio_attributes_t attr = {
            .content_type = AUDIO_CONTENT_TYPE_UNKNOWN,
            .usage = AUDIO_USAGE_ALARM,
        };
        audio_port_handle_t selectedDeviceId = AUDIO_PORT_HANDLE_NONE;
        ASSERT_NO_FATAL_FAILURE(getOutputForAttr(&selectedDeviceId, AUDIO_FORMAT_PCM_16_BIT,
                        AUDIO_CHANNEL_OUT_STEREO, 48000,
                        AUDIO_OUTPUT_FLAG_NONE,
                        &alarmOutput, &alarmPortId, attr));
        EXPECT_EQ(NO_ERROR, mManager->startOutput(alarmPortId));
    }
    const audio_patch lastPatchBefore = *(mClient->getLastAddedPatch());

    {
        // Uses STRATEGY_MEDIA, routed to AUDIO_DEVICE_OUT_SPEAKER.
        audio_attributes_t attr = {
            .content_type = AUDIO_CONTENT_TYPE_UNKNOWN,
            .usage = AUDIO_USAGE_MEDIA,
        };
        audio_port_handle_t selectedDeviceId = AUDIO_PORT_HANDLE_NONE;
        audio_port_handle_t notifPortId = AUDIO_PORT_HANDLE_NONE;
        audio_io_handle_t notifOutput = AUDIO_IO_HANDLE_NONE;
        ASSERT_NO_FATAL_FAILURE(getOutputForAttr(&selectedDeviceId, AUDIO_FORMAT_PCM_16_BIT,
                        AUDIO_CHANNEL_OUT_STEREO, 48000,
                        AUDIO_OUTPUT_FLAG_NONE,
                        &notifOutput, &notifPortId, attr));
        EXPECT_EQ(NO_ERROR, mManager->startOutput(notifPortId));
    }
    dumpToLog();
    const audio_patch lastPatchAfter = *(mClient->getLastAddedPatch());
    EXPECT_TRUE(audio_patches_are_equal(&lastPatchBefore, &lastPatchAfter)) <<
            "Unexpected change in patches detected";
}

enum {
    MIX_PORT_ATTR_EXPECTED_NAME_PARAMETER,
    MIX_PORT_ATTR_EXPECTED_NAME_WITH_DBFM_PARAMETER,
    MIX_PORT_ATTR_FLAGS_PARAMETER,
    MIX_PORT_ATTR_FORMAT_PARAMETER,
    MIX_PORT_ATTR_SAMPLING_RATE_PARAMETER,
};
using MixPortSelectionForAttr =
        std::tuple<const char*, const char*, audio_output_flags_t, audio_format_t, int>;

class AudioPolicyManagerOutputMixPortForAttrSelectionTest
    : public AudioPolicyManagerPhoneTest,
      public testing::WithParamInterface<MixPortSelectionForAttr> {
};

// There is no easy way to create a flat tuple from tuples via ::testing::Combine.
// Instead, just run the same selection twice while altering the deep buffer for media setting.
TEST_P(AudioPolicyManagerOutputMixPortForAttrSelectionTest, SelectPortByFlags) {
    mConfig->setUseDeepBufferForMediaOverrideForTests(false);
    ASSERT_NO_FATAL_FAILURE(testOutputMixPortSelectionForAttr(
                    std::get<MIX_PORT_ATTR_FLAGS_PARAMETER>(GetParam()),
                    std::get<MIX_PORT_ATTR_FORMAT_PARAMETER>(GetParam()),
                    std::get<MIX_PORT_ATTR_SAMPLING_RATE_PARAMETER>(GetParam()),
                    false /*isMusic*/,
                    std::get<MIX_PORT_ATTR_EXPECTED_NAME_PARAMETER>(GetParam())));
}
TEST_P(AudioPolicyManagerOutputMixPortForAttrSelectionTest, SelectPortByFlags_Music) {
    mConfig->setUseDeepBufferForMediaOverrideForTests(false);
    ASSERT_NO_FATAL_FAILURE(testOutputMixPortSelectionForAttr(
                    std::get<MIX_PORT_ATTR_FLAGS_PARAMETER>(GetParam()),
                    std::get<MIX_PORT_ATTR_FORMAT_PARAMETER>(GetParam()),
                    std::get<MIX_PORT_ATTR_SAMPLING_RATE_PARAMETER>(GetParam()),
                    true /*isMusic*/,
                    std::get<MIX_PORT_ATTR_EXPECTED_NAME_PARAMETER>(GetParam())));
}
TEST_P(AudioPolicyManagerOutputMixPortForAttrSelectionTest, SelectPortByFlags_DeepMedia) {
    mConfig->setUseDeepBufferForMediaOverrideForTests(true);
    const char* fallbackName = std::get<MIX_PORT_ATTR_EXPECTED_NAME_PARAMETER>(GetParam());
    ASSERT_NO_FATAL_FAILURE(
            testOutputMixPortSelectionForAttr(std::get<MIX_PORT_ATTR_FLAGS_PARAMETER>(GetParam()),
                                       std::get<MIX_PORT_ATTR_FORMAT_PARAMETER>(GetParam()),
                                       std::get<MIX_PORT_ATTR_SAMPLING_RATE_PARAMETER>(GetParam()),
                                       false /*isMusic*/,
                                       std::get<MIX_PORT_ATTR_EXPECTED_NAME_WITH_DBFM_PARAMETER>(
                                               GetParam()) ?: fallbackName));
}
TEST_P(AudioPolicyManagerOutputMixPortForAttrSelectionTest, SelectPortByFlags_DeepMedia_Music) {
    mConfig->setUseDeepBufferForMediaOverrideForTests(true);
    const char* fallbackName = std::get<MIX_PORT_ATTR_EXPECTED_NAME_PARAMETER>(GetParam());
    ASSERT_NO_FATAL_FAILURE(
            testOutputMixPortSelectionForAttr(std::get<MIX_PORT_ATTR_FLAGS_PARAMETER>(GetParam()),
                                       std::get<MIX_PORT_ATTR_FORMAT_PARAMETER>(GetParam()),
                                       std::get<MIX_PORT_ATTR_SAMPLING_RATE_PARAMETER>(GetParam()),
                                       true /*isMusic*/,
                                       std::get<MIX_PORT_ATTR_EXPECTED_NAME_WITH_DBFM_PARAMETER>(
                                               GetParam()) ?: fallbackName));
}

INSTANTIATE_TEST_CASE_P(AudioPolicyManagerOutputMixPortForAttrSelection,
        AudioPolicyManagerOutputMixPortForAttrSelectionTest,
        ::testing::Values(
                std::make_tuple("primary output", "deep buffer", AUDIO_OUTPUT_FLAG_NONE,
                        AUDIO_FORMAT_PCM_16_BIT, AudioPolicyManagerTest::k48000SamplingRate),
                std::make_tuple("primary output", "deep buffer", AUDIO_OUTPUT_FLAG_NONE,
                        AUDIO_FORMAT_PCM_FLOAT, AudioPolicyManagerTest::k48000SamplingRate),
                // Note: this goes to "direct" because 384000 > SAMPLE_RATE_HZ_MAX (192000)
                std::make_tuple("direct", "deep buffer", AUDIO_OUTPUT_FLAG_NONE,
                        AUDIO_FORMAT_PCM_FLOAT, AudioPolicyManagerTest::k384000SamplingRate),
                std::make_tuple("primary output", nullptr, AUDIO_OUTPUT_FLAG_FAST,
                        AUDIO_FORMAT_PCM_16_BIT, AudioPolicyManagerTest::k48000SamplingRate),
                std::make_tuple("direct", nullptr, AUDIO_OUTPUT_FLAG_DIRECT,
                        AUDIO_FORMAT_PCM_FLOAT, AudioPolicyManagerTest::k96000SamplingRate),
                std::make_tuple("direct", nullptr, AUDIO_OUTPUT_FLAG_DIRECT,
                        AUDIO_FORMAT_PCM_FLOAT, AudioPolicyManagerTest::k384000SamplingRate),
                std::make_tuple("deep buffer", nullptr, AUDIO_OUTPUT_FLAG_DEEP_BUFFER,
                        AUDIO_FORMAT_PCM_16_BIT, AudioPolicyManagerTest::k48000SamplingRate),
                std::make_tuple("deep buffer", nullptr, AUDIO_OUTPUT_FLAG_DEEP_BUFFER,
                        AUDIO_FORMAT_PCM_FLOAT, AudioPolicyManagerTest::k384000SamplingRate),
                std::make_tuple("compressed_offload", nullptr,
                        (audio_output_flags_t)(AUDIO_OUTPUT_FLAG_COMPRESS_OFFLOAD |
                                AUDIO_OUTPUT_FLAG_NON_BLOCKING),
                        AUDIO_FORMAT_MP3, AudioPolicyManagerTest::k48000SamplingRate),
                std::make_tuple("raw", nullptr,
                        AUDIO_OUTPUT_FLAG_RAW, AUDIO_FORMAT_PCM_32_BIT,
                        AudioPolicyManagerTest::k48000SamplingRate),
                std::make_tuple("mmap_no_irq_out", nullptr,
                        (audio_output_flags_t)(AUDIO_OUTPUT_FLAG_DIRECT |
                                AUDIO_OUTPUT_FLAG_MMAP_NOIRQ),
                        AUDIO_FORMAT_PCM_FLOAT, AudioPolicyManagerTest::k48000SamplingRate),
                std::make_tuple("mmap_no_irq_out", nullptr,
                        (audio_output_flags_t)(AUDIO_OUTPUT_FLAG_DIRECT |
                                AUDIO_OUTPUT_FLAG_MMAP_NOIRQ),
                        AUDIO_FORMAT_PCM_FLOAT, AudioPolicyManagerTest::k384000SamplingRate),
                std::make_tuple("voip_rx", nullptr, AUDIO_OUTPUT_FLAG_VOIP_RX,
                        AUDIO_FORMAT_PCM_16_BIT, AudioPolicyManagerTest::k48000SamplingRate)),
        [](const ::testing::TestParamInfo<MixPortSelectionForAttr>& info) {
            static const std::string flagPrefix = "AUDIO_OUTPUT_FLAG_";
            static const std::string formatPrefix = "AUDIO_FORMAT_";
            std::string flags;
            TypeConverter<OutputFlagTraits>::maskToString(
                    std::get<MIX_PORT_ATTR_FLAGS_PARAMETER>(info.param), flags, "__");
            size_t index = 0;
            while (true) {
                index = flags.rfind(flagPrefix);
                if (index == std::string::npos) break;
                flags.erase(index, flagPrefix.length());
            }
            std::string format;
            TypeConverter<FormatTraits>::toString(
                    std::get<MIX_PORT_ATTR_FORMAT_PARAMETER>(info.param), format);
            if (size_t index = format.find(formatPrefix); index != std::string::npos) {
                format.erase(index, formatPrefix.length());
            }
            return flags + "__" + format + "__" +
                    std::to_string(std::get<MIX_PORT_ATTR_SAMPLING_RATE_PARAMETER>(info.param));
        }
);


enum {
    MIX_PORT_STRM_EXPECTED_NAME_PARAMETER,
    MIX_PORT_STRM_EXPECTED_NAME_WITH_DBFM_PARAMETER,
    MIX_PORT_STRM_STREAM_PARAMETER,
};
using MixPortSelectionForStream =
        std::tuple<const char*, const char*, audio_stream_type_t>;

class AudioPolicyManagerOutputMixPortForStreamSelectionTest
    : public AudioPolicyManagerPhoneTest,
      public testing::WithParamInterface<MixPortSelectionForStream> {
};

// There is no easy way to create a flat tuple from tuples via ::testing::Combine.
// Instead, just run the same selection twice while altering the deep buffer for media setting.
TEST_P(AudioPolicyManagerOutputMixPortForStreamSelectionTest, SelectPort_NoDBFM) {
    mConfig->setUseDeepBufferForMediaOverrideForTests(false);
    ASSERT_NO_FATAL_FAILURE(testOutputMixPortSelectionForStream(
                    std::get<MIX_PORT_STRM_STREAM_PARAMETER>(GetParam()),
                    std::get<MIX_PORT_STRM_EXPECTED_NAME_PARAMETER>(GetParam())));
}
TEST_P(AudioPolicyManagerOutputMixPortForStreamSelectionTest, SelectPort_WithDBFM) {
    mConfig->setUseDeepBufferForMediaOverrideForTests(true);
    const char* fallbackName = std::get<MIX_PORT_STRM_EXPECTED_NAME_PARAMETER>(GetParam());
    ASSERT_NO_FATAL_FAILURE(testOutputMixPortSelectionForStream(
                    std::get<MIX_PORT_STRM_STREAM_PARAMETER>(GetParam()),
                    std::get<MIX_PORT_STRM_EXPECTED_NAME_WITH_DBFM_PARAMETER>(
                            GetParam()) ?: fallbackName));
}

INSTANTIATE_TEST_CASE_P(
        AudioPolicyManagerOutputMixPortForStreamSelection,
        AudioPolicyManagerOutputMixPortForStreamSelectionTest,
        ::testing::Values(std::make_tuple("primary output", nullptr, AUDIO_STREAM_DEFAULT),
                          std::make_tuple("primary output", nullptr, AUDIO_STREAM_SYSTEM),
                          std::make_tuple("primary output", nullptr, AUDIO_STREAM_RING),
                          std::make_tuple("primary output", "deep buffer", AUDIO_STREAM_MUSIC),
                          std::make_tuple("primary output", nullptr, AUDIO_STREAM_ALARM),
                          std::make_tuple("primary output", nullptr, AUDIO_STREAM_NOTIFICATION),
                          std::make_tuple("primary output", nullptr, AUDIO_STREAM_BLUETOOTH_SCO),
                          std::make_tuple("primary output", nullptr, AUDIO_STREAM_ENFORCED_AUDIBLE),
                          std::make_tuple("primary output", nullptr, AUDIO_STREAM_DTMF),
                          std::make_tuple("primary output", nullptr, AUDIO_STREAM_TTS),
                          std::make_tuple("primary output", nullptr, AUDIO_STREAM_ACCESSIBILITY),
                          std::make_tuple("primary output", nullptr, AUDIO_STREAM_ASSISTANT)),
        [](const ::testing::TestParamInfo<MixPortSelectionForStream>& info) {
            static const std::string streamPrefix = "AUDIO_STREAM_";
            std::string stream;
            TypeConverter<StreamTraits>::toString(
                    std::get<MIX_PORT_STRM_STREAM_PARAMETER>(info.param), stream);
            if (size_t index = stream.find(streamPrefix); index != std::string::npos) {
                stream.erase(index, streamPrefix.length());
            }
            return stream;
        }
);

class AudioPolicyManagerDynamicHwModulesTest : public AudioPolicyManagerTestWithConfigurationFile {
protected:
    void SetUpManagerConfig() override;
};

void AudioPolicyManagerDynamicHwModulesTest::SetUpManagerConfig() {
    ASSERT_NO_FATAL_FAILURE(AudioPolicyManagerTestWithConfigurationFile::SetUpManagerConfig());
    // Only allow successful opening of "primary" hw module during APM initialization.
    mClient->swapAllowedModuleNames({"primary"});
}

TEST_F(AudioPolicyManagerDynamicHwModulesTest, InitSuccess) {
    // SetUp must finish with no assertions.
}

TEST_F(AudioPolicyManagerDynamicHwModulesTest, DynamicAddition) {
    const auto handleBefore = mClient->peekNextModuleHandle();
    mManager->onNewAudioModulesAvailable();
    ASSERT_EQ(handleBefore, mClient->peekNextModuleHandle());
    // Reset module loading restrictions.
    mClient->swapAllowedModuleNames();
    mManager->onNewAudioModulesAvailable();
    const auto handleAfter = mClient->peekNextModuleHandle();
    ASSERT_GT(handleAfter, handleBefore);
    mManager->onNewAudioModulesAvailable();
    ASSERT_EQ(handleAfter, mClient->peekNextModuleHandle());
}

TEST_F(AudioPolicyManagerDynamicHwModulesTest, AddedDeviceAvailable) {
    ASSERT_EQ(AUDIO_POLICY_DEVICE_STATE_UNAVAILABLE, mManager->getDeviceConnectionState(
                    AUDIO_DEVICE_IN_REMOTE_SUBMIX, "0"));
    mClient->swapAllowedModuleNames({"primary", "r_submix"});
    mManager->onNewAudioModulesAvailable();
    ASSERT_EQ(AUDIO_POLICY_DEVICE_STATE_AVAILABLE, mManager->getDeviceConnectionState(
                    AUDIO_DEVICE_IN_REMOTE_SUBMIX, "0"));
}

TEST_F(AudioPolicyManagerDynamicHwModulesTest, ListAddedAudioPorts) {
    ASSERT_FALSE(
            findDevicePort(AUDIO_PORT_ROLE_SOURCE, AUDIO_DEVICE_IN_REMOTE_SUBMIX, "0", nullptr));
    mClient->swapAllowedModuleNames({"primary", "r_submix"});
    mManager->onNewAudioModulesAvailable();
    struct audio_port_v7 port;
    ASSERT_TRUE(findDevicePort(AUDIO_PORT_ROLE_SOURCE, AUDIO_DEVICE_IN_REMOTE_SUBMIX, "0", &port));
}

TEST_F(AudioPolicyManagerDynamicHwModulesTest, ClientIsUpdated) {
    const size_t prevAudioPortListUpdateCount = mClient->getAudioPortListUpdateCount();
    const uint32_t prevAudioPortGeneration = mManager->getAudioPortGeneration();
    mClient->swapAllowedModuleNames({"primary", "r_submix"});
    mManager->onNewAudioModulesAvailable();
    EXPECT_GT(mClient->getAudioPortListUpdateCount(), prevAudioPortListUpdateCount);
    EXPECT_GT(mManager->getAudioPortGeneration(), prevAudioPortGeneration);
}

using DevicesRoleForCapturePresetParam = std::tuple<audio_source_t, device_role_t>;

class AudioPolicyManagerDevicesRoleForCapturePresetTest
        : public AudioPolicyManagerTestWithConfigurationFile,
          public testing::WithParamInterface<DevicesRoleForCapturePresetParam> {
protected:
    // The `inputDevice` and `inputDevice2` indicate the audio devices type to be used for setting
    // device role. They must be declared in the test_audio_policy_configuration.xml
    AudioDeviceTypeAddr inputDevice = AudioDeviceTypeAddr(AUDIO_DEVICE_IN_BUILTIN_MIC, "");
    AudioDeviceTypeAddr inputDevice2 = AudioDeviceTypeAddr(AUDIO_DEVICE_IN_HDMI, "");
};

TEST_P(AudioPolicyManagerDevicesRoleForCapturePresetTest, DevicesRoleForCapturePreset) {
    const audio_source_t audioSource = std::get<0>(GetParam());
    const device_role_t role = std::get<1>(GetParam());

    // Test invalid device when setting
    const AudioDeviceTypeAddr outputDevice(AUDIO_DEVICE_OUT_SPEAKER, "");
    const AudioDeviceTypeAddrVector outputDevices = {outputDevice};
    ASSERT_EQ(BAD_VALUE,
              mManager->setDevicesRoleForCapturePreset(audioSource, role, outputDevices));
    ASSERT_EQ(BAD_VALUE,
              mManager->addDevicesRoleForCapturePreset(audioSource, role, outputDevices));
    AudioDeviceTypeAddrVector devices;
    ASSERT_EQ(NAME_NOT_FOUND,
              mManager->getDevicesForRoleAndCapturePreset(audioSource, role, devices));
    ASSERT_TRUE(devices.empty());
    ASSERT_EQ(BAD_VALUE,
              mManager->removeDevicesRoleForCapturePreset(audioSource, role, outputDevices));

    // Without setting, call get/remove/clear must fail
    ASSERT_EQ(NAME_NOT_FOUND,
              mManager->getDevicesForRoleAndCapturePreset(audioSource, role, devices));
    ASSERT_EQ(NAME_NOT_FOUND,
              mManager->removeDevicesRoleForCapturePreset(audioSource, role, devices));
    ASSERT_EQ(NAME_NOT_FOUND,
              mManager->clearDevicesRoleForCapturePreset(audioSource, role));

    // Test set/get devices role
    const AudioDeviceTypeAddrVector inputDevices = {inputDevice};
    ASSERT_EQ(NO_ERROR,
              mManager->setDevicesRoleForCapturePreset(audioSource, role, inputDevices));
    ASSERT_EQ(NO_ERROR, mManager->getDevicesForRoleAndCapturePreset(audioSource, role, devices));
    EXPECT_THAT(devices, UnorderedElementsAre(inputDevice));

    // Test setting will change the previously set devices
    const AudioDeviceTypeAddrVector inputDevices2 = {inputDevice2};
    ASSERT_EQ(NO_ERROR,
              mManager->setDevicesRoleForCapturePreset(audioSource, role, inputDevices2));
    devices.clear();
    ASSERT_EQ(NO_ERROR, mManager->getDevicesForRoleAndCapturePreset(audioSource, role, devices));
    EXPECT_THAT(devices, UnorderedElementsAre(inputDevice2));

    // Test add devices
    ASSERT_EQ(NO_ERROR,
              mManager->addDevicesRoleForCapturePreset(audioSource, role, inputDevices));
    devices.clear();
    ASSERT_EQ(NO_ERROR, mManager->getDevicesForRoleAndCapturePreset(audioSource, role, devices));
    EXPECT_THAT(devices, UnorderedElementsAre(inputDevice, inputDevice2));

    // Test remove devices
    ASSERT_EQ(NO_ERROR,
              mManager->removeDevicesRoleForCapturePreset(audioSource, role, inputDevices));
    devices.clear();
    ASSERT_EQ(NO_ERROR, mManager->getDevicesForRoleAndCapturePreset(audioSource, role, devices));
    EXPECT_THAT(devices, UnorderedElementsAre(inputDevice2));

    // Test remove devices that are not set as the device role
    ASSERT_EQ(BAD_VALUE,
              mManager->removeDevicesRoleForCapturePreset(audioSource, role, inputDevices));

    // Test clear devices
    ASSERT_EQ(NO_ERROR,
              mManager->clearDevicesRoleForCapturePreset(audioSource, role));
    devices.clear();
    ASSERT_EQ(NAME_NOT_FOUND,
              mManager->getDevicesForRoleAndCapturePreset(audioSource, role, devices));
}

TEST_F(AudioPolicyManagerDevicesRoleForCapturePresetTest, PreferredDeviceUsedForInput) {
    const audio_source_t source = AUDIO_SOURCE_MIC;
    const device_role_t role = DEVICE_ROLE_PREFERRED;
    const std::string address = "card=1;device=0";
    const std::string deviceName = "randomName";

    ASSERT_EQ(NO_ERROR, mManager->setDeviceConnectionState(
            AUDIO_DEVICE_IN_USB_DEVICE, AUDIO_POLICY_DEVICE_STATE_AVAILABLE,
            address.c_str(), deviceName.c_str(), AUDIO_FORMAT_DEFAULT));
    auto availableDevices = mManager->getAvailableInputDevices();
    ASSERT_GT(availableDevices.size(), 1);

    audio_attributes_t attr = AUDIO_ATTRIBUTES_INITIALIZER;
    attr.source = source;
    audio_port_handle_t selectedDeviceId = AUDIO_PORT_HANDLE_NONE;
    audio_io_handle_t input = AUDIO_PORT_HANDLE_NONE;
    ASSERT_NO_FATAL_FAILURE(getInputForAttr(attr, &input, AUDIO_SESSION_NONE, 1, &selectedDeviceId,
                                            AUDIO_FORMAT_PCM_16_BIT, AUDIO_CHANNEL_IN_STEREO,
                                            k48000SamplingRate));
    auto selectedDevice = availableDevices.getDeviceFromId(selectedDeviceId);
    ASSERT_NE(nullptr, selectedDevice);

    sp<DeviceDescriptor> preferredDevice = nullptr;
    for (const auto& device : availableDevices) {
        if (device != selectedDevice) {
            preferredDevice = device;
            break;
        }
    }
    ASSERT_NE(nullptr, preferredDevice);
    // After setting preferred device for capture preset, the selected device for input should be
    // the preferred device.
    ASSERT_EQ(NO_ERROR,
              mManager->setDevicesRoleForCapturePreset(source, role,
                                                       {preferredDevice->getDeviceTypeAddr()}));
    selectedDeviceId = AUDIO_PORT_HANDLE_NONE;
    input = AUDIO_PORT_HANDLE_NONE;
    ASSERT_NO_FATAL_FAILURE(getInputForAttr(attr, &input, AUDIO_SESSION_NONE, 1, &selectedDeviceId,
                                            AUDIO_FORMAT_PCM_16_BIT, AUDIO_CHANNEL_IN_STEREO,
                                            k48000SamplingRate));
    ASSERT_EQ(preferredDevice, availableDevices.getDeviceFromId(selectedDeviceId));

    // After clearing preferred device for capture preset, the selected device for input should be
    // the same as original one.
    ASSERT_EQ(NO_ERROR,
              mManager->clearDevicesRoleForCapturePreset(source, role));
    selectedDeviceId = AUDIO_PORT_HANDLE_NONE;
    input = AUDIO_PORT_HANDLE_NONE;
    ASSERT_NO_FATAL_FAILURE(getInputForAttr(attr, &input, AUDIO_SESSION_NONE, 1, &selectedDeviceId,
                                            AUDIO_FORMAT_PCM_16_BIT, AUDIO_CHANNEL_IN_STEREO,
                                            k48000SamplingRate));
    ASSERT_EQ(selectedDevice, availableDevices.getDeviceFromId(selectedDeviceId));

    ASSERT_EQ(NO_ERROR, mManager->setDeviceConnectionState(
            AUDIO_DEVICE_IN_USB_DEVICE, AUDIO_POLICY_DEVICE_STATE_UNAVAILABLE,
            address.c_str(), deviceName.c_str(), AUDIO_FORMAT_DEFAULT));
}

TEST_F(AudioPolicyManagerDevicesRoleForCapturePresetTest, DisabledDeviceNotUsedForInput) {
    const audio_source_t source = AUDIO_SOURCE_MIC;
    const device_role_t role = DEVICE_ROLE_DISABLED;
    const std::string address = "card=1;device=0";
    const std::string deviceName = "randomName";

    ASSERT_EQ(NO_ERROR, mManager->setDeviceConnectionState(
            AUDIO_DEVICE_IN_USB_DEVICE, AUDIO_POLICY_DEVICE_STATE_AVAILABLE,
            address.c_str(), deviceName.c_str(), AUDIO_FORMAT_DEFAULT));
    auto availableDevices = mManager->getAvailableInputDevices();
    ASSERT_GT(availableDevices.size(), 1);

    audio_attributes_t attr = AUDIO_ATTRIBUTES_INITIALIZER;
    attr.source = source;
    audio_port_handle_t selectedDeviceId = AUDIO_PORT_HANDLE_NONE;
    audio_io_handle_t input = AUDIO_PORT_HANDLE_NONE;
    ASSERT_NO_FATAL_FAILURE(getInputForAttr(attr, &input, AUDIO_SESSION_NONE, 1, &selectedDeviceId,
                                            AUDIO_FORMAT_PCM_16_BIT, AUDIO_CHANNEL_IN_STEREO,
                                            k48000SamplingRate));
    auto selectedDevice = availableDevices.getDeviceFromId(selectedDeviceId);
    ASSERT_NE(nullptr, selectedDevice);

    // After setting disabled device for capture preset, the disabled device must not be
    // selected for input.
    ASSERT_EQ(NO_ERROR,
              mManager->setDevicesRoleForCapturePreset(source, role,
                                                       {selectedDevice->getDeviceTypeAddr()}));
    selectedDeviceId = AUDIO_PORT_HANDLE_NONE;
    input = AUDIO_PORT_HANDLE_NONE;
    ASSERT_NO_FATAL_FAILURE(getInputForAttr(attr, &input, AUDIO_SESSION_NONE, 1,
                                            &selectedDeviceId, AUDIO_FORMAT_PCM_16_BIT,
                                            AUDIO_CHANNEL_IN_STEREO, k48000SamplingRate));
    ASSERT_NE(selectedDevice, availableDevices.getDeviceFromId(selectedDeviceId));

    // After clearing disabled device for capture preset, the selected device for input should be
    // the original one.
    ASSERT_EQ(NO_ERROR,
              mManager->clearDevicesRoleForCapturePreset(source, role));
    selectedDeviceId = AUDIO_PORT_HANDLE_NONE;
    input = AUDIO_PORT_HANDLE_NONE;
    ASSERT_NO_FATAL_FAILURE(getInputForAttr(attr, &input, AUDIO_SESSION_NONE, 1, &selectedDeviceId,
                                            AUDIO_FORMAT_PCM_16_BIT, AUDIO_CHANNEL_IN_STEREO,
                                            k48000SamplingRate));
    ASSERT_EQ(selectedDevice, availableDevices.getDeviceFromId(selectedDeviceId));

    ASSERT_EQ(NO_ERROR, mManager->setDeviceConnectionState(
            AUDIO_DEVICE_IN_USB_DEVICE, AUDIO_POLICY_DEVICE_STATE_UNAVAILABLE,
            address.c_str(), deviceName.c_str(), AUDIO_FORMAT_DEFAULT));
}

INSTANTIATE_TEST_CASE_P(
        DevicesRoleForCapturePresetOperation,
        AudioPolicyManagerDevicesRoleForCapturePresetTest,
        testing::Values(
                DevicesRoleForCapturePresetParam({AUDIO_SOURCE_MIC, DEVICE_ROLE_PREFERRED}),
                DevicesRoleForCapturePresetParam({AUDIO_SOURCE_VOICE_UPLINK,
                                                  DEVICE_ROLE_PREFERRED}),
                DevicesRoleForCapturePresetParam({AUDIO_SOURCE_VOICE_DOWNLINK,
                                                  DEVICE_ROLE_PREFERRED}),
                DevicesRoleForCapturePresetParam({AUDIO_SOURCE_VOICE_CALL, DEVICE_ROLE_PREFERRED}),
                DevicesRoleForCapturePresetParam({AUDIO_SOURCE_CAMCORDER, DEVICE_ROLE_PREFERRED}),
                DevicesRoleForCapturePresetParam({AUDIO_SOURCE_VOICE_RECOGNITION,
                                                  DEVICE_ROLE_PREFERRED}),
                DevicesRoleForCapturePresetParam({AUDIO_SOURCE_VOICE_COMMUNICATION,
                                                  DEVICE_ROLE_PREFERRED}),
                DevicesRoleForCapturePresetParam({AUDIO_SOURCE_REMOTE_SUBMIX,
                                                  DEVICE_ROLE_PREFERRED}),
                DevicesRoleForCapturePresetParam({AUDIO_SOURCE_UNPROCESSED, DEVICE_ROLE_PREFERRED}),
                DevicesRoleForCapturePresetParam({AUDIO_SOURCE_VOICE_PERFORMANCE,
                                                  DEVICE_ROLE_PREFERRED}),
                DevicesRoleForCapturePresetParam({AUDIO_SOURCE_ECHO_REFERENCE,
                                                  DEVICE_ROLE_PREFERRED}),
                DevicesRoleForCapturePresetParam({AUDIO_SOURCE_FM_TUNER, DEVICE_ROLE_PREFERRED}),
                DevicesRoleForCapturePresetParam({AUDIO_SOURCE_HOTWORD, DEVICE_ROLE_PREFERRED})
                )
        );


const effect_descriptor_t TEST_EFFECT_DESC = {
        {0xf2a4bb20, 0x0c3c, 0x11e3, 0x8b07, {0x00, 0x02, 0xa5, 0xd5, 0xc5, 0x1b}}, // type
        {0xff93e360, 0x0c3c, 0x11e3, 0x8a97, {0x00, 0x02, 0xa5, 0xd5, 0xc5, 0x1b}}, // uuid
        EFFECT_CONTROL_API_VERSION,
        EFFECT_FLAG_TYPE_PRE_PROC,
        0,
        1,
        "APM test Effect",
        "The Android Open Source Project",
};

class AudioPolicyManagerPreProcEffectTest : public AudioPolicyManagerTestWithConfigurationFile {
};

TEST_F(AudioPolicyManagerPreProcEffectTest, DeviceDisconnectWhileClientActive) {
    const audio_source_t source = AUDIO_SOURCE_MIC;
    const std::string address = "BUS00_MIC";
    const std::string deviceName = "randomName";
    audio_port_handle_t portId;
    audio_devices_t type = AUDIO_DEVICE_IN_BUS;

    ASSERT_EQ(NO_ERROR, mManager->setDeviceConnectionState(type,
            AUDIO_POLICY_DEVICE_STATE_AVAILABLE, address.c_str(), deviceName.c_str(),
            AUDIO_FORMAT_DEFAULT));
    auto availableDevices = mManager->getAvailableInputDevices();
    ASSERT_GT(availableDevices.size(), 1);

    audio_attributes_t attr = AUDIO_ATTRIBUTES_INITIALIZER;
    attr.source = source;
    audio_session_t session = TEST_SESSION_ID;
    audio_io_handle_t inputClientHandle = 777;
    int effectId = 666;
    audio_port_v7 devicePort;
    ASSERT_TRUE(findDevicePort(AUDIO_PORT_ROLE_SOURCE, type, address, &devicePort));

    audio_port_handle_t routedPortId = devicePort.id;
    ASSERT_NO_FATAL_FAILURE(getInputForAttr(attr, &inputClientHandle, session, 1, &routedPortId,
                                            AUDIO_FORMAT_PCM_16_BIT, AUDIO_CHANNEL_IN_STEREO,
                                            48000, AUDIO_INPUT_FLAG_NONE, &portId));
    ASSERT_EQ(devicePort.id, routedPortId);
    auto selectedDevice = availableDevices.getDeviceFromId(routedPortId);
    ASSERT_NE(nullptr, selectedDevice);

    // Add a pre processing effect on the input client session
    ASSERT_EQ(NO_ERROR, mManager->registerEffect(&TEST_EFFECT_DESC, inputClientHandle,
            PRODUCT_STRATEGY_NONE, session, effectId));

    ASSERT_EQ(NO_ERROR, mManager->startInput(portId));

    // Force a device disconnection to close the input, no crash expected of APM
    ASSERT_EQ(NO_ERROR, mManager->setDeviceConnectionState(
            type, AUDIO_POLICY_DEVICE_STATE_UNAVAILABLE,
            address.c_str(), deviceName.c_str(), AUDIO_FORMAT_DEFAULT));

    // Reconnect the device
    ASSERT_EQ(NO_ERROR, mManager->setDeviceConnectionState(
            type, AUDIO_POLICY_DEVICE_STATE_AVAILABLE,
            address.c_str(), deviceName.c_str(), AUDIO_FORMAT_DEFAULT));

    inputClientHandle += 1;
    ASSERT_TRUE(findDevicePort(AUDIO_PORT_ROLE_SOURCE, type, address, &devicePort));
    routedPortId = devicePort.id;

    // Reconnect the client changing voluntarily the io, but keeping the session to get the
    // effect attached again
    ASSERT_NO_FATAL_FAILURE(getInputForAttr(attr, &inputClientHandle, session, 1, &routedPortId,
                                            AUDIO_FORMAT_PCM_16_BIT, AUDIO_CHANNEL_IN_STEREO,
                                            k48000SamplingRate));

    // unregister effect should succeed since effect shall have been restore on the client session
    ASSERT_EQ(NO_ERROR, mManager->unregisterEffect(effectId));
}

class AudioPolicyManagerTestBitPerfectBase : public AudioPolicyManagerTestWithConfigurationFile {
protected:
    void SetUp() override;
    void TearDown() override;

    void startBitPerfectOutput();
    void reset();
    void getBitPerfectOutput(status_t expected);

    const audio_format_t mBitPerfectFormat = AUDIO_FORMAT_PCM_16_BIT;
    const audio_channel_mask_t mBitPerfectChannelMask = AUDIO_CHANNEL_OUT_STEREO;
    const uint32_t mBitPerfectSampleRate = k48000SamplingRate;
    const uid_t mUid = 1234;
    audio_port_handle_t mUsbPortId = AUDIO_PORT_HANDLE_NONE;

    audio_io_handle_t mBitPerfectOutput = AUDIO_IO_HANDLE_NONE;
    audio_port_handle_t mSelectedDeviceId = AUDIO_PORT_HANDLE_NONE;
    audio_port_handle_t mBitPerfectPortId = AUDIO_PORT_HANDLE_NONE;

    static constexpr audio_attributes_t sMediaAttr = {
            .content_type = AUDIO_CONTENT_TYPE_MUSIC,
            .usage = AUDIO_USAGE_MEDIA,
    };
};

void AudioPolicyManagerTestBitPerfectBase::SetUp() {
    ASSERT_NO_FATAL_FAILURE(AudioPolicyManagerTestWithConfigurationFile::SetUp());

    mClient->addSupportedFormat(mBitPerfectFormat);
    mClient->addSupportedChannelMask(mBitPerfectChannelMask);
    ASSERT_EQ(NO_ERROR, mManager->setDeviceConnectionState(AUDIO_DEVICE_OUT_USB_DEVICE,
                                                           AUDIO_POLICY_DEVICE_STATE_AVAILABLE,
                                                           "", "", AUDIO_FORMAT_DEFAULT));
    auto devices = mManager->getAvailableOutputDevices();
    mUsbPortId = AUDIO_PORT_HANDLE_NONE;
    for (auto device : devices) {
        if (device->type() == AUDIO_DEVICE_OUT_USB_DEVICE) {
            mUsbPortId = device->getId();
            break;
        }
    }
    EXPECT_NE(AUDIO_PORT_HANDLE_NONE, mUsbPortId);

    std::vector<audio_mixer_attributes_t> mixerAttributes;
    EXPECT_EQ(NO_ERROR, mManager->getSupportedMixerAttributes(mUsbPortId, mixerAttributes));
    EXPECT_GT(mixerAttributes.size(), 0);
    size_t bitPerfectIndex = 0;
    for (; bitPerfectIndex < mixerAttributes.size(); ++bitPerfectIndex) {
        if (mixerAttributes[bitPerfectIndex].mixer_behavior == AUDIO_MIXER_BEHAVIOR_BIT_PERFECT) {
            break;
        }
    }
    EXPECT_LT(bitPerfectIndex, mixerAttributes.size());
    EXPECT_EQ(mBitPerfectFormat, mixerAttributes[bitPerfectIndex].config.format);
    EXPECT_EQ(mBitPerfectChannelMask, mixerAttributes[bitPerfectIndex].config.channel_mask);
    EXPECT_EQ(mBitPerfectSampleRate, mixerAttributes[bitPerfectIndex].config.sample_rate);
    EXPECT_EQ(NO_ERROR,
              mManager->setPreferredMixerAttributes(
                      &sMediaAttr, mUsbPortId, mUid, &mixerAttributes[bitPerfectIndex]));
}

void AudioPolicyManagerTestBitPerfectBase::TearDown() {
    EXPECT_EQ(NO_ERROR,
              mManager->clearPreferredMixerAttributes(&sMediaAttr, mUsbPortId, mUid));
    ASSERT_EQ(NO_ERROR, mManager->setDeviceConnectionState(AUDIO_DEVICE_OUT_USB_DEVICE,
                                                           AUDIO_POLICY_DEVICE_STATE_UNAVAILABLE,
                                                           "", "", AUDIO_FORMAT_LDAC));

    ASSERT_NO_FATAL_FAILURE(AudioPolicyManagerTestWithConfigurationFile::TearDown());
}

void AudioPolicyManagerTestBitPerfectBase::startBitPerfectOutput() {
    reset();
    bool isBitPerfect;

    getOutputForAttr(&mSelectedDeviceId, mBitPerfectFormat, mBitPerfectChannelMask,
                     mBitPerfectSampleRate, AUDIO_OUTPUT_FLAG_NONE, &mBitPerfectOutput,
                     &mBitPerfectPortId, sMediaAttr, AUDIO_SESSION_NONE, mUid, &isBitPerfect);
    status_t status = mManager->startOutput(mBitPerfectPortId);
    if (status == DEAD_OBJECT) {
        getOutputForAttr(&mSelectedDeviceId, mBitPerfectFormat, mBitPerfectChannelMask,
                         mBitPerfectSampleRate, AUDIO_OUTPUT_FLAG_NONE, &mBitPerfectOutput,
                         &mBitPerfectPortId, sMediaAttr, AUDIO_SESSION_NONE, mUid, &isBitPerfect);
        status = mManager->startOutput(mBitPerfectPortId);
    }
    EXPECT_EQ(NO_ERROR, status);
    EXPECT_TRUE(isBitPerfect);
    EXPECT_NE(AUDIO_IO_HANDLE_NONE, mBitPerfectOutput);
    const auto bitPerfectOutputDesc = mManager->getOutputs().valueFor(mBitPerfectOutput);
    EXPECT_NE(nullptr, bitPerfectOutputDesc);
    EXPECT_EQ(AUDIO_OUTPUT_FLAG_BIT_PERFECT,
              bitPerfectOutputDesc->mFlags & AUDIO_OUTPUT_FLAG_BIT_PERFECT);
};

void AudioPolicyManagerTestBitPerfectBase::reset() {
    mBitPerfectOutput = AUDIO_IO_HANDLE_NONE;
    mSelectedDeviceId = AUDIO_PORT_HANDLE_NONE;
    mBitPerfectPortId = AUDIO_PORT_HANDLE_NONE;
}

void AudioPolicyManagerTestBitPerfectBase::getBitPerfectOutput(status_t expected) {
    reset();
    audio_stream_type_t stream = AUDIO_STREAM_DEFAULT;
    AttributionSourceState attributionSource = createAttributionSourceState(mUid);
    audio_config_t config = AUDIO_CONFIG_INITIALIZER;
    config.sample_rate = mBitPerfectSampleRate;
    config.channel_mask = mBitPerfectChannelMask;
    config.format = mBitPerfectFormat;
    audio_output_flags_t flags = AUDIO_OUTPUT_FLAG_BIT_PERFECT;
    AudioPolicyInterface::output_type_t outputType;
    bool isSpatialized;
    bool isBitPerfect;
    float volume;
    EXPECT_EQ(expected,
              mManager->getOutputForAttr(&sMediaAttr, &mBitPerfectOutput, AUDIO_SESSION_NONE,
                                         &stream, attributionSource, &config, &flags,
                                         &mSelectedDeviceId, &mBitPerfectPortId, {}, &outputType,
                                         &isSpatialized, &isBitPerfect, &volume));
}

class AudioPolicyManagerTestBitPerfect : public AudioPolicyManagerTestBitPerfectBase {
};

TEST_F(AudioPolicyManagerTestBitPerfect, UseBitPerfectOutput) {
    const uid_t anotherUid = 5678;
    audio_io_handle_t output = AUDIO_IO_HANDLE_NONE;
    audio_port_handle_t selectedDeviceId = AUDIO_PORT_HANDLE_NONE;
    audio_port_handle_t portId = AUDIO_PORT_HANDLE_NONE;
    bool isBitPerfect;

    // When there is no active bit-perfect playback, the output selection will follow default
    // routing strategy.
    getOutputForAttr(&selectedDeviceId, AUDIO_FORMAT_PCM_16_BIT, AUDIO_CHANNEL_OUT_QUAD,
                     48000, AUDIO_OUTPUT_FLAG_NONE, &output, &portId, sMediaAttr,
                     AUDIO_SESSION_NONE, mUid, &isBitPerfect);
    EXPECT_FALSE(isBitPerfect);
    EXPECT_NE(AUDIO_IO_HANDLE_NONE, output);
    const auto outputDesc = mManager->getOutputs().valueFor(output);
    EXPECT_NE(nullptr, outputDesc);
    EXPECT_NE(AUDIO_OUTPUT_FLAG_BIT_PERFECT, outputDesc->mFlags & AUDIO_OUTPUT_FLAG_BIT_PERFECT);

    // Start bit-perfect playback
    ASSERT_NO_FATAL_FAILURE(startBitPerfectOutput());

    // If the playback is from preferred mixer attributes owner but the request doesn't match
    // preferred mixer attributes, it will not be bit-perfect.
    getOutputForAttr(&selectedDeviceId, AUDIO_FORMAT_PCM_16_BIT, AUDIO_CHANNEL_OUT_QUAD,
                     48000, AUDIO_OUTPUT_FLAG_NONE, &output, &portId, sMediaAttr,
                     AUDIO_SESSION_NONE, mUid, &isBitPerfect);
    EXPECT_FALSE(isBitPerfect);
    EXPECT_EQ(mBitPerfectOutput, output);

    // When bit-perfect playback is active, all other playback will be routed to bit-perfect output.
    getOutputForAttr(&selectedDeviceId, AUDIO_FORMAT_PCM_16_BIT, AUDIO_CHANNEL_OUT_STEREO,
                     48000, AUDIO_OUTPUT_FLAG_NONE, &output, &portId, sMediaAttr,
                     AUDIO_SESSION_NONE, anotherUid, &isBitPerfect);
    EXPECT_FALSE(isBitPerfect);
    EXPECT_EQ(mBitPerfectOutput, output);

    // When bit-pefect playback is active, dtmf will also be routed to bit-perfect output.
    const audio_attributes_t dtmfAttr = {
            .content_type = AUDIO_CONTENT_TYPE_UNKNOWN,
            .usage = AUDIO_USAGE_VOICE_COMMUNICATION_SIGNALLING,
    };
    audio_io_handle_t dtmfOutput = AUDIO_IO_HANDLE_NONE;
    selectedDeviceId = AUDIO_PORT_HANDLE_NONE;
    portId = AUDIO_PORT_HANDLE_NONE;
    getOutputForAttr(&selectedDeviceId, AUDIO_FORMAT_PCM_16_BIT, AUDIO_CHANNEL_OUT_STEREO,
                     48000, AUDIO_OUTPUT_FLAG_NONE, &dtmfOutput, &portId, dtmfAttr,
                     AUDIO_SESSION_NONE, anotherUid, &isBitPerfect);
    EXPECT_FALSE(isBitPerfect);
    EXPECT_EQ(mBitPerfectOutput, dtmfOutput);

    // When configuration matches preferred mixer attributes, which is bit-perfect, but the client
    // is not the owner of preferred mixer attributes, the playback will not be bit-perfect.
    getOutputForAttr(&selectedDeviceId, mBitPerfectFormat, mBitPerfectChannelMask,
                     mBitPerfectSampleRate, AUDIO_OUTPUT_FLAG_NONE, &output, &portId, sMediaAttr,
                     AUDIO_SESSION_NONE, anotherUid, &isBitPerfect);
    EXPECT_FALSE(isBitPerfect);
    EXPECT_EQ(mBitPerfectOutput, output);
}

TEST_F_WITH_FLAGS(
        AudioPolicyManagerTestBitPerfect,
        InternalMuteWhenBitPerfectCLientIsActive,
        REQUIRES_FLAGS_ENABLED(
                ACONFIG_FLAG(com::android::media::audioserver,
                             fix_concurrent_playback_behavior_with_bit_perfect_client))
) {
    ASSERT_NO_FATAL_FAILURE(startBitPerfectOutput());

    // When bit-perfect playback is active, the system sound will be routed to bit-perfect output.
    // The system sound will be muted internally in this case. The bit-perfect client will be
    // played normally.
    const uint32_t anotherSampleRate = 44100;
    audio_port_handle_t systemSoundPortId = AUDIO_PORT_HANDLE_NONE;
    audio_io_handle_t systemSoundOutput = AUDIO_IO_HANDLE_NONE;
    const audio_attributes_t systemSoundAttr = {
            .content_type = AUDIO_CONTENT_TYPE_SONIFICATION,
            .usage = AUDIO_USAGE_ASSISTANCE_SONIFICATION,
    };
    audio_port_handle_t selectedDeviceId = AUDIO_PORT_HANDLE_NONE;
    bool isBitPerfect;
    getOutputForAttr(&selectedDeviceId, mBitPerfectFormat, mBitPerfectChannelMask,
                     anotherSampleRate, AUDIO_OUTPUT_FLAG_NONE, &systemSoundOutput,
                     &systemSoundPortId, systemSoundAttr, AUDIO_SESSION_NONE, mUid, &isBitPerfect);
    EXPECT_FALSE(isBitPerfect);
    EXPECT_EQ(mBitPerfectOutput, systemSoundOutput);
    EXPECT_EQ(NO_ERROR, mManager->startOutput(systemSoundPortId));
    EXPECT_TRUE(mClient->getTrackInternalMute(systemSoundPortId));
    EXPECT_FALSE(mClient->getTrackInternalMute(mBitPerfectPortId));
    EXPECT_EQ(NO_ERROR, mManager->stopOutput(systemSoundPortId));
    EXPECT_FALSE(mClient->getTrackInternalMute(mBitPerfectPortId));

    // When bit-perfect playback is active, the notification will be routed to bit-perfect output.
    // The notification sound will be played normally while the bit-perfect client will be muted
    // internally.
    audio_port_handle_t notificationPortId = AUDIO_PORT_HANDLE_NONE;
    audio_io_handle_t notificationOutput = AUDIO_IO_HANDLE_NONE;
    const audio_attributes_t notificationAttr = {
            .content_type = AUDIO_CONTENT_TYPE_SONIFICATION,
            .usage = AUDIO_USAGE_NOTIFICATION,
    };
    getOutputForAttr(&selectedDeviceId, mBitPerfectFormat, mBitPerfectChannelMask,
                     anotherSampleRate, AUDIO_OUTPUT_FLAG_NONE, &notificationOutput,
                     &notificationPortId, notificationAttr, AUDIO_SESSION_NONE, mUid,
                     &isBitPerfect);
    EXPECT_FALSE(isBitPerfect);
    EXPECT_EQ(mBitPerfectOutput, notificationOutput);
    EXPECT_EQ(NO_ERROR, mManager->startOutput(notificationPortId));
    EXPECT_FALSE(mClient->getTrackInternalMute(notificationPortId));
    EXPECT_TRUE(mClient->getTrackInternalMute(mBitPerfectPortId));
    EXPECT_EQ(NO_ERROR, mManager->stopOutput(notificationPortId));
    EXPECT_FALSE(mClient->getTrackInternalMute(mBitPerfectPortId));

    EXPECT_EQ(NO_ERROR, mManager->stopOutput(mBitPerfectPortId));
}

class AudioPolicyManagerTestBitPerfectPhoneMode : public AudioPolicyManagerTestBitPerfectBase,
        public testing::WithParamInterface<audio_mode_t> {
};

TEST_P(AudioPolicyManagerTestBitPerfectPhoneMode, RejectBitPerfectWhenPhoneModeIsNotNormal) {
    if (!com::android::media::audioserver::
            fix_concurrent_playback_behavior_with_bit_perfect_client()) {
        GTEST_SKIP()
                << "Flag fix_concurrent_playback_behavior_with_bit_perfect_client is not enabled";
    }

    ASSERT_NO_FATAL_FAILURE(startBitPerfectOutput());

    audio_mode_t mode = GetParam();
    mManager->setPhoneState(mode);
    // When the phone mode is not normal, the bit-perfect output will be reopned
    EXPECT_EQ(nullptr, mManager->getOutputs().valueFor(mBitPerfectOutput));

    // When the phone mode is not normal, the bit-perfect output will be closed.
    ASSERT_NO_FATAL_FAILURE(getBitPerfectOutput(INVALID_OPERATION));

    mManager->setPhoneState(AUDIO_MODE_NORMAL);
}

INSTANTIATE_TEST_CASE_P(
        PhoneMode,
        AudioPolicyManagerTestBitPerfectPhoneMode,
        testing::Values(AUDIO_MODE_IN_CALL,
                        AUDIO_MODE_RINGTONE,
                        AUDIO_MODE_IN_COMMUNICATION,
                        AUDIO_MODE_CALL_SCREEN)
);

class AudioPolicyManagerTestBitPerfectHigherPriorityUseCaseActive :
        public AudioPolicyManagerTestBitPerfectBase,
        public testing::WithParamInterface<audio_usage_t> {
};

TEST_P(AudioPolicyManagerTestBitPerfectHigherPriorityUseCaseActive,
       RejectBitPerfectWhenHigherPriorityUseCaseIsActive) {
    if (!com::android::media::audioserver::
                fix_concurrent_playback_behavior_with_bit_perfect_client()) {
        GTEST_SKIP()
                << "Flag fix_concurrent_playback_behavior_with_bit_perfect_client is not enabled";
    }

    ASSERT_NO_FATAL_FAILURE(startBitPerfectOutput());

    audio_attributes_t attr = {
            .content_type = AUDIO_CONTENT_TYPE_UNKNOWN,
            .usage = GetParam(),
    };
    audio_port_handle_t selectedDeviceId = AUDIO_PORT_HANDLE_NONE;
    audio_port_handle_t portId = AUDIO_PORT_HANDLE_NONE;
    audio_io_handle_t output = AUDIO_IO_HANDLE_NONE;
    ASSERT_NO_FATAL_FAILURE(
            getOutputForAttr(&selectedDeviceId, AUDIO_FORMAT_PCM_16_BIT, AUDIO_CHANNEL_OUT_STEREO,
                   48000, AUDIO_OUTPUT_FLAG_NONE, &output, &portId, attr));
    EXPECT_NE(mBitPerfectOutput, output);
    EXPECT_EQ(NO_ERROR, mManager->startOutput(portId));
    // When a high priority use case is active, the bit-perfect output will be closed.
    EXPECT_EQ(nullptr, mManager->getOutputs().valueFor(mBitPerfectOutput));

    // When any higher priority use case is active, the bit-perfect request will be rejected.
    ASSERT_NO_FATAL_FAILURE(getBitPerfectOutput(INVALID_OPERATION));
}

INSTANTIATE_TEST_CASE_P(
        HigherPriorityUseCases,
        AudioPolicyManagerTestBitPerfectHigherPriorityUseCaseActive,
        testing::Values(AUDIO_USAGE_NOTIFICATION_TELEPHONY_RINGTONE,
                        AUDIO_USAGE_ALARM)
);

<<<<<<< HEAD
class AudioPolicyManagerInputPreemptionTest : public AudioPolicyManagerTestWithConfigurationFile {
};

TEST_F_WITH_FLAGS(
        AudioPolicyManagerInputPreemptionTest,
        SameSessionReusesInput,
        REQUIRES_FLAGS_ENABLED(
                ACONFIG_FLAG(com::android::media::audioserver, fix_input_sharing_logic))
) {
    mClient->resetInputApiCallsCounters();

    audio_attributes_t attr = AUDIO_ATTRIBUTES_INITIALIZER;
    attr.source = AUDIO_SOURCE_MIC;
    audio_port_handle_t selectedDeviceId = AUDIO_PORT_HANDLE_NONE;
    audio_io_handle_t input1 = AUDIO_PORT_HANDLE_NONE;
    ASSERT_NO_FATAL_FAILURE(getInputForAttr(attr, &input1, TEST_SESSION_ID, 1, &selectedDeviceId,
                                            AUDIO_FORMAT_PCM_16_BIT, AUDIO_CHANNEL_IN_STEREO,
                                            k48000SamplingRate));

    EXPECT_EQ(1, mClient->getOpenInputCallsCount());

    audio_io_handle_t input2 = AUDIO_PORT_HANDLE_NONE;
    ASSERT_NO_FATAL_FAILURE(getInputForAttr(attr, &input2, TEST_SESSION_ID, 1, &selectedDeviceId,
                                        AUDIO_FORMAT_PCM_16_BIT, AUDIO_CHANNEL_IN_STEREO,
                                        k48000SamplingRate));

    EXPECT_EQ(1, mClient->getOpenInputCallsCount());
    EXPECT_EQ(0, mClient->getCloseInputCallsCount());
    EXPECT_EQ(input1, input2);
}

TEST_F_WITH_FLAGS(
        AudioPolicyManagerInputPreemptionTest,
        LesserPriorityReusesInput,
        REQUIRES_FLAGS_ENABLED(
                ACONFIG_FLAG(com::android::media::audioserver, fix_input_sharing_logic))
) {
    mClient->resetInputApiCallsCounters();

    audio_attributes_t attr = AUDIO_ATTRIBUTES_INITIALIZER;
    attr.source = AUDIO_SOURCE_MIC;
    audio_port_handle_t selectedDeviceId = AUDIO_PORT_HANDLE_NONE;
    audio_io_handle_t input1 = AUDIO_PORT_HANDLE_NONE;
    ASSERT_NO_FATAL_FAILURE(getInputForAttr(attr, &input1, TEST_SESSION_ID, 1, &selectedDeviceId,
                                            AUDIO_FORMAT_PCM_16_BIT, AUDIO_CHANNEL_IN_STEREO,
                                            k48000SamplingRate));

    EXPECT_EQ(1, mClient->getOpenInputCallsCount());

    audio_io_handle_t input2 = AUDIO_PORT_HANDLE_NONE;
    attr.source = AUDIO_SOURCE_VOICE_RECOGNITION;
    ASSERT_NO_FATAL_FAILURE(getInputForAttr(attr, &input2, OTHER_SESSION_ID, 1, &selectedDeviceId,
                                        AUDIO_FORMAT_PCM_16_BIT, AUDIO_CHANNEL_IN_STEREO,
                                        k48000SamplingRate));

    EXPECT_EQ(1, mClient->getOpenInputCallsCount());
    EXPECT_EQ(0, mClient->getCloseInputCallsCount());
    EXPECT_EQ(input1, input2);
}

TEST_F_WITH_FLAGS(
        AudioPolicyManagerInputPreemptionTest,
        HigherPriorityPreemptsInput,
        REQUIRES_FLAGS_ENABLED(
                ACONFIG_FLAG(com::android::media::audioserver, fix_input_sharing_logic))
) {
    mClient->resetInputApiCallsCounters();

    audio_attributes_t attr = AUDIO_ATTRIBUTES_INITIALIZER;
    attr.source = AUDIO_SOURCE_MIC;
    audio_port_handle_t selectedDeviceId = AUDIO_PORT_HANDLE_NONE;
    audio_io_handle_t input1 = AUDIO_PORT_HANDLE_NONE;
    ASSERT_NO_FATAL_FAILURE(getInputForAttr(attr, &input1, TEST_SESSION_ID, 1, &selectedDeviceId,
                                            AUDIO_FORMAT_PCM_16_BIT, AUDIO_CHANNEL_IN_STEREO,
                                            k48000SamplingRate));

    EXPECT_EQ(1, mClient->getOpenInputCallsCount());

    audio_io_handle_t input2 = AUDIO_PORT_HANDLE_NONE;
    attr.source = AUDIO_SOURCE_CAMCORDER;
    ASSERT_NO_FATAL_FAILURE(getInputForAttr(attr, &input2, OTHER_SESSION_ID, 1, &selectedDeviceId,
                                        AUDIO_FORMAT_PCM_16_BIT, AUDIO_CHANNEL_IN_STEREO,
                                        k48000SamplingRate));

    EXPECT_EQ(2, mClient->getOpenInputCallsCount());
    EXPECT_EQ(1, mClient->getCloseInputCallsCount());
    EXPECT_NE(input1, input2);
}

=======
>>>>>>> 50ad545c
int main(int argc, char** argv) {
    ::testing::InitGoogleTest(&argc, argv);
    ::testing::UnitTest::GetInstance()->listeners().Append(new TestExecutionTracer());
    return RUN_ALL_TESTS();
}<|MERGE_RESOLUTION|>--- conflicted
+++ resolved
@@ -4219,7 +4219,6 @@
                         AUDIO_USAGE_ALARM)
 );
 
-<<<<<<< HEAD
 class AudioPolicyManagerInputPreemptionTest : public AudioPolicyManagerTestWithConfigurationFile {
 };
 
@@ -4309,8 +4308,6 @@
     EXPECT_NE(input1, input2);
 }
 
-=======
->>>>>>> 50ad545c
 int main(int argc, char** argv) {
     ::testing::InitGoogleTest(&argc, argv);
     ::testing::UnitTest::GetInstance()->listeners().Append(new TestExecutionTracer());
