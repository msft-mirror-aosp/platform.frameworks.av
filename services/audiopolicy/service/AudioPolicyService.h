/*
 * Copyright (C) 2009 The Android Open Source Project
 *
 * Licensed under the Apache License, Version 2.0 (the "License");
 * you may not use this file except in compliance with the License.
 * You may obtain a copy of the License at
 *
 *      http://www.apache.org/licenses/LICENSE-2.0
 *
 * Unless required by applicable law or agreed to in writing, software
 * distributed under the License is distributed on an "AS IS" BASIS,
 * WITHOUT WARRANTIES OR CONDITIONS OF ANY KIND, either express or implied.
 * See the License for the specific language governing permissions and
 * limitations under the License.
 */

#ifndef ANDROID_AUDIOPOLICYSERVICE_H
#define ANDROID_AUDIOPOLICYSERVICE_H

#include <android/media/BnAudioPolicyService.h>
#include <android/media/GetSpatializerResponse.h>
#include <android-base/thread_annotations.h>
#include <audio_utils/mutex.h>
<<<<<<< HEAD
=======
#include <com/android/media/permission/INativePermissionController.h>
>>>>>>> c29fe7dd
#include <cutils/misc.h>
#include <cutils/config_utils.h>
#include <cutils/compiler.h>
#include <utils/String8.h>
#include <utils/Vector.h>
#include <utils/SortedVector.h>
#include <binder/ActivityManager.h>
#include <binder/BinderService.h>
#include <binder/IUidObserver.h>
#include <system/audio.h>
#include <system/audio_policy.h>
#include <media/ToneGenerator.h>
#include <media/AudioEffect.h>
#include <media/AudioPolicy.h>
#include <media/IAudioPolicyServiceLocal.h>
#include <media/NativePermissionController.h>
#include <media/UsecaseValidator.h>
#include <mediautils/ServiceUtilities.h>
#include "AudioPolicyEffects.h"
#include "CaptureStateNotifier.h"
#include "Spatializer.h"
#include <AudioPolicyInterface.h>
#include <android/hardware/BnSensorPrivacyListener.h>
#include <android/content/AttributionSourceState.h>

#include <unordered_map>

namespace android {

using content::AttributionSourceState;
using media::audio::common::AudioConfig;
using media::audio::common::AudioConfigBase;
using media::audio::common::AudioDevice;
using media::audio::common::AudioDeviceDescription;
using media::audio::common::AudioFormatDescription;
using media::audio::common::AudioMode;
using media::audio::common::AudioSource;
using media::audio::common::AudioStreamType;
using media::audio::common::AudioUsage;
using media::audio::common::AudioUuid;
using media::audio::common::Int;

// ----------------------------------------------------------------------------

namespace media::audiopolicy {
    class AudioRecordClient;
}

using ::android::media::audiopolicy::AudioRecordClient;
<<<<<<< HEAD
=======
using ::com::android::media::permission::INativePermissionController;
using ::com::android::media::permission::NativePermissionController;
using ::com::android::media::permission::IPermissionProvider;
>>>>>>> c29fe7dd

class AudioPolicyService :
    public BinderService<AudioPolicyService>,
    public media::BnAudioPolicyService,
    public IBinder::DeathRecipient,
    public SpatializerPolicyCallback,
    public media::IAudioPolicyServiceLocal
{
    friend class sp<AudioPolicyService>;

public:
    // for BinderService
    static const char *getServiceName() ANDROID_API { return "media.audio_policy"; }

    virtual status_t    dump(int fd, const Vector<String16>& args);

    //
    // BnAudioPolicyService (see AudioPolicyInterface for method descriptions)
    //
    binder::Status onNewAudioModulesAvailable() override;
    binder::Status setDeviceConnectionState(
            media::AudioPolicyDeviceState state,
            const android::media::audio::common::AudioPort& port,
            const AudioFormatDescription& encodedFormat) override;
    binder::Status getDeviceConnectionState(const AudioDevice& device,
                                            media::AudioPolicyDeviceState* _aidl_return) override;
    binder::Status handleDeviceConfigChange(
            const AudioDevice& device,
            const std::string& deviceName,
            const AudioFormatDescription& encodedFormat) override;
    binder::Status setPhoneState(AudioMode state, int32_t uid) override;
    binder::Status setForceUse(media::AudioPolicyForceUse usage,
                               media::AudioPolicyForcedConfig config) override;
    binder::Status getForceUse(media::AudioPolicyForceUse usage,
                               media::AudioPolicyForcedConfig* _aidl_return) override;
    binder::Status getOutput(AudioStreamType stream, int32_t* _aidl_return) override;
    binder::Status getOutputForAttr(const media::audio::common::AudioAttributes& attr,
                                    int32_t session,
                                    const AttributionSourceState &attributionSource,
                                    const AudioConfig& config,
                                    int32_t flags, int32_t selectedDeviceId,
                                    media::GetOutputForAttrResponse* _aidl_return) override;
    binder::Status startOutput(int32_t portId) override;
    binder::Status stopOutput(int32_t portId) override;
    binder::Status releaseOutput(int32_t portId) override;
    binder::Status getInputForAttr(const media::audio::common::AudioAttributes& attr, int32_t input,
                                   int32_t riid, int32_t session,
                                   const AttributionSourceState &attributionSource,
                                   const AudioConfigBase& config, int32_t flags,
                                   int32_t selectedDeviceId,
                                   media::GetInputForAttrResponse* _aidl_return) override;
    binder::Status startInput(int32_t portId) override;
    binder::Status stopInput(int32_t portId) override;
    binder::Status releaseInput(int32_t portId) override;
    binder::Status setDeviceAbsoluteVolumeEnabled(const AudioDevice& device,
                                                  bool enabled,
                                                  AudioStreamType streamToDriveAbs) override;
    binder::Status initStreamVolume(AudioStreamType stream, int32_t indexMin,
                                    int32_t indexMax) override;
    binder::Status setStreamVolumeIndex(AudioStreamType stream,
                                        const AudioDeviceDescription& device,
                                        int32_t index) override;
    binder::Status getStreamVolumeIndex(AudioStreamType stream,
                                        const AudioDeviceDescription& device,
                                        int32_t* _aidl_return) override;
    binder::Status setVolumeIndexForAttributes(const media::audio::common::AudioAttributes& attr,
                                               const AudioDeviceDescription& device,
                                               int32_t index) override;
    binder::Status getVolumeIndexForAttributes(const media::audio::common::AudioAttributes& attr,
                                               const AudioDeviceDescription& device,
                                               int32_t* _aidl_return) override;
    binder::Status getMaxVolumeIndexForAttributes(const media::audio::common::AudioAttributes& attr,
                                                  int32_t* _aidl_return) override;
    binder::Status getMinVolumeIndexForAttributes(const media::audio::common::AudioAttributes& attr,
                                                  int32_t* _aidl_return) override;
    binder::Status getStrategyForStream(AudioStreamType stream,
                                        int32_t* _aidl_return) override;
    binder::Status getDevicesForAttributes(const media::audio::common::AudioAttributes& attr,
                                           bool forVolume,
                                           std::vector<AudioDevice>* _aidl_return) override;
    binder::Status getOutputForEffect(const media::EffectDescriptor& desc,
                                      int32_t* _aidl_return) override;
    binder::Status registerEffect(const media::EffectDescriptor& desc, int32_t io, int32_t strategy,
                                  int32_t session, int32_t id) override;
    binder::Status unregisterEffect(int32_t id) override;
    binder::Status setEffectEnabled(int32_t id, bool enabled) override;
    binder::Status moveEffectsToIo(const std::vector<int32_t>& ids, int32_t io) override;
    binder::Status isStreamActive(AudioStreamType stream, int32_t inPastMs,
                                  bool* _aidl_return) override;
    binder::Status isStreamActiveRemotely(AudioStreamType stream, int32_t inPastMs,
                                          bool* _aidl_return) override;
    binder::Status isSourceActive(AudioSource source, bool* _aidl_return) override;
    binder::Status queryDefaultPreProcessing(
            int32_t audioSession, Int* count,
            std::vector<media::EffectDescriptor>* _aidl_return) override;
    binder::Status addSourceDefaultEffect(const AudioUuid& type,
                                          const std::string& opPackageName,
                                          const AudioUuid& uuid, int32_t priority,
                                          AudioSource source,
                                          int32_t* _aidl_return) override;
    binder::Status addStreamDefaultEffect(const AudioUuid& type,
                                          const std::string& opPackageName,
                                          const AudioUuid& uuid, int32_t priority,
                                          AudioUsage usage, int32_t* _aidl_return) override;
    binder::Status removeSourceDefaultEffect(int32_t id) override;
    binder::Status removeStreamDefaultEffect(int32_t id) override;
    binder::Status setSupportedSystemUsages(
            const std::vector<AudioUsage>& systemUsages) override;
    binder::Status setAllowedCapturePolicy(int32_t uid, int32_t capturePolicy) override;
    binder::Status getOffloadSupport(const media::audio::common::AudioOffloadInfo& info,
                                     media::AudioOffloadMode* _aidl_return) override;
    binder::Status isDirectOutputSupported(const AudioConfigBase& config,
                                           const media::audio::common::AudioAttributes& attributes,
                                           bool* _aidl_return) override;
    binder::Status listAudioPorts(media::AudioPortRole role, media::AudioPortType type,
                                  Int* count, std::vector<media::AudioPortFw>* ports,
                                  int32_t* _aidl_return) override;
    binder::Status listDeclaredDevicePorts(media::AudioPortRole role,
                                           std::vector<media::AudioPortFw>* _aidl_return) override;
    binder::Status getAudioPort(int portId,
                                media::AudioPortFw* _aidl_return) override;
    binder::Status createAudioPatch(const media::AudioPatchFw& patch, int32_t handle,
                                    int32_t* _aidl_return) override;
    binder::Status releaseAudioPatch(int32_t handle) override;
    binder::Status listAudioPatches(Int* count, std::vector<media::AudioPatchFw>* patches,
                                    int32_t* _aidl_return) override;
    binder::Status setAudioPortConfig(const media::AudioPortConfigFw& config) override;
    binder::Status registerClient(const sp<media::IAudioPolicyServiceClient>& client) override;
    binder::Status setAudioPortCallbacksEnabled(bool enabled) override;
    binder::Status setAudioVolumeGroupCallbacksEnabled(bool enabled) override;
    binder::Status acquireSoundTriggerSession(media::SoundTriggerSession* _aidl_return) override;
    binder::Status releaseSoundTriggerSession(int32_t session) override;
    binder::Status getPhoneState(AudioMode* _aidl_return) override;
    binder::Status registerPolicyMixes(const std::vector<media::AudioMix>& mixes,
                                       bool registration) override;
    binder::Status updatePolicyMixes(
        const ::std::vector<::android::media::AudioMixUpdate>& updates) override;
    binder::Status setUidDeviceAffinities(int32_t uid,
                                          const std::vector<AudioDevice>& devices) override;
    binder::Status removeUidDeviceAffinities(int32_t uid) override;
    binder::Status setUserIdDeviceAffinities(
            int32_t userId,
            const std::vector<AudioDevice>& devices) override;
    binder::Status removeUserIdDeviceAffinities(int32_t userId) override;
    binder::Status startAudioSource(const media::AudioPortConfigFw& source,
                                    const media::audio::common::AudioAttributes& attributes,
                                    int32_t* _aidl_return) override;
    binder::Status stopAudioSource(int32_t portId) override;
    binder::Status setMasterMono(bool mono) override;
    binder::Status getMasterMono(bool* _aidl_return) override;
    binder::Status getStreamVolumeDB(AudioStreamType stream, int32_t index,
                                     const AudioDeviceDescription& device,
                                     float* _aidl_return) override;
    binder::Status getSurroundFormats(Int* count,
                                      std::vector<AudioFormatDescription>* formats,
                                      std::vector<bool>* formatsEnabled) override;
    binder::Status getReportedSurroundFormats(
            Int* count, std::vector<AudioFormatDescription>* formats) override;
    binder::Status getHwOffloadFormatsSupportedForBluetoothMedia(
            const AudioDeviceDescription& device,
            std::vector<AudioFormatDescription>* _aidl_return) override;
    binder::Status setSurroundFormatEnabled(const AudioFormatDescription& audioFormat,
                                            bool enabled) override;
    binder::Status setAssistantServicesUids(const std::vector<int32_t>& uids) override;
    binder::Status setActiveAssistantServicesUids(const std::vector<int32_t>& activeUids) override;
    binder::Status setA11yServicesUids(const std::vector<int32_t>& uids) override;
    binder::Status setCurrentImeUid(int32_t uid) override;
    binder::Status isHapticPlaybackSupported(bool* _aidl_return) override;
    binder::Status isUltrasoundSupported(bool* _aidl_return) override;
    binder::Status isHotwordStreamSupported(bool lookbackAudio, bool* _aidl_return) override;
    binder::Status listAudioProductStrategies(
            std::vector<media::AudioProductStrategy>* _aidl_return) override;
    binder::Status getProductStrategyFromAudioAttributes(
            const media::audio::common::AudioAttributes& aa,
            bool fallbackOnDefault,
            int32_t* _aidl_return) override;
    binder::Status listAudioVolumeGroups(
            std::vector<media::AudioVolumeGroup>* _aidl_return) override;
    binder::Status getVolumeGroupFromAudioAttributes(
            const media::audio::common::AudioAttributes& aa,
            bool fallbackOnDefault,
            int32_t* _aidl_return) override;
    binder::Status setRttEnabled(bool enabled) override;
    binder::Status isCallScreenModeSupported(bool* _aidl_return) override;
    binder::Status setDevicesRoleForStrategy(
            int32_t strategy, media::DeviceRole role,
            const std::vector<AudioDevice>& devices) override;
    binder::Status removeDevicesRoleForStrategy(
            int32_t strategy, media::DeviceRole role,
            const std::vector<AudioDevice>& devices) override;
    binder::Status clearDevicesRoleForStrategy(
            int32_t strategy,
            media::DeviceRole role) override;
    binder::Status getDevicesForRoleAndStrategy(
            int32_t strategy, media::DeviceRole role,
            std::vector<AudioDevice>* _aidl_return) override;
    binder::Status setDevicesRoleForCapturePreset(
            AudioSource audioSource,
            media::DeviceRole role,
            const std::vector<AudioDevice>& devices) override;
    binder::Status addDevicesRoleForCapturePreset(
            AudioSource audioSource,
            media::DeviceRole role,
            const std::vector<AudioDevice>& devices) override;
    binder::Status removeDevicesRoleForCapturePreset(
            AudioSource audioSource,
            media::DeviceRole role,
            const std::vector<AudioDevice>& devices) override;
    binder::Status clearDevicesRoleForCapturePreset(AudioSource audioSource,
                                                    media::DeviceRole role) override;
    binder::Status getDevicesForRoleAndCapturePreset(
            AudioSource audioSource,
            media::DeviceRole role,
            std::vector<AudioDevice>* _aidl_return) override;
    binder::Status registerSoundTriggerCaptureStateListener(
            const sp<media::ICaptureStateListener>& listener, bool* _aidl_return) override;

    binder::Status getSpatializer(const sp<media::INativeSpatializerCallback>& callback,
            media::GetSpatializerResponse* _aidl_return) override;
    binder::Status canBeSpatialized(
            const std::optional<media::audio::common::AudioAttributes>& attr,
            const std::optional<AudioConfig>& config,
            const std::vector<AudioDevice>& devices,
            bool* _aidl_return) override;

    binder::Status getDirectPlaybackSupport(const media::audio::common::AudioAttributes& attr,
                                            const AudioConfig& config,
                                            media::AudioDirectMode* _aidl_return) override;

    binder::Status getDirectProfilesForAttributes(const media::audio::common::AudioAttributes& attr,
                        std::vector<media::audio::common::AudioProfile>* _aidl_return) override;

    binder::Status getSupportedMixerAttributes(
            int32_t portId,
            std::vector<media::AudioMixerAttributesInternal>* _aidl_return) override;
    binder::Status setPreferredMixerAttributes(
            const media::audio::common::AudioAttributes& attr,
            int32_t portId,
            int32_t uid,
            const media::AudioMixerAttributesInternal& mixerAttr) override;
    binder::Status getPreferredMixerAttributes(
            const media::audio::common::AudioAttributes& attr,
            int32_t portId,
            std::optional<media::AudioMixerAttributesInternal>* _aidl_return) override;
    binder::Status clearPreferredMixerAttributes(const media::audio::common::AudioAttributes& attr,
                                                 int32_t portId,
                                                 int32_t uid) override;
    binder::Status getRegisteredPolicyMixes(
            std::vector <::android::media::AudioMix>* mixes) override;
<<<<<<< HEAD
=======

    // Should only be called by AudioService to push permission data down to audioserver
    binder::Status getPermissionController(sp<INativePermissionController>* out) override;
>>>>>>> c29fe7dd

    status_t onTransact(uint32_t code, const Parcel& data, Parcel* reply, uint32_t flags) override;

    // -- IAudioPolicyLocal methods
    const IPermissionProvider& getPermissionProvider() const override;

    // IBinder::DeathRecipient
    virtual     void        binderDied(const wp<IBinder>& who);

    // RefBase
    virtual     void        onFirstRef();

    // Commence initialization when AudioSystem is ready.
    void onAudioSystemReady();

    //
    // Helpers for the struct audio_policy_service_ops implementation.
    // This is used by the audio policy manager for certain operations that
    // are implemented by the policy service.
    //
    virtual void setParameters(audio_io_handle_t ioHandle,
                               const char *keyValuePairs,
                               int delayMs);

    virtual status_t setStreamVolume(audio_stream_type_t stream,
                                     float volume,
                                     audio_io_handle_t output,
                                     int delayMs = 0);
    virtual status_t setVoiceVolume(float volume, int delayMs = 0);

    void doOnNewAudioModulesAvailable();
    status_t doStopOutput(audio_port_handle_t portId);
    void doReleaseOutput(audio_port_handle_t portId);

    status_t clientCreateAudioPatch(const struct audio_patch *patch,
                              audio_patch_handle_t *handle,
                              int delayMs);
    status_t clientReleaseAudioPatch(audio_patch_handle_t handle,
                                     int delayMs);
    virtual status_t clientSetAudioPortConfig(const struct audio_port_config *config,
                                              int delayMs);

    void removeNotificationClient(uid_t uid, pid_t pid);
    void onAudioPortListUpdate();
    void doOnAudioPortListUpdate();
    void onAudioPatchListUpdate();
    void doOnAudioPatchListUpdate();

    void onDynamicPolicyMixStateUpdate(const String8& regId, int32_t state);
    void doOnDynamicPolicyMixStateUpdate(const String8& regId, int32_t state);
    void onRecordingConfigurationUpdate(int event,
                                        const record_client_info_t *clientInfo,
                                        const audio_config_base_t *clientConfig,
                                        std::vector<effect_descriptor_t> clientEffects,
                                        const audio_config_base_t *deviceConfig,
                                        std::vector<effect_descriptor_t> effects,
                                        audio_patch_handle_t patchHandle,
                                        audio_source_t source);
    void doOnRecordingConfigurationUpdate(int event,
                                          const record_client_info_t *clientInfo,
                                          const audio_config_base_t *clientConfig,
                                          std::vector<effect_descriptor_t> clientEffects,
                                          const audio_config_base_t *deviceConfig,
                                          std::vector<effect_descriptor_t> effects,
                                          audio_patch_handle_t patchHandle,
                                          audio_source_t source);

    void onAudioVolumeGroupChanged(volume_group_t group, int flags);
    void doOnAudioVolumeGroupChanged(volume_group_t group, int flags);

    void onRoutingUpdated();
    void doOnRoutingUpdated();

    void onVolumeRangeInitRequest();
    void doOnVolumeRangeInitRequest();

    /**
     * Spatializer SpatializerPolicyCallback implementation.
     * onCheckSpatializer() sends an event on mOutputCommandThread which executes
     * doOnCheckSpatializer() to check if a Spatializer output must be opened or closed
     * by audio policy manager and attach/detach the spatializer effect accordingly.
     */
    void onCheckSpatializer() override;
    void onCheckSpatializer_l() REQUIRES(mMutex);
    void doOnCheckSpatializer();

    void onUpdateActiveSpatializerTracks_l() REQUIRES(mMutex);
    void doOnUpdateActiveSpatializerTracks();


    void setEffectSuspended(int effectId,
                            audio_session_t sessionId,
                            bool suspended);

private:
                        AudioPolicyService() ANDROID_API;
    virtual             ~AudioPolicyService();

    status_t dumpInternals(int fd) REQUIRES(mMutex);

    // Handles binder shell commands
    virtual status_t shellCommand(int in, int out, int err, Vector<String16>& args);


    // Sets whether the given UID records only silence
    virtual void setAppState_l(sp<AudioRecordClient> client, app_state_t state) REQUIRES(mMutex);

    // Overrides the UID state as if it is idle
    status_t handleSetUidState(Vector<String16>& args, int err);

    // Clears the override for the UID state
    status_t handleResetUidState(Vector<String16>& args, int err);

    // Gets the UID state
    status_t handleGetUidState(Vector<String16>& args, int out, int err);

    // Prints the shell command help
    status_t printHelp(int out);

    std::string getDeviceTypeStrForPortId(audio_port_handle_t portId);

    status_t getAudioPolicyEffects(sp<AudioPolicyEffects>& audioPolicyEffects);

    app_state_t apmStatFromAmState(int amState);

    bool isSupportedSystemUsage(audio_usage_t usage);
    status_t validateUsage(const audio_attributes_t& attr);
    status_t validateUsage(const audio_attributes_t& attr,
                           const AttributionSourceState& attributionSource);

    void updateUidStates();
    void updateUidStates_l() REQUIRES(mMutex);

    void silenceAllRecordings_l() REQUIRES(mMutex);

    static bool isVirtualSource(audio_source_t source);

    /** returns true if the audio source must be silenced when the corresponding app op is denied.
     *          false if the audio source does not actually capture from the microphone while still
     *          being mapped to app op OP_RECORD_AUDIO and not a specialized op tracked separately.
     *          See getOpForSource().
     */
    static bool isAppOpSource(audio_source_t source);

    status_t registerOutput(audio_io_handle_t output,
                            const audio_config_base_t& config,
                            const audio_output_flags_t flags);
    status_t unregisterOutput(audio_io_handle_t output);

    // If recording we need to make sure the UID is allowed to do that. If the UID is idle
    // then it cannot record and gets buffers with zeros - silence. As soon as the UID
    // transitions to an active state we will start reporting buffers with data. This approach
    // transparently handles recording while the UID transitions between idle/active state
    // avoiding to get stuck in a state receiving non-empty buffers while idle or in a state
    // receiving empty buffers while active.
    class UidPolicy : public BnUidObserver, public virtual IBinder::DeathRecipient {
    public:
        explicit UidPolicy(wp<AudioPolicyService> service)
                : mService(service), mObserverRegistered(false),
                  mCurrentImeUid(0),
                  mRttEnabled(false) {}

        void registerSelf();
        void unregisterSelf();

        // IBinder::DeathRecipient implementation
        void binderDied(const wp<IBinder> &who) override;

        bool isUidActive(uid_t uid);
        int getUidState(uid_t uid);
        void setAssistantUids(const std::vector<uid_t>& uids);
        bool isAssistantUid(uid_t uid);
        void setActiveAssistantUids(const std::vector<uid_t>& activeUids);
        bool isActiveAssistantUid(uid_t uid);
        void setA11yUids(const std::vector<uid_t>& uids) { mA11yUids.clear(); mA11yUids = uids; }
        bool isA11yUid(uid_t uid);
        bool isA11yOnTop();
        void setCurrentImeUid(uid_t uid) { mCurrentImeUid = uid; }
        bool isCurrentImeUid(uid_t uid) { return uid == mCurrentImeUid; }
        void setRttEnabled(bool enabled) { mRttEnabled = enabled; }
        bool isRttEnabled() { return mRttEnabled; }

        // BnUidObserver implementation
        void onUidActive(uid_t uid) override;
        void onUidGone(uid_t uid, bool disabled) override;
        void onUidIdle(uid_t uid, bool disabled) override;
        void onUidStateChanged(uid_t uid, int32_t procState, int64_t procStateSeq,
                int32_t capability) override;
        void onUidProcAdjChanged(uid_t uid, int32_t adj) override;


        void updateUid(std::unordered_map<uid_t, std::pair<bool, int>> *uids,
                       uid_t uid, bool active, int state, bool insert);

        void dumpInternals(int fd);

     private:
        void notifyService();
        void updateUidLocked(std::unordered_map<uid_t, std::pair<bool, int>> *uids,
                             uid_t uid, bool active, int state, bool insert);
        void checkRegistered();

        wp<AudioPolicyService> mService;
        audio_utils::mutex mMutex{audio_utils::MutexOrder::kUidPolicy_Mutex};
        ActivityManager mAm;
        bool mObserverRegistered = false;
        std::unordered_map<uid_t, std::pair<bool, int>> mCachedUids GUARDED_BY(mMutex);
        std::vector<uid_t> mAssistantUids;
        std::vector<uid_t> mActiveAssistantUids;
        std::vector<uid_t> mA11yUids;
        uid_t mCurrentImeUid = -1;
        bool mRttEnabled = false;
    };

    // If sensor privacy is enabled then all apps, including those that are active, should be
    // prevented from recording. This is handled similar to idle UIDs, any app that attempts
    // to record while sensor privacy is enabled will receive buffers with zeros. As soon as
    // sensor privacy is disabled active apps will receive the expected data when recording.
    class SensorPrivacyPolicy : public hardware::BnSensorPrivacyListener {
        public:
            explicit SensorPrivacyPolicy(wp<AudioPolicyService> service)
                    : mService(service) {}

            void registerSelf();
            void unregisterSelf();

            bool isSensorPrivacyEnabled();

            binder::Status onSensorPrivacyChanged(int toggleType, int sensor,
                                                  bool enabled);

            binder::Status onSensorPrivacyStateChanged(int, int, int) {
                return binder::Status::ok();
            }

        private:
            wp<AudioPolicyService> mService;
            std::atomic_bool mSensorPrivacyEnabled = false;
    };

    // Thread used to send audio config commands to audio flinger
    // For audio config commands, it is necessary because audio flinger requires that the calling
    // process (user) has permission to modify audio settings.
    public:
    class AudioCommandThread : public Thread {
        class AudioCommand;
    public:

        // commands for tone AudioCommand
        enum {
            SET_VOLUME,
            SET_PARAMETERS,
            SET_VOICE_VOLUME,
            STOP_OUTPUT,
            RELEASE_OUTPUT,
            CREATE_AUDIO_PATCH,
            RELEASE_AUDIO_PATCH,
            UPDATE_AUDIOPORT_LIST,
            UPDATE_AUDIOPATCH_LIST,
            CHANGED_AUDIOVOLUMEGROUP,
            SET_AUDIOPORT_CONFIG,
            DYN_POLICY_MIX_STATE_UPDATE,
            RECORDING_CONFIGURATION_UPDATE,
            SET_EFFECT_SUSPENDED,
            AUDIO_MODULES_UPDATE,
            ROUTING_UPDATED,
            UPDATE_UID_STATES,
            CHECK_SPATIALIZER_OUTPUT, // verify if spatializer effect should be created or moved
            UPDATE_ACTIVE_SPATIALIZER_TRACKS, // Update active track counts on spalializer output
            VOL_RANGE_INIT_REQUEST, // request to reset the volume range indices
        };

        AudioCommandThread (String8 name, const wp<AudioPolicyService>& service);
        virtual             ~AudioCommandThread();

                    status_t    dump(int fd);

        // Thread virtuals
        virtual     void        onFirstRef();
        virtual     bool        threadLoop();

                    void        exit();
                    status_t    volumeCommand(audio_stream_type_t stream, float volume,
                                            audio_io_handle_t output, int delayMs = 0);
                    status_t    parametersCommand(audio_io_handle_t ioHandle,
                                            const char *keyValuePairs, int delayMs = 0);
                    status_t    voiceVolumeCommand(float volume, int delayMs = 0);
                    void        stopOutputCommand(audio_port_handle_t portId);
                    void        releaseOutputCommand(audio_port_handle_t portId);
                    status_t    sendCommand(sp<AudioCommand>& command, int delayMs = 0);
                    void        insertCommand_l(sp<AudioCommand>& command, int delayMs = 0);
                    status_t    createAudioPatchCommand(const struct audio_patch *patch,
                                                        audio_patch_handle_t *handle,
                                                        int delayMs);
                    status_t    releaseAudioPatchCommand(audio_patch_handle_t handle,
                                                         int delayMs);
                    void        updateAudioPortListCommand();
                    void        updateAudioPatchListCommand();
                    void        changeAudioVolumeGroupCommand(volume_group_t group, int flags);
                    status_t    setAudioPortConfigCommand(const struct audio_port_config *config,
                                                          int delayMs);
                    void        dynamicPolicyMixStateUpdateCommand(const String8& regId,
                                                                   int32_t state);
                    void        recordingConfigurationUpdateCommand(
                                                    int event,
                                                    const record_client_info_t *clientInfo,
                                                    const audio_config_base_t *clientConfig,
                                                    std::vector<effect_descriptor_t> clientEffects,
                                                    const audio_config_base_t *deviceConfig,
                                                    std::vector<effect_descriptor_t> effects,
                                                    audio_patch_handle_t patchHandle,
                                                    audio_source_t source);
                    void        setEffectSuspendedCommand(int effectId,
                                                          audio_session_t sessionId,
                                                          bool suspended);
                    void        audioModulesUpdateCommand();
                    void        routingChangedCommand();
                    void        updateUidStatesCommand();
                    void        checkSpatializerCommand();
                    void        updateActiveSpatializerTracksCommand();
                    void        volRangeInitReqCommand();

                    void        insertCommand_l(AudioCommand *command, int delayMs = 0);
    private:
        class AudioCommandData;

        // descriptor for requested tone playback event
        class AudioCommand: public RefBase {

        public:
            AudioCommand()
            : mCommand(-1), mStatus(NO_ERROR), mWaitStatus(false) {}

            void dump(char* buffer, size_t size);

            int mCommand;   // SET_VOLUME, SET_PARAMETERS...
            nsecs_t mTime;  // time stamp
            audio_utils::mutex mMutex{audio_utils::MutexOrder::kAudioCommand_Mutex};
            audio_utils::condition_variable mCond; // condition for status return
            status_t mStatus; // command status
            bool mWaitStatus; // true if caller is waiting for status
            sp<AudioCommandData> mParam;     // command specific parameter data
        };

        class AudioCommandData: public RefBase {
        public:
            virtual ~AudioCommandData() {}
        protected:
            AudioCommandData() {}
        };

        class VolumeData : public AudioCommandData {
        public:
            audio_stream_type_t mStream;
            float mVolume;
            audio_io_handle_t mIO;
        };

        class ParametersData : public AudioCommandData {
        public:
            audio_io_handle_t mIO;
            String8 mKeyValuePairs;
        };

        class VoiceVolumeData : public AudioCommandData {
        public:
            float mVolume;
        };

        class StopOutputData : public AudioCommandData {
        public:
            audio_port_handle_t mPortId;
        };

        class ReleaseOutputData : public AudioCommandData {
        public:
            audio_port_handle_t mPortId;
        };

        class CreateAudioPatchData : public AudioCommandData {
        public:
            struct audio_patch mPatch;
            audio_patch_handle_t mHandle;
        };

        class ReleaseAudioPatchData : public AudioCommandData {
        public:
            audio_patch_handle_t mHandle;
        };

        class AudioVolumeGroupData : public AudioCommandData {
        public:
            volume_group_t mGroup;
            int mFlags;
        };

        class SetAudioPortConfigData : public AudioCommandData {
        public:
            struct audio_port_config mConfig;
        };

        class DynPolicyMixStateUpdateData : public AudioCommandData {
        public:
            String8 mRegId;
            int32_t mState;
        };

        class RecordingConfigurationUpdateData : public AudioCommandData {
        public:
            int mEvent;
            record_client_info_t mClientInfo;
            struct audio_config_base mClientConfig;
            std::vector<effect_descriptor_t> mClientEffects;
            struct audio_config_base mDeviceConfig;
            std::vector<effect_descriptor_t> mEffects;
            audio_patch_handle_t mPatchHandle;
            audio_source_t mSource;
        };

        class SetEffectSuspendedData : public AudioCommandData {
        public:
            int mEffectId;
            audio_session_t mSessionId;
            bool mSuspended;
        };

        mutable audio_utils::mutex mMutex{audio_utils::MutexOrder::kCommandThread_Mutex};
        audio_utils::condition_variable mWaitWorkCV;
        Vector < sp<AudioCommand> > mAudioCommands; // list of pending commands
        sp<AudioCommand> mLastCommand;      // last processed command (used by dump)
        String8 mName;                      // string used by wake lock fo delayed commands
        wp<AudioPolicyService> mService;
    };

    private:
    class AudioPolicyClient : public AudioPolicyClientInterface
    {
     public:
        explicit AudioPolicyClient(AudioPolicyService *service) : mAudioPolicyService(service) {}
        virtual ~AudioPolicyClient() {}

        virtual status_t getAudioPolicyConfig(media::AudioPolicyConfig *config);

        //
        // Audio HW module functions
        //

        // loads a HW module.
        virtual audio_module_handle_t loadHwModule(const char *name);

        //
        // Audio output Control functions
        //

        // opens an audio output with the requested parameters. The parameter values can indicate to use the default values
        // in case the audio policy manager has no specific requirements for the output being opened.
        // When the function returns, the parameter values reflect the actual values used by the audio hardware output stream.
        // The audio policy manager can check if the proposed parameters are suitable or not and act accordingly.
        virtual status_t openOutput(audio_module_handle_t module,
                                    audio_io_handle_t *output,
                                    audio_config_t *halConfig,
                                    audio_config_base_t *mixerConfig,
                                    const sp<DeviceDescriptorBase>& device,
                                    uint32_t *latencyMs,
                                    audio_output_flags_t flags);
        // creates a special output that is duplicated to the two outputs passed as arguments. The duplication is performed by
        // a special mixer thread in the AudioFlinger.
        virtual audio_io_handle_t openDuplicateOutput(audio_io_handle_t output1, audio_io_handle_t output2);
        // closes the output stream
        virtual status_t closeOutput(audio_io_handle_t output);
        // suspends the output. When an output is suspended, the corresponding audio hardware output stream is placed in
        // standby and the AudioTracks attached to the mixer thread are still processed but the output mix is discarded.
        virtual status_t suspendOutput(audio_io_handle_t output);
        // restores a suspended output.
        virtual status_t restoreOutput(audio_io_handle_t output);

        //
        // Audio input Control functions
        //

        // opens an audio input
        virtual audio_io_handle_t openInput(audio_module_handle_t module,
                                            audio_io_handle_t *input,
                                            audio_config_t *config,
                                            audio_devices_t *devices,
                                            const String8& address,
                                            audio_source_t source,
                                            audio_input_flags_t flags);
        // closes an audio input
        virtual status_t closeInput(audio_io_handle_t input);
        //
        // misc control functions
        //

        // set a stream volume for a particular output. For the same user setting, a given stream type can have different volumes
        // for each output (destination device) it is attached to.
        virtual status_t setStreamVolume(audio_stream_type_t stream, float volume, audio_io_handle_t output, int delayMs = 0);

        // function enabling to send proprietary informations directly from audio policy manager to audio hardware interface.
        virtual void setParameters(audio_io_handle_t ioHandle, const String8& keyValuePairs, int delayMs = 0);
        // function enabling to receive proprietary informations directly from audio hardware interface to audio policy manager.
        virtual String8 getParameters(audio_io_handle_t ioHandle, const String8& keys);

        // set down link audio volume.
        virtual status_t setVoiceVolume(float volume, int delayMs = 0);

        // move effect to the specified output
        virtual status_t moveEffects(audio_session_t session,
                                         audio_io_handle_t srcOutput,
                                         audio_io_handle_t dstOutput);

                void setEffectSuspended(int effectId,
                                        audio_session_t sessionId,
                                        bool suspended) override;

        /* Create a patch between several source and sink ports */
        virtual status_t createAudioPatch(const struct audio_patch *patch,
                                           audio_patch_handle_t *handle,
                                           int delayMs);

        /* Release a patch */
        virtual status_t releaseAudioPatch(audio_patch_handle_t handle,
                                           int delayMs);

        /* Set audio port configuration */
        virtual status_t setAudioPortConfig(const struct audio_port_config *config, int delayMs);

        virtual void onAudioPortListUpdate();
        virtual void onAudioPatchListUpdate();
        virtual void onDynamicPolicyMixStateUpdate(String8 regId, int32_t state);
        virtual void onRecordingConfigurationUpdate(int event,
                                                    const record_client_info_t *clientInfo,
                                                    const audio_config_base_t *clientConfig,
                                                    std::vector<effect_descriptor_t> clientEffects,
                                                    const audio_config_base_t *deviceConfig,
                                                    std::vector<effect_descriptor_t> effects,
                                                    audio_patch_handle_t patchHandle,
                                                    audio_source_t source);

        virtual void onAudioVolumeGroupChanged(volume_group_t group, int flags);

        virtual void onRoutingUpdated();

        virtual void onVolumeRangeInitRequest();

        virtual audio_unique_id_t newAudioUniqueId(audio_unique_id_use_t use);

        void setSoundTriggerCaptureState(bool active) override;

        status_t getAudioPort(struct audio_port_v7 *port) override;

        status_t updateSecondaryOutputs(
                const TrackSecondaryOutputsMap& trackSecondaryOutputs) override;

        status_t setDeviceConnectedState(
                const struct audio_port_v7 *port, media::DeviceConnectedState state) override;

        status_t invalidateTracks(const std::vector<audio_port_handle_t>& portIds) override;

        status_t getAudioMixPort(const struct audio_port_v7 *devicePort,
                                 struct audio_port_v7 *port) override;

        status_t setTracksInternalMute(
                const std::vector<media::TrackInternalMuteInfo>& tracksInternalMute) override;

     private:
        AudioPolicyService *mAudioPolicyService;
    };

    // --- Notification Client ---
    class NotificationClient : public IBinder::DeathRecipient {
    public:
                            NotificationClient(const sp<AudioPolicyService>& service,
                                                const sp<media::IAudioPolicyServiceClient>& client,
                                                uid_t uid, pid_t pid);
        virtual             ~NotificationClient();

                            void      onAudioPortListUpdate();
                            void      onAudioPatchListUpdate();
                            void      onDynamicPolicyMixStateUpdate(const String8& regId,
                                                                    int32_t state);
                            void      onAudioVolumeGroupChanged(volume_group_t group, int flags);
                            void      onRecordingConfigurationUpdate(
                                                    int event,
                                                    const record_client_info_t *clientInfo,
                                                    const audio_config_base_t *clientConfig,
                                                    std::vector<effect_descriptor_t> clientEffects,
                                                    const audio_config_base_t *deviceConfig,
                                                    std::vector<effect_descriptor_t> effects,
                                                    audio_patch_handle_t patchHandle,
                                                    audio_source_t source);
                            void      onRoutingUpdated();
                            void      onVolumeRangeInitRequest();
                            void      setAudioPortCallbacksEnabled(bool enabled);
                            void setAudioVolumeGroupCallbacksEnabled(bool enabled);

                            uid_t uid() {
                                return mUid;
                            }

                // IBinder::DeathRecipient
                virtual     void        binderDied(const wp<IBinder>& who);

    private:
                            NotificationClient(const NotificationClient&);
                            NotificationClient& operator = (const NotificationClient&);

        const wp<AudioPolicyService>               mService;
        const uid_t                                mUid;
        const pid_t                                mPid;
        const sp<media::IAudioPolicyServiceClient> mAudioPolicyServiceClient;
              bool                                 mAudioPortCallbacksEnabled;
              bool                                 mAudioVolumeGroupCallbacksEnabled;
    };

    public:
    class AudioClient : public virtual RefBase {
    public:
                AudioClient(const audio_attributes_t attributes,
                            const audio_io_handle_t io,
                            const AttributionSourceState& attributionSource,
                            const audio_session_t session,  audio_port_handle_t portId,
                            const audio_port_handle_t deviceId) :
                                attributes(attributes), io(io), attributionSource(
                                attributionSource), session(session), portId(portId),
                                deviceId(deviceId), active(false) {}
                ~AudioClient() override = default;


        const audio_attributes_t attributes; // source, flags ...
        const audio_io_handle_t io;          // audio HAL stream IO handle
        const AttributionSourceState attributionSource; //client attributionsource
        const audio_session_t session;       // audio session ID
        const audio_port_handle_t portId;
        const audio_port_handle_t deviceId;  // selected input device port ID
              bool active;                   // Playback/Capture is active or inactive
    };
    private:



    // --- AudioPlaybackClient ---
    // Information about each registered AudioTrack client
    // (between calls to getOutputForAttr() and releaseOutput())
    class AudioPlaybackClient : public AudioClient {
    public:
                AudioPlaybackClient(const audio_attributes_t attributes,
                      const audio_io_handle_t io, AttributionSourceState attributionSource,
                            const audio_session_t session, audio_port_handle_t portId,
                            audio_port_handle_t deviceId, audio_stream_type_t stream,
                            bool isSpatialized) :
                    AudioClient(attributes, io, attributionSource, session, portId,
                        deviceId), stream(stream), isSpatialized(isSpatialized)  {}
                ~AudioPlaybackClient() override = default;

        const audio_stream_type_t stream;
        const bool isSpatialized;
    };

    void getPlaybackClientAndEffects(audio_port_handle_t portId,
                                     sp<AudioPlaybackClient>& client,
                                     sp<AudioPolicyEffects>& effects,
                                     const char *context);


    // A class automatically clearing and restoring binder caller identity inside
    // a code block (scoped variable)
    // Declare one systematically before calling AudioPolicyManager methods so that they are
    // executed with the same level of privilege as audioserver process.
    class AutoCallerClear {
    public:
            AutoCallerClear() :
                mToken(IPCThreadState::self()->clearCallingIdentity()) {}
            ~AutoCallerClear() {
                IPCThreadState::self()->restoreCallingIdentity(mToken);
            }

    private:
        const   int64_t mToken;
    };

    // Internal dump utilities.
    status_t dumpPermissionDenial(int fd);
    void loadAudioPolicyManager();
    void unloadAudioPolicyManager();

    /**
     * Returns the number of active audio tracks on the specified output mixer.
     * The query can be specified to only include spatialized audio tracks or consider
     * all tracks.
     * @param output the I/O handle of the output mixer to consider
     * @param spatializedOnly true if only spatialized tracks should be considered
     * @return the number of active tracks.
     */
    size_t countActiveClientsOnOutput_l(
            audio_io_handle_t output, bool spatializedOnly = true) REQUIRES(mMutex);

    mutable audio_utils::mutex mMutex{audio_utils::MutexOrder::kAudioPolicyService_Mutex};
    // prevents concurrent access to AudioPolicy manager functions changing
    // device connection state or routing.
    // mMutex protects AudioPolicyManager methods that can call into audio flinger
    // and possibly back in to audio policy service and acquire mEffectsLock.
    sp<AudioCommandThread> mAudioCommandThread;     // audio commands thread
    sp<AudioCommandThread> mOutputCommandThread;    // process stop and release output
    AudioPolicyInterface *mAudioPolicyManager;
    AudioPolicyClient *mAudioPolicyClient;
    std::vector<audio_usage_t> mSupportedSystemUsages;

    mutable audio_utils::mutex mNotificationClientsMutex{
            audio_utils::MutexOrder::kAudioPolicyService_NotificationClientsMutex};
    DefaultKeyedVector<int64_t, sp<NotificationClient>> mNotificationClients
            GUARDED_BY(mNotificationClientsMutex);
    // Manage all effects configured in audio_effects.conf
    // never hold AudioPolicyService::mMutex when calling AudioPolicyEffects methods as
    // those can call back into AudioPolicyService methods and try to acquire the mutex
    sp<AudioPolicyEffects> mAudioPolicyEffects GUARDED_BY(mMutex);
    audio_mode_t mPhoneState GUARDED_BY(mMutex);
    uid_t mPhoneStateOwnerUid GUARDED_BY(mMutex);

    sp<UidPolicy> mUidPolicy GUARDED_BY(mMutex);
    sp<SensorPrivacyPolicy> mSensorPrivacyPolicy GUARDED_BY(mMutex);

    DefaultKeyedVector<audio_port_handle_t, sp<AudioRecordClient>> mAudioRecordClients
            GUARDED_BY(mMutex);
    DefaultKeyedVector<audio_port_handle_t, sp<AudioPlaybackClient>> mAudioPlaybackClients
            GUARDED_BY(mMutex);

    MediaPackageManager mPackageManager; // To check allowPlaybackCapture

    CaptureStateNotifier mCaptureStateNotifier;

    // created in onFirstRef() and never cleared: does not need to be guarded by mMutex
    sp<Spatializer> mSpatializer;

    void *mLibraryHandle = nullptr;
    CreateAudioPolicyManagerInstance mCreateAudioPolicyManager;
    DestroyAudioPolicyManagerInstance mDestroyAudioPolicyManager;
    std::unique_ptr<media::UsecaseValidator> mUsecaseValidator;
    const sp<NativePermissionController> mPermissionController;
};

} // namespace android

#endif // ANDROID_AUDIOPOLICYSERVICE_H<|MERGE_RESOLUTION|>--- conflicted
+++ resolved
@@ -21,10 +21,7 @@
 #include <android/media/GetSpatializerResponse.h>
 #include <android-base/thread_annotations.h>
 #include <audio_utils/mutex.h>
-<<<<<<< HEAD
-=======
 #include <com/android/media/permission/INativePermissionController.h>
->>>>>>> c29fe7dd
 #include <cutils/misc.h>
 #include <cutils/config_utils.h>
 #include <cutils/compiler.h>
@@ -74,12 +71,9 @@
 }
 
 using ::android::media::audiopolicy::AudioRecordClient;
-<<<<<<< HEAD
-=======
 using ::com::android::media::permission::INativePermissionController;
 using ::com::android::media::permission::NativePermissionController;
 using ::com::android::media::permission::IPermissionProvider;
->>>>>>> c29fe7dd
 
 class AudioPolicyService :
     public BinderService<AudioPolicyService>,
@@ -329,12 +323,9 @@
                                                  int32_t uid) override;
     binder::Status getRegisteredPolicyMixes(
             std::vector <::android::media::AudioMix>* mixes) override;
-<<<<<<< HEAD
-=======
 
     // Should only be called by AudioService to push permission data down to audioserver
     binder::Status getPermissionController(sp<INativePermissionController>* out) override;
->>>>>>> c29fe7dd
 
     status_t onTransact(uint32_t code, const Parcel& data, Parcel* reply, uint32_t flags) override;
 
