--- conflicted
+++ resolved
@@ -472,8 +472,6 @@
         }
     }
 
-<<<<<<< HEAD
-=======
     if (strlen(attr.tags) != 0) {
         const bool audioAttributesTagsAllowed = audioserver_permissions() ? (
                 CHECK_PERM(MODIFY_AUDIO_SETTINGS_PRIVILEGED, attributionSource.uid) ||
@@ -493,7 +491,6 @@
         }
     }
 
->>>>>>> 7dfeaa17
     AutoCallerClear acc;
     AudioPolicyInterface::output_type_t outputType;
     bool isSpatialized = false;
