--- conflicted
+++ resolved
@@ -165,10 +165,7 @@
 BINDER_METHOD_ENTRY(getPreferredMixerAttributes) \
 BINDER_METHOD_ENTRY(clearPreferredMixerAttributes) \
 BINDER_METHOD_ENTRY(getRegisteredPolicyMixes) \
-<<<<<<< HEAD
-=======
 BINDER_METHOD_ENTRY(getPermissionController) \
->>>>>>> 369b5e6f
                                                      \
 // singleton for Binder Method Statistics for IAudioPolicyService
 static auto& getIAudioPolicyServiceStatistics() {
@@ -320,13 +317,10 @@
     AudioSystem::audioPolicyReady();
 }
 
-<<<<<<< HEAD
-=======
 const IPermissionProvider& AudioPolicyService::getPermissionProvider() const {
     return *mPermissionController;
 }
 
->>>>>>> 369b5e6f
 void AudioPolicyService::onAudioSystemReady() {
     sp<AudioPolicyEffects> audioPolicyEffects;
     {
