/*
 * Copyright (C) 2009 The Android Open Source Project
 *
 * Licensed under the Apache License, Version 2.0 (the "License");
 * you may not use this file except in compliance with the License.
 * You may obtain a copy of the License at
 *
 *      http://www.apache.org/licenses/LICENSE-2.0
 *
 * Unless required by applicable law or agreed to in writing, software
 * distributed under the License is distributed on an "AS IS" BASIS,
 * WITHOUT WARRANTIES OR CONDITIONS OF ANY KIND, either express or implied.
 * See the License for the specific language governing permissions and
 * limitations under the License.
 */

#include "utils/Errors.h"
#define LOG_TAG "APM_AudioPolicyManager"

// Need to keep the log statements even in production builds
// to enable VERBOSE logging dynamically.
// You can enable VERBOSE logging as follows:
// adb shell setprop log.tag.APM_AudioPolicyManager V
#define LOG_NDEBUG 0

//#define VERY_VERBOSE_LOGGING
#ifdef VERY_VERBOSE_LOGGING
#define ALOGVV ALOGV
#else
#define ALOGVV(a...) do { } while(0)
#endif

#include <algorithm>
#include <inttypes.h>
#include <map>
#include <math.h>
#include <set>
#include <type_traits>
#include <unordered_set>
#include <vector>

#include <Serializer.h>
#include <android/media/audio/common/AudioPort.h>
#include <com_android_media_audio.h>
#include <android_media_audiopolicy.h>
#include <com_android_media_audioserver.h>
#include <cutils/bitops.h>
#include <cutils/properties.h>
#include <media/AudioParameter.h>
#include <policy.h>
#include <private/android_filesystem_config.h>
#include <system/audio.h>
#include <system/audio_config.h>
#include <system/audio_effects/effect_hapticgenerator.h>
#include <utils/Log.h>

#include "AudioPolicyManager.h"
#include "TypeConverter.h"

namespace android {


namespace audio_flags = android::media::audiopolicy;

using android::media::audio::common::AudioDevice;
using android::media::audio::common::AudioDeviceAddress;
using android::media::audio::common::AudioPortDeviceExt;
using android::media::audio::common::AudioPortExt;
using content::AttributionSourceState;

//FIXME: workaround for truncated touch sounds
// to be removed when the problem is handled by system UI
#define TOUCH_SOUND_FIXED_DELAY_MS 100

// Largest difference in dB on earpiece in call between the voice volume and another
// media / notification / system volume.
constexpr float IN_CALL_EARPIECE_HEADROOM_DB = 3.f;

template <typename T>
bool operator== (const SortedVector<T> &left, const SortedVector<T> &right)
{
    if (left.size() != right.size()) {
        return false;
    }
    for (size_t index = 0; index < right.size(); index++) {
        if (left[index] != right[index]) {
            return false;
        }
    }
    return true;
}

template <typename T>
bool operator!= (const SortedVector<T> &left, const SortedVector<T> &right)
{
    return !(left == right);
}

// ----------------------------------------------------------------------------
// AudioPolicyInterface implementation
// ----------------------------------------------------------------------------

status_t AudioPolicyManager::setDeviceConnectionState(audio_policy_dev_state_t state,
        const android::media::audio::common::AudioPort& port, audio_format_t encodedFormat) {
    status_t status = setDeviceConnectionStateInt(state, port, encodedFormat);
    nextAudioPortGeneration();
    return status;
}

status_t AudioPolicyManager::setDeviceConnectionState(audio_devices_t device,
                                                      audio_policy_dev_state_t state,
                                                      const char* device_address,
                                                      const char* device_name,
                                                      audio_format_t encodedFormat) {
    media::AudioPortFw aidlPort;
    if (status_t status = deviceToAudioPort(device, device_address, device_name, &aidlPort);
        status == OK) {
        return setDeviceConnectionState(state, aidlPort.hal, encodedFormat);
    } else {
        ALOGE("Failed to convert to AudioPort Parcelable: %s", statusToString(status).c_str());
        return status;
    }
}

void AudioPolicyManager::broadcastDeviceConnectionState(const sp<DeviceDescriptor> &device,
                                                        media::DeviceConnectedState state)
{
    audio_port_v7 devicePort;
    device->toAudioPort(&devicePort);
    if (status_t status = mpClientInterface->setDeviceConnectedState(&devicePort, state);
            status != OK) {
        ALOGE("Error %d while setting connected state %d for device %s",
                status, static_cast<int>(state),
                device->getDeviceTypeAddr().toString(false).c_str());
    }
}

status_t AudioPolicyManager::setDeviceConnectionStateInt(
        audio_policy_dev_state_t state, const android::media::audio::common::AudioPort& port,
        audio_format_t encodedFormat) {
    if (port.ext.getTag() != AudioPortExt::device) {
        return BAD_VALUE;
    }
    audio_devices_t device_type;
    std::string device_address;
    if (status_t status = aidl2legacy_AudioDevice_audio_device(
                port.ext.get<AudioPortExt::device>().device, &device_type, &device_address);
        status != OK) {
        return status;
    };
    const char* device_name = port.name.c_str();
    // connect/disconnect only 1 device at a time
    if (!audio_is_output_device(device_type) && !audio_is_input_device(device_type))
        return BAD_VALUE;

    sp<DeviceDescriptor> device = mHwModules.getDeviceDescriptor(
            device_type, device_address.c_str(), device_name, encodedFormat,
            state == AUDIO_POLICY_DEVICE_STATE_AVAILABLE);
    if (device == nullptr) {
        return INVALID_OPERATION;
    }
    if (state == AUDIO_POLICY_DEVICE_STATE_AVAILABLE) {
        device->setExtraAudioDescriptors(port.extraAudioDescriptors);
    }
    return setDeviceConnectionStateInt(device, state);
}

status_t AudioPolicyManager::setDeviceConnectionStateInt(audio_devices_t deviceType,
                                                         audio_policy_dev_state_t state,
                                                         const char* device_address,
                                                         const char* device_name,
                                                         audio_format_t encodedFormat) {
    media::AudioPortFw aidlPort;
    if (status_t status = deviceToAudioPort(deviceType, device_address, device_name, &aidlPort);
        status == OK) {
        return setDeviceConnectionStateInt(state, aidlPort.hal, encodedFormat);
    } else {
        ALOGE("Failed to convert to AudioPort Parcelable: %s", statusToString(status).c_str());
        return status;
    }
}

status_t AudioPolicyManager::setDeviceConnectionStateInt(const sp<DeviceDescriptor> &device,
                                                         audio_policy_dev_state_t state)
{
    // handle output devices
    if (audio_is_output_device(device->type())) {
        SortedVector <audio_io_handle_t> outputs;

        ssize_t index = mAvailableOutputDevices.indexOf(device);

        // save a copy of the opened output descriptors before any output is opened or closed
        // by checkOutputsForDevice(). This will be needed by checkOutputForAllStrategies()
        mPreviousOutputs = mOutputs;

        bool wasLeUnicastActive = isLeUnicastActive();

        switch (state)
        {
        // handle output device connection
        case AUDIO_POLICY_DEVICE_STATE_AVAILABLE: {
            if (index >= 0) {
                ALOGW("%s() device already connected: %s", __func__, device->toString().c_str());
                return INVALID_OPERATION;
            }
            ALOGV("%s() connecting device %s format %x",
                    __func__, device->toString().c_str(), device->getEncodedFormat());

            // register new device as available
            if (mAvailableOutputDevices.add(device) < 0) {
                return NO_MEMORY;
            }

            // Before checking outputs, broadcast connect event to allow HAL to retrieve dynamic
            // parameters on newly connected devices (instead of opening the outputs...)
            broadcastDeviceConnectionState(device, media::DeviceConnectedState::CONNECTED);

            if (checkOutputsForDevice(device, state, outputs) != NO_ERROR) {
                mAvailableOutputDevices.remove(device);

                broadcastDeviceConnectionState(device, media::DeviceConnectedState::DISCONNECTED);

                mHwModules.cleanUpForDevice(device);
                return INVALID_OPERATION;
            }

            // Populate encapsulation information when a output device is connected.
            device->setEncapsulationInfoFromHal(mpClientInterface);

            // outputs should never be empty here
            ALOG_ASSERT(outputs.size() != 0, "setDeviceConnectionState():"
                    "checkOutputsForDevice() returned no outputs but status OK");
            ALOGV("%s() checkOutputsForDevice() returned %zu outputs", __func__, outputs.size());

            } break;
        // handle output device disconnection
        case AUDIO_POLICY_DEVICE_STATE_UNAVAILABLE: {
            if (index < 0) {
                ALOGW("%s() device not connected: %s", __func__, device->toString().c_str());
                return INVALID_OPERATION;
            }

            ALOGV("%s() disconnecting output device %s", __func__, device->toString().c_str());

            // Notify the HAL to prepare to disconnect device
            broadcastDeviceConnectionState(
                    device, media::DeviceConnectedState::PREPARE_TO_DISCONNECT);

            // remove device from available output devices
            mAvailableOutputDevices.remove(device);

            mOutputs.clearSessionRoutesForDevice(device);

            checkOutputsForDevice(device, state, outputs);

            // Send Disconnect to HALs
            broadcastDeviceConnectionState(device, media::DeviceConnectedState::DISCONNECTED);

            // Reset active device codec
            device->setEncodedFormat(AUDIO_FORMAT_DEFAULT);

            // remove device from mReportedFormatsMap cache
            mReportedFormatsMap.erase(device);

            // remove preferred mixer configurations
            mPreferredMixerAttrInfos.erase(device->getId());

            } break;

        default:
            ALOGE("%s() invalid state: %x", __func__, state);
            return BAD_VALUE;
        }

        // Propagate device availability to Engine
        setEngineDeviceConnectionState(device, state);

        // No need to evaluate playback routing when connecting a remote submix
        // output device used by a dynamic policy of type recorder as no
        // playback use case is affected.
        bool doCheckForDeviceAndOutputChanges = true;
        if (device->type() == AUDIO_DEVICE_OUT_REMOTE_SUBMIX && device->address() != "0") {
            for (audio_io_handle_t output : outputs) {
                sp<SwAudioOutputDescriptor> desc = mOutputs.valueFor(output);
                sp<AudioPolicyMix> policyMix = desc->mPolicyMix.promote();
                if (policyMix != nullptr
                        && policyMix->mMixType == MIX_TYPE_RECORDERS
                        && device->address() == policyMix->mDeviceAddress.c_str()) {
                    doCheckForDeviceAndOutputChanges = false;
                    break;
                }
            }
        }

        auto checkCloseOutputs = [&]() {
            // outputs must be closed after checkOutputForAllStrategies() is executed
            if (!outputs.isEmpty()) {
                for (audio_io_handle_t output : outputs) {
                    sp<SwAudioOutputDescriptor> desc = mOutputs.valueFor(output);
                    // close unused outputs after device disconnection or direct outputs that have
                    // been opened by checkOutputsForDevice() to query dynamic parameters
                    // "outputs" vector never contains duplicated outputs
                    if ((state == AUDIO_POLICY_DEVICE_STATE_UNAVAILABLE)
                            || (((desc->mFlags & AUDIO_OUTPUT_FLAG_DIRECT) != 0) &&
                                (desc->mDirectOpenCount == 0))
                            || (((desc->mFlags & AUDIO_OUTPUT_FLAG_SPATIALIZER) != 0) &&
                                !isOutputOnlyAvailableRouteToSomeDevice(desc))) {
                        clearAudioSourcesForOutput(output);
                        closeOutput(output);
                    }
                }
                // check A2DP again after closing A2DP output to reset mA2dpSuspended if needed
                return true;
            }
            return false;
        };

        if (doCheckForDeviceAndOutputChanges) {
            checkForDeviceAndOutputChanges(checkCloseOutputs);
        } else {
            checkCloseOutputs();
        }
        (void)updateCallRouting(false /*fromCache*/);
        const DeviceVector msdOutDevices = getMsdAudioOutDevices();
        const DeviceVector activeMediaDevices =
                mEngine->getActiveMediaDevices(mAvailableOutputDevices);
        std::map<audio_io_handle_t, DeviceVector> outputsToReopenWithDevices;
        for (size_t i = 0; i < mOutputs.size(); i++) {
            sp<SwAudioOutputDescriptor> desc = mOutputs.valueAt(i);
            if (desc->isActive() && ((mEngine->getPhoneState() != AUDIO_MODE_IN_CALL) ||
                (desc != mPrimaryOutput))) {
                DeviceVector newDevices = getNewOutputDevices(desc, true /*fromCache*/);
                // do not force device change on duplicated output because if device is 0, it will
                // also force a device 0 for the two outputs it is duplicated to which may override
                // a valid device selection on those outputs.
                bool force = (msdOutDevices.isEmpty() || msdOutDevices != desc->devices())
                        && !desc->isDuplicated()
                        && (!device_distinguishes_on_address(device->type())
                                // always force when disconnecting (a non-duplicated device)
                                || (state == AUDIO_POLICY_DEVICE_STATE_UNAVAILABLE));
                if (desc->mPreferredAttrInfo != nullptr && newDevices != desc->devices()) {
                    // If the device is using preferred mixer attributes, the output need to reopen
                    // with default configuration when the new selected devices are different from
                    // current routing devices
                    outputsToReopenWithDevices.emplace(mOutputs.keyAt(i), newDevices);
                    continue;
                }
                setOutputDevices(__func__, desc, newDevices, force, 0);
            }
            if (!desc->isDuplicated() && desc->mProfile->hasDynamicAudioProfile() &&
                    !activeMediaDevices.empty() && desc->devices() != activeMediaDevices &&
                    desc->supportsDevicesForPlayback(activeMediaDevices)) {
                // Reopen the output to query the dynamic profiles when there is not active
                // clients or all active clients will be rerouted. Otherwise, set the flag
                // `mPendingReopenToQueryProfiles` in the SwOutputDescriptor so that the output
                // can be reopened to query dynamic profiles when all clients are inactive.
                if (areAllActiveTracksRerouted(desc)) {
                    outputsToReopenWithDevices.emplace(mOutputs.keyAt(i), activeMediaDevices);
                } else {
                    desc->mPendingReopenToQueryProfiles = true;
                }
            }
            if (!desc->supportsDevicesForPlayback(activeMediaDevices)) {
                // Clear the flag that previously set for re-querying profiles.
                desc->mPendingReopenToQueryProfiles = false;
            }
        }
        reopenOutputsWithDevices(outputsToReopenWithDevices);

        if (state == AUDIO_POLICY_DEVICE_STATE_UNAVAILABLE) {
            cleanUpForDevice(device);
        }

        checkLeBroadcastRoutes(wasLeUnicastActive, nullptr, 0);

        mpClientInterface->onAudioPortListUpdate();
        return NO_ERROR;
    }  // end if is output device

    // handle input devices
    if (audio_is_input_device(device->type())) {
        ssize_t index = mAvailableInputDevices.indexOf(device);
        switch (state)
        {
        // handle input device connection
        case AUDIO_POLICY_DEVICE_STATE_AVAILABLE: {
            if (index >= 0) {
                ALOGW("%s() device already connected: %s", __func__, device->toString().c_str());
                return INVALID_OPERATION;
            }

            if (mAvailableInputDevices.add(device) < 0) {
                return NO_MEMORY;
            }

            // Before checking intputs, broadcast connect event to allow HAL to retrieve dynamic
            // parameters on newly connected devices (instead of opening the inputs...)
            broadcastDeviceConnectionState(device, media::DeviceConnectedState::CONNECTED);
            // Propagate device availability to Engine
            setEngineDeviceConnectionState(device, state);

            if (checkInputsForDevice(device, state) != NO_ERROR) {
                setEngineDeviceConnectionState(device, AUDIO_POLICY_DEVICE_STATE_UNAVAILABLE);

                mAvailableInputDevices.remove(device);

                broadcastDeviceConnectionState(device, media::DeviceConnectedState::DISCONNECTED);

                mHwModules.cleanUpForDevice(device);

                return INVALID_OPERATION;
            }

        } break;

        // handle input device disconnection
        case AUDIO_POLICY_DEVICE_STATE_UNAVAILABLE: {
            if (index < 0) {
                ALOGW("%s() device not connected: %s", __func__, device->toString().c_str());
                return INVALID_OPERATION;
            }

            ALOGV("%s() disconnecting input device %s", __func__, device->toString().c_str());

            // Notify the HAL to prepare to disconnect device
            broadcastDeviceConnectionState(
                    device, media::DeviceConnectedState::PREPARE_TO_DISCONNECT);

            mAvailableInputDevices.remove(device);

            checkInputsForDevice(device, state);

            // Set Disconnect to HALs
            broadcastDeviceConnectionState(device, media::DeviceConnectedState::DISCONNECTED);

            // remove device from mReportedFormatsMap cache
            mReportedFormatsMap.erase(device);

            // Propagate device availability to Engine
            setEngineDeviceConnectionState(device, state);
        } break;

        default:
            ALOGE("%s() invalid state: %x", __func__, state);
            return BAD_VALUE;
        }

        checkCloseInputs();
        // As the input device list can impact the output device selection, update
        // getDeviceForStrategy() cache
        updateDevicesAndOutputs();

        (void)updateCallRouting(false /*fromCache*/);
        // Reconnect Audio Source
        for (const auto &strategy : mEngine->getOrderedProductStrategies()) {
            auto attributes = mEngine->getAllAttributesForProductStrategy(strategy).front();
            checkAudioSourceForAttributes(attributes);
        }
        if (state == AUDIO_POLICY_DEVICE_STATE_UNAVAILABLE) {
            cleanUpForDevice(device);
        }

        mpClientInterface->onAudioPortListUpdate();
        return NO_ERROR;
    } // end if is input device

    ALOGW("%s() invalid device: %s", __func__, device->toString().c_str());
    return BAD_VALUE;
}

status_t AudioPolicyManager::deviceToAudioPort(audio_devices_t device, const char* device_address,
                                               const char* device_name,
                                               media::AudioPortFw* aidlPort) {
    const auto devDescr = sp<DeviceDescriptorBase>::make(device, device_address);
    devDescr->setName(device_name);
    return devDescr->writeToParcelable(aidlPort);
}

void AudioPolicyManager::setEngineDeviceConnectionState(const sp<DeviceDescriptor> device,
                                      audio_policy_dev_state_t state) {

    // the Engine does not have to know about remote submix devices used by dynamic audio policies
    if (audio_is_remote_submix_device(device->type()) && device->address() != "0") {
        return;
    }
    mEngine->setDeviceConnectionState(device, state);
}


audio_policy_dev_state_t AudioPolicyManager::getDeviceConnectionState(audio_devices_t device,
                                                                      const char *device_address)
{
    sp<DeviceDescriptor> devDesc =
            mHwModules.getDeviceDescriptor(device, device_address, "", AUDIO_FORMAT_DEFAULT,
                                           false /* allowToCreate */,
                                           (strlen(device_address) != 0)/*matchAddress*/);

    if (devDesc == 0) {
        ALOGV("getDeviceConnectionState() undeclared device, type %08x, address: %s",
              device, device_address);
        return AUDIO_POLICY_DEVICE_STATE_UNAVAILABLE;
    }

    DeviceVector *deviceVector;

    if (audio_is_output_device(device)) {
        deviceVector = &mAvailableOutputDevices;
    } else if (audio_is_input_device(device)) {
        deviceVector = &mAvailableInputDevices;
    } else {
        ALOGW("%s() invalid device type %08x", __func__, device);
        return AUDIO_POLICY_DEVICE_STATE_UNAVAILABLE;
    }

    return (deviceVector->getDevice(
                device, String8(device_address), AUDIO_FORMAT_DEFAULT) != 0) ?
            AUDIO_POLICY_DEVICE_STATE_AVAILABLE : AUDIO_POLICY_DEVICE_STATE_UNAVAILABLE;
}

status_t AudioPolicyManager::handleDeviceConfigChange(audio_devices_t device,
                                                      const char *device_address,
                                                      const char *device_name,
                                                      audio_format_t encodedFormat)
{
    ALOGV("handleDeviceConfigChange(() device: 0x%X, address %s name %s encodedFormat: 0x%X",
          device, device_address, device_name, encodedFormat);

    // connect/disconnect only 1 device at a time
    if (!audio_is_output_device(device) && !audio_is_input_device(device)) return BAD_VALUE;

    // Check if the device is currently connected
    DeviceVector deviceList = mAvailableOutputDevices.getDevicesFromType(device);
    if (deviceList.empty()) {
        // Nothing to do: device is not connected
        return NO_ERROR;
    }
    sp<DeviceDescriptor> devDesc = deviceList.itemAt(0);

    // For offloaded A2DP, Hw modules may have the capability to
    // configure codecs.
    // Handle two specific cases by sending a set parameter to
    // configure A2DP codecs. No need to toggle device state.
    // Case 1: A2DP active device switches from primary to primary
    // module
    // Case 2: A2DP device config changes on primary module.
    if (device_has_encoding_capability(device) && hasPrimaryOutput()) {
        sp<HwModule> module = mHwModules.getModuleForDeviceType(device, encodedFormat);
        audio_module_handle_t primaryHandle = mPrimaryOutput->getModuleHandle();
        if (availablePrimaryOutputDevices().contains(devDesc) &&
           (module != 0 && module->getHandle() == primaryHandle)) {
            bool isA2dp = audio_is_a2dp_out_device(device);
            const String8 supportKey = isA2dp ? String8(AudioParameter::keyReconfigA2dpSupported)
                    : String8(AudioParameter::keyReconfigLeSupported);
            String8 reply = mpClientInterface->getParameters(AUDIO_IO_HANDLE_NONE, supportKey);
            AudioParameter repliedParameters(reply);
            int isReconfigSupported;
            repliedParameters.getInt(supportKey, isReconfigSupported);
            if (isReconfigSupported) {
                const String8 key = isA2dp ? String8(AudioParameter::keyReconfigA2dp)
                        : String8(AudioParameter::keyReconfigLe);
                AudioParameter param;
                param.add(key, String8("true"));
                mpClientInterface->setParameters(AUDIO_IO_HANDLE_NONE, param.toString());
                devDesc->setEncodedFormat(encodedFormat);
                return NO_ERROR;
            }
        }
    }
    auto musicStrategy = streamToStrategy(AUDIO_STREAM_MUSIC);
    uint32_t muteWaitMs = 0;
    for (size_t i = 0; i < mOutputs.size(); i++) {
       sp<SwAudioOutputDescriptor> desc = mOutputs.valueAt(i);
       // mute media strategies to avoid sending the music tail into
       // the earpiece or headset.
       if (desc->isStrategyActive(musicStrategy)) {
           uint32_t tempRecommendedMuteDuration = desc->getRecommendedMuteDurationMs();
           uint32_t tempMuteDurationMs = tempRecommendedMuteDuration > 0 ?
                        tempRecommendedMuteDuration : desc->latency() * 4;
           if (muteWaitMs < tempMuteDurationMs) {
               muteWaitMs = tempMuteDurationMs;
           }
       }
       setStrategyMute(musicStrategy, true, desc);
       setStrategyMute(musicStrategy, false, desc, MUTE_TIME_MS,
          mEngine->getOutputDevicesForAttributes(attributes_initializer(AUDIO_USAGE_MEDIA),
                                              nullptr, true /*fromCache*/).types());
    }
    // Wait for the muted audio to propagate down the audio path see checkDeviceMuteStrategies().
    // We assume that MUTE_TIME_MS is way larger than muteWaitMs so that unmuting still
    // happens after the actual device switch.
    if (muteWaitMs > 0) {
        ALOGW_IF(MUTE_TIME_MS < muteWaitMs * 2, "%s excessive mute wait %d", __func__, muteWaitMs);
        usleep(muteWaitMs * 1000);
    }
    // Toggle the device state: UNAVAILABLE -> AVAILABLE
    // This will force reading again the device configuration
    status_t status = setDeviceConnectionState(device,
                                      AUDIO_POLICY_DEVICE_STATE_UNAVAILABLE,
                                      device_address, device_name,
                                      devDesc->getEncodedFormat());
    if (status != NO_ERROR) {
        ALOGW("handleDeviceConfigChange() error disabling connection state: %d",
              status);
        return status;
    }

    status = setDeviceConnectionState(device,
                                      AUDIO_POLICY_DEVICE_STATE_AVAILABLE,
                                      device_address, device_name, encodedFormat);
    if (status != NO_ERROR) {
        ALOGW("handleDeviceConfigChange() error enabling connection state: %d",
              status);
        return status;
    }

    return NO_ERROR;
}

status_t AudioPolicyManager::getHwOffloadFormatsSupportedForBluetoothMedia(
                                    audio_devices_t device, std::vector<audio_format_t> *formats)
{
    ALOGV("getHwOffloadFormatsSupportedForBluetoothMedia()");
    status_t status = NO_ERROR;
    std::unordered_set<audio_format_t> formatSet;
    sp<HwModule> primaryModule =
            mHwModules.getModuleFromName(AUDIO_HARDWARE_MODULE_ID_PRIMARY);
    if (primaryModule == nullptr) {
        ALOGE("%s() unable to get primary module", __func__);
        return NO_INIT;
    }

    DeviceTypeSet audioDeviceSet;

    switch(device) {
    case AUDIO_DEVICE_OUT_BLUETOOTH_A2DP:
        audioDeviceSet = getAudioDeviceOutAllA2dpSet();
        break;
    case AUDIO_DEVICE_OUT_BLE_HEADSET:
        audioDeviceSet = getAudioDeviceOutLeAudioUnicastSet();
        break;
    case AUDIO_DEVICE_OUT_BLE_BROADCAST:
        audioDeviceSet = getAudioDeviceOutLeAudioBroadcastSet();
        break;
    default:
        ALOGE("%s() device type 0x%08x not supported", __func__, device);
        return BAD_VALUE;
    }

    DeviceVector declaredDevices = primaryModule->getDeclaredDevices().getDevicesFromTypes(
            audioDeviceSet);
    for (const auto& device : declaredDevices) {
        formatSet.insert(device->encodedFormats().begin(), device->encodedFormats().end());
    }
    formats->assign(formatSet.begin(), formatSet.end());
    return status;
}

DeviceVector AudioPolicyManager::selectBestRxSinkDevicesForCall(bool fromCache)
{
    DeviceVector rxSinkdevices{};
    rxSinkdevices = mEngine->getOutputDevicesForAttributes(
                attributes_initializer(AUDIO_USAGE_VOICE_COMMUNICATION), nullptr, fromCache);
    if (!rxSinkdevices.isEmpty() && mAvailableOutputDevices.contains(rxSinkdevices.itemAt(0))) {
        auto rxSinkDevice = rxSinkdevices.itemAt(0);
        auto telephonyRxModule = mHwModules.getModuleForDeviceType(
                    AUDIO_DEVICE_IN_TELEPHONY_RX, AUDIO_FORMAT_DEFAULT);
        // retrieve Rx Source device descriptor
        sp<DeviceDescriptor> rxSourceDevice = mAvailableInputDevices.getDevice(
                    AUDIO_DEVICE_IN_TELEPHONY_RX, String8(), AUDIO_FORMAT_DEFAULT);

        // RX Telephony and Rx sink devices are declared by Primary Audio HAL
        if (isPrimaryModule(telephonyRxModule) && (telephonyRxModule->getHalVersionMajor() >= 3) &&
                telephonyRxModule->supportsPatch(rxSourceDevice, rxSinkDevice)) {
            ALOGW("%s() device %s using HW Bridge", __func__, rxSinkDevice->toString().c_str());
            return DeviceVector(rxSinkDevice);
        }
    }
    // Note that despite the fact that getNewOutputDevices() is called on the primary output,
    // the device returned is not necessarily reachable via this output
    // (filter later by setOutputDevices())
    return getNewOutputDevices(mPrimaryOutput, fromCache);
}

status_t AudioPolicyManager::updateCallRouting(bool fromCache, uint32_t delayMs, uint32_t *waitMs)
{
    if (mEngine->getPhoneState() == AUDIO_MODE_IN_CALL) {
        DeviceVector rxDevices = selectBestRxSinkDevicesForCall(fromCache);
        return updateCallRoutingInternal(rxDevices, delayMs, waitMs);
    }
    return INVALID_OPERATION;
}

status_t AudioPolicyManager::updateCallRoutingInternal(
        const DeviceVector &rxDevices, uint32_t delayMs, uint32_t *waitMs)
{
    bool createTxPatch = false;
    bool createRxPatch = false;
    uint32_t muteWaitMs = 0;
    if (hasPrimaryOutput() &&
            mPrimaryOutput->devices().onlyContainsDevicesWithType(AUDIO_DEVICE_OUT_STUB)) {
        return INVALID_OPERATION;
    }

    audio_attributes_t attr = { .source = AUDIO_SOURCE_VOICE_COMMUNICATION };
    auto txSourceDevice = mEngine->getInputDeviceForAttributes(attr);

    disconnectTelephonyAudioSource(mCallRxSourceClient);
    disconnectTelephonyAudioSource(mCallTxSourceClient);

    if (rxDevices.isEmpty()) {
        ALOGW("%s() no selected output device", __func__);
        return INVALID_OPERATION;
    }
    if (txSourceDevice == nullptr) {
        ALOGE("%s() selected input device not available", __func__);
        return INVALID_OPERATION;
    }

    ALOGV("%s device rxDevice %s txDevice %s", __func__,
          rxDevices.itemAt(0)->toString().c_str(), txSourceDevice->toString().c_str());

    auto telephonyRxModule =
        mHwModules.getModuleForDeviceType(AUDIO_DEVICE_IN_TELEPHONY_RX, AUDIO_FORMAT_DEFAULT);
    auto telephonyTxModule =
        mHwModules.getModuleForDeviceType(AUDIO_DEVICE_OUT_TELEPHONY_TX, AUDIO_FORMAT_DEFAULT);
    // retrieve Rx Source and Tx Sink device descriptors
    sp<DeviceDescriptor> rxSourceDevice =
        mAvailableInputDevices.getDevice(AUDIO_DEVICE_IN_TELEPHONY_RX,
                                         String8(),
                                         AUDIO_FORMAT_DEFAULT);
    sp<DeviceDescriptor> txSinkDevice =
        mAvailableOutputDevices.getDevice(AUDIO_DEVICE_OUT_TELEPHONY_TX,
                                          String8(),
                                          AUDIO_FORMAT_DEFAULT);

    // RX and TX Telephony device are declared by Primary Audio HAL
    if (isPrimaryModule(telephonyRxModule) && isPrimaryModule(telephonyTxModule) &&
            (telephonyRxModule->getHalVersionMajor() >= 3)) {
        if (rxSourceDevice == 0 || txSinkDevice == 0) {
            // RX / TX Telephony device(s) is(are) not currently available
            ALOGE("%s() no telephony Tx and/or RX device", __func__);
            return INVALID_OPERATION;
        }
        // createAudioPatchInternal now supports both HW / SW bridging
        createRxPatch = true;
        createTxPatch = true;
    } else {
        // If the RX device is on the primary HW module, then use legacy routing method for
        // voice calls via setOutputDevice() on primary output.
        // Otherwise, create two audio patches for TX and RX path.
        createRxPatch = !(availablePrimaryOutputDevices().contains(rxDevices.itemAt(0))) &&
                (rxSourceDevice != 0);
        // If the TX device is also on the primary HW module, setOutputDevice() will take care
        // of it due to legacy implementation. If not, create a patch.
        createTxPatch = !(availablePrimaryModuleInputDevices().contains(txSourceDevice)) &&
                (txSinkDevice != 0);
    }
    // Use legacy routing method for voice calls via setOutputDevice() on primary output.
    // Otherwise, create two audio patches for TX and RX path.
    if (!createRxPatch) {
        if (!hasPrimaryOutput()) {
            ALOGW("%s() no primary output available", __func__);
            return INVALID_OPERATION;
        }
        muteWaitMs = setOutputDevices(__func__, mPrimaryOutput, rxDevices, true, delayMs);
    } else { // create RX path audio patch
        connectTelephonyRxAudioSource();
        // If the TX device is on the primary HW module but RX device is
        // on other HW module, SinkMetaData of telephony input should handle it
        // assuming the device uses audio HAL V5.0 and above
    }
    if (createTxPatch) { // create TX path audio patch
        // terminate active capture if on the same HW module as the call TX source device
        // FIXME: would be better to refine to only inputs whose profile connects to the
        // call TX device but this information is not in the audio patch and logic here must be
        // symmetric to the one in startInput()
        for (const auto& activeDesc : mInputs.getActiveInputs()) {
            if (activeDesc->hasSameHwModuleAs(txSourceDevice)) {
                closeActiveClients(activeDesc);
            }
        }
        connectTelephonyTxAudioSource(txSourceDevice, txSinkDevice, delayMs);
    }
    if (waitMs != nullptr) {
        *waitMs = muteWaitMs;
    }
    return NO_ERROR;
}

bool AudioPolicyManager::isDeviceOfModule(
        const sp<DeviceDescriptor>& devDesc, const char *moduleId) const {
    sp<HwModule> module = mHwModules.getModuleFromName(moduleId);
    if (module != 0) {
        return mAvailableOutputDevices.getDevicesFromHwModule(module->getHandle())
                .indexOf(devDesc) != NAME_NOT_FOUND
                || mAvailableInputDevices.getDevicesFromHwModule(module->getHandle())
                .indexOf(devDesc) != NAME_NOT_FOUND;
    }
    return false;
}

void AudioPolicyManager::connectTelephonyRxAudioSource()
{
    disconnectTelephonyAudioSource(mCallRxSourceClient);
    const struct audio_port_config source = {
        .role = AUDIO_PORT_ROLE_SOURCE, .type = AUDIO_PORT_TYPE_DEVICE,
        .ext.device.type = AUDIO_DEVICE_IN_TELEPHONY_RX, .ext.device.address = ""
    };
    const auto aa = mEngine->getAttributesForStreamType(AUDIO_STREAM_VOICE_CALL);

    audio_port_handle_t portId = AUDIO_PORT_HANDLE_NONE;
    status_t status = startAudioSource(&source, &aa, &portId, 0 /*uid*/, true /*internal*/);
    ALOGE_IF(status != OK, "%s: failed to start audio source (%d)", __func__, status);
    mCallRxSourceClient = mAudioSources.valueFor(portId);
    ALOGE_IF(mCallRxSourceClient == nullptr,
             "%s failed to start Telephony Rx AudioSource", __func__);
}

void AudioPolicyManager::disconnectTelephonyAudioSource(sp<SourceClientDescriptor> &clientDesc)
{
    if (clientDesc == nullptr) {
        return;
    }
    ALOGW_IF(stopAudioSource(clientDesc->portId()) != NO_ERROR,
            "%s error stopping audio source", __func__);
    clientDesc.clear();
}

void AudioPolicyManager::connectTelephonyTxAudioSource(
        const sp<DeviceDescriptor> &srcDevice, const sp<DeviceDescriptor> &sinkDevice,
        uint32_t delayMs)
{
    disconnectTelephonyAudioSource(mCallTxSourceClient);
    if (srcDevice == nullptr || sinkDevice == nullptr) {
        ALOGW("%s could not create patch, invalid sink and/or source device(s)", __func__);
        return;
    }
    PatchBuilder patchBuilder;
    patchBuilder.addSource(srcDevice).addSink(sinkDevice);
    ALOGV("%s between source %s and sink %s", __func__,
            srcDevice->toString().c_str(), sinkDevice->toString().c_str());
    auto callTxSourceClientPortId = PolicyAudioPort::getNextUniqueId();
    const auto aa = mEngine->getAttributesForStreamType(AUDIO_STREAM_VOICE_CALL);

    struct audio_port_config source = {};
    srcDevice->toAudioPortConfig(&source);
    mCallTxSourceClient = new SourceClientDescriptor(
                callTxSourceClientPortId, mUidCached, aa, source, srcDevice, AUDIO_STREAM_PATCH,
                mCommunnicationStrategy, toVolumeSource(aa), true);
    mCallTxSourceClient->setPreferredDeviceId(sinkDevice->getId());

    audio_patch_handle_t patchHandle = AUDIO_PATCH_HANDLE_NONE;
    status_t status = connectAudioSourceToSink(
                mCallTxSourceClient, sinkDevice, patchBuilder.patch(), patchHandle, mUidCached,
                delayMs);
    ALOGE_IF(status != NO_ERROR, "%s() error %d creating TX audio patch", __func__, status);
    if (status == NO_ERROR) {
        mAudioSources.add(callTxSourceClientPortId, mCallTxSourceClient);
    }
}

void AudioPolicyManager::setPhoneState(audio_mode_t state)
{
    ALOGV("setPhoneState() state %d", state);
    // store previous phone state for management of sonification strategy below
    int oldState = mEngine->getPhoneState();
    bool wasLeUnicastActive = isLeUnicastActive();

    if (mEngine->setPhoneState(state) != NO_ERROR) {
        ALOGW("setPhoneState() invalid or same state %d", state);
        return;
    }
    /// Opens: can these line be executed after the switch of volume curves???
    if (isStateInCall(oldState)) {
        ALOGV("setPhoneState() in call state management: new state is %d", state);
        // force reevaluating accessibility routing when call stops
        invalidateStreams({AUDIO_STREAM_ACCESSIBILITY});
    }

    /**
     * Switching to or from incall state or switching between telephony and VoIP lead to force
     * routing command.
     */
    bool force = ((isStateInCall(oldState) != isStateInCall(state))
                  || (isStateInCall(state) && (state != oldState)));

    // check for device and output changes triggered by new phone state
    checkForDeviceAndOutputChanges();

    int delayMs = 0;
    if (isStateInCall(state)) {
        nsecs_t sysTime = systemTime();
        auto musicStrategy = streamToStrategy(AUDIO_STREAM_MUSIC);
        auto sonificationStrategy = streamToStrategy(AUDIO_STREAM_ALARM);
        for (size_t i = 0; i < mOutputs.size(); i++) {
            sp<SwAudioOutputDescriptor> desc = mOutputs.valueAt(i);
            // mute media and sonification strategies and delay device switch by the largest
            // latency of any output where either strategy is active.
            // This avoid sending the ring tone or music tail into the earpiece or headset.
            if ((desc->isStrategyActive(musicStrategy, SONIFICATION_HEADSET_MUSIC_DELAY, sysTime) ||
                 desc->isStrategyActive(sonificationStrategy, SONIFICATION_HEADSET_MUSIC_DELAY,
                                        sysTime)) &&
                    (delayMs < (int)desc->latency()*2)) {
                delayMs = desc->latency()*2;
            }
            setStrategyMute(musicStrategy, true, desc);
            setStrategyMute(musicStrategy, false, desc, MUTE_TIME_MS,
                mEngine->getOutputDevicesForAttributes(attributes_initializer(AUDIO_USAGE_MEDIA),
                                                       nullptr, true /*fromCache*/).types());
            setStrategyMute(sonificationStrategy, true, desc);
            setStrategyMute(sonificationStrategy, false, desc, MUTE_TIME_MS,
                mEngine->getOutputDevicesForAttributes(attributes_initializer(AUDIO_USAGE_ALARM),
                                                       nullptr, true /*fromCache*/).types());
        }
    }

    if (state == AUDIO_MODE_IN_CALL) {
        (void)updateCallRouting(false /*fromCache*/, delayMs);
    } else {
        if (oldState == AUDIO_MODE_IN_CALL) {
            disconnectTelephonyAudioSource(mCallRxSourceClient);
            disconnectTelephonyAudioSource(mCallTxSourceClient);
        }
        if (hasPrimaryOutput()) {
            DeviceVector rxDevices = getNewOutputDevices(mPrimaryOutput, false /*fromCache*/);
            // force routing command to audio hardware when ending call
            // even if no device change is needed
            if (isStateInCall(oldState) && rxDevices.isEmpty()) {
                rxDevices = mPrimaryOutput->devices();
            }
            setOutputDevices(__func__, mPrimaryOutput, rxDevices, force, 0);
        }
    }

    std::map<audio_io_handle_t, DeviceVector> outputsToReopen;
    // reevaluate routing on all outputs in case tracks have been started during the call
    for (size_t i = 0; i < mOutputs.size(); i++) {
        sp<SwAudioOutputDescriptor> desc = mOutputs.valueAt(i);
        DeviceVector newDevices = getNewOutputDevices(desc, true /*fromCache*/);
        if (state != AUDIO_MODE_NORMAL && oldState == AUDIO_MODE_NORMAL
                && desc->mPreferredAttrInfo != nullptr) {
            // If the output is using preferred mixer attributes and the audio mode is not normal,
            // the output need to reopen with default configuration.
            outputsToReopen.emplace(mOutputs.keyAt(i), newDevices);
            continue;
        }
        if (state != AUDIO_MODE_IN_CALL || (desc != mPrimaryOutput && !isTelephonyRxOrTx(desc))) {
            bool forceRouting = !newDevices.isEmpty();
            setOutputDevices(__func__, desc, newDevices, forceRouting, 0 /*delayMs*/, nullptr,
                             true /*requiresMuteCheck*/, !forceRouting /*requiresVolumeCheck*/);
        }
    }
    reopenOutputsWithDevices(outputsToReopen);

    checkLeBroadcastRoutes(wasLeUnicastActive, nullptr, delayMs);

    if (isStateInCall(state)) {
        ALOGV("setPhoneState() in call state management: new state is %d", state);
        // force reevaluating accessibility routing when call starts
        invalidateStreams({AUDIO_STREAM_ACCESSIBILITY});
    }

    // Flag that ringtone volume must be limited to music volume until we exit MODE_RINGTONE
    mLimitRingtoneVolume = (state == AUDIO_MODE_RINGTONE &&
                            isStreamActive(AUDIO_STREAM_MUSIC, SONIFICATION_HEADSET_MUSIC_DELAY));
}

audio_mode_t AudioPolicyManager::getPhoneState() {
    return mEngine->getPhoneState();
}

void AudioPolicyManager::setForceUse(audio_policy_force_use_t usage,
                                     audio_policy_forced_cfg_t config)
{
    ALOGV("setForceUse() usage %d, config %d, mPhoneState %d", usage, config, mEngine->getPhoneState());
    if (config == mEngine->getForceUse(usage)) {
        return;
    }

    if (mEngine->setForceUse(usage, config) != NO_ERROR) {
        ALOGW("setForceUse() could not set force cfg %d for usage %d", config, usage);
        return;
    }
    bool forceVolumeReeval = (usage == AUDIO_POLICY_FORCE_FOR_COMMUNICATION) ||
            (usage == AUDIO_POLICY_FORCE_FOR_DOCK) ||
            (usage == AUDIO_POLICY_FORCE_FOR_SYSTEM);

    // check for device and output changes triggered by new force usage
    checkForDeviceAndOutputChanges();

    // force client reconnection to reevaluate flag AUDIO_FLAG_AUDIBILITY_ENFORCED
    if (usage == AUDIO_POLICY_FORCE_FOR_SYSTEM) {
        invalidateStreams({AUDIO_STREAM_SYSTEM, AUDIO_STREAM_ENFORCED_AUDIBLE});
    }

    //FIXME: workaround for truncated touch sounds
    // to be removed when the problem is handled by system UI
    uint32_t delayMs = 0;
    if (usage == AUDIO_POLICY_FORCE_FOR_COMMUNICATION) {
        delayMs = TOUCH_SOUND_FIXED_DELAY_MS;
    }

    updateCallAndOutputRouting(forceVolumeReeval, delayMs);
    updateInputRouting();
}

void AudioPolicyManager::setSystemProperty(const char* property, const char* value)
{
    ALOGV("setSystemProperty() property %s, value %s", property, value);
}

// Find an MSD output profile compatible with the parameters passed.
// When "directOnly" is set, restrict search to profiles for direct outputs.
sp<IOProfile> AudioPolicyManager::getMsdProfileForOutput(
                                                   const DeviceVector& devices,
                                                   uint32_t samplingRate,
                                                   audio_format_t format,
                                                   audio_channel_mask_t channelMask,
                                                   audio_output_flags_t flags,
                                                   bool directOnly)
{
    flags = getRelevantFlags(flags, directOnly);

    sp<HwModule> msdModule = mHwModules.getModuleFromName(AUDIO_HARDWARE_MODULE_ID_MSD);
    if (msdModule != nullptr) {
        // for the msd module check if there are patches to the output devices
        if (msdHasPatchesToAllDevices(devices.toTypeAddrVector())) {
            HwModuleCollection modules;
            modules.add(msdModule);
            return searchCompatibleProfileHwModules(
                    modules, getMsdAudioOutDevices(), samplingRate, format, channelMask,
                    flags, directOnly);
        }
    }
    return nullptr;
}

// Find an output profile compatible with the parameters passed. When "directOnly" is set, restrict
// search to profiles for direct outputs.
sp<IOProfile> AudioPolicyManager::getProfileForOutput(
                                                   const DeviceVector& devices,
                                                   uint32_t samplingRate,
                                                   audio_format_t format,
                                                   audio_channel_mask_t channelMask,
                                                   audio_output_flags_t flags,
                                                   bool directOnly)
{
    flags = getRelevantFlags(flags, directOnly);

    return searchCompatibleProfileHwModules(
            mHwModules, devices, samplingRate, format, channelMask, flags, directOnly);
}

audio_output_flags_t AudioPolicyManager::getRelevantFlags (
                                            audio_output_flags_t flags, bool directOnly) {
    if (directOnly) {
         // only retain flags that will drive the direct output profile selection
         // if explicitly requested
         static const uint32_t kRelevantFlags =
                (AUDIO_OUTPUT_FLAG_HW_AV_SYNC | AUDIO_OUTPUT_FLAG_COMPRESS_OFFLOAD |
                AUDIO_OUTPUT_FLAG_VOIP_RX | AUDIO_OUTPUT_FLAG_MMAP_NOIRQ);
         flags = (audio_output_flags_t)((flags & kRelevantFlags) | AUDIO_OUTPUT_FLAG_DIRECT);
    }
    return flags;
}

sp<IOProfile> AudioPolicyManager::searchCompatibleProfileHwModules (
                                        const HwModuleCollection& hwModules,
                                        const DeviceVector& devices,
                                        uint32_t samplingRate,
                                        audio_format_t format,
                                        audio_channel_mask_t channelMask,
                                        audio_output_flags_t flags,
                                        bool directOnly) {
    sp<IOProfile> profile;
    for (const auto& hwModule : hwModules) {
        for (const auto& curProfile : hwModule->getOutputProfiles()) {
             if (curProfile->getCompatibilityScore(devices,
                     samplingRate, NULL /*updatedSamplingRate*/,
                     format, NULL /*updatedFormat*/,
                     channelMask, NULL /*updatedChannelMask*/,
                     flags) == IOProfile::NO_MATCH) {
                 continue;
             }
             // reject profiles not corresponding to a device currently available
             if (!mAvailableOutputDevices.containsAtLeastOne(curProfile->getSupportedDevices())) {
                 continue;
             }
             // reject profiles if connected device does not support codec
             if (!curProfile->devicesSupportEncodedFormats(devices.types())) {
                 continue;
             }
             if (!directOnly) {
                return curProfile;
             }

             // when searching for direct outputs, if several profiles are compatible, give priority
             // to one with offload capability
             if (profile != 0 &&
                 ((curProfile->getFlags() & AUDIO_OUTPUT_FLAG_COMPRESS_OFFLOAD) == 0)) {
                continue;
             }
             profile = curProfile;
             if ((profile->getFlags() & AUDIO_OUTPUT_FLAG_COMPRESS_OFFLOAD) != 0) {
                 break;
             }
        }
    }
    return profile;
}

sp<IOProfile> AudioPolicyManager::getSpatializerOutputProfile(
        const audio_config_t *config __unused, const AudioDeviceTypeAddrVector &devices) const
{
    for (const auto& hwModule : mHwModules) {
        for (const auto& curProfile : hwModule->getOutputProfiles()) {
            if (curProfile->getFlags() != AUDIO_OUTPUT_FLAG_SPATIALIZER) {
                continue;
            }
            if (!devices.empty()) {
                // reject profiles not corresponding to a device currently available
                DeviceVector supportedDevices = curProfile->getSupportedDevices();
                if (!mAvailableOutputDevices.containsAtLeastOne(supportedDevices)) {
                    continue;
                }
                if (supportedDevices.getDevicesFromDeviceTypeAddrVec(devices).size()
                        != devices.size()) {
                    continue;
                }
            }
            ALOGV("%s found profile %s", __func__, curProfile->getName().c_str());
            return curProfile;
        }
    }
    return nullptr;
}

audio_io_handle_t AudioPolicyManager::getOutput(audio_stream_type_t stream)
{
    DeviceVector devices = mEngine->getOutputDevicesForStream(stream, false /*fromCache*/);

    // Note that related method getOutputForAttr() uses getOutputForDevice() not selectOutput().
    // We use selectOutput() here since we don't have the desired AudioTrack sample rate,
    // format, flags, etc. This may result in some discrepancy for functions that utilize
    // getOutput() solely on audio_stream_type such as AudioSystem::getOutputFrameCount()
    // and AudioSystem::getOutputSamplingRate().

    SortedVector<audio_io_handle_t> outputs = getOutputsForDevices(devices, mOutputs);
    audio_output_flags_t flags = AUDIO_OUTPUT_FLAG_NONE;
    if (stream == AUDIO_STREAM_MUSIC &&
        property_get_bool("audio.deep_buffer.media", false /* default_value */)) {
        flags = AUDIO_OUTPUT_FLAG_DEEP_BUFFER;
    }
    const audio_io_handle_t output = selectOutput(outputs, flags);

    ALOGV("getOutput() stream %d selected devices %s, output %d", stream,
          devices.toString().c_str(), output);
    return output;
}

status_t AudioPolicyManager::getAudioAttributes(audio_attributes_t *dstAttr,
                                                const audio_attributes_t *srcAttr,
                                                audio_stream_type_t srcStream)
{
    if (srcAttr != NULL) {
        if (!isValidAttributes(srcAttr)) {
            ALOGE("%s invalid attributes: usage=%d content=%d flags=0x%x tags=[%s]",
                    __func__,
                    srcAttr->usage, srcAttr->content_type, srcAttr->flags,
                    srcAttr->tags);
            return BAD_VALUE;
        }
        *dstAttr = *srcAttr;
    } else {
        if (srcStream < AUDIO_STREAM_MIN || srcStream >= AUDIO_STREAM_PUBLIC_CNT) {
            ALOGE("%s:  invalid stream type", __func__);
            return BAD_VALUE;
        }
        *dstAttr = mEngine->getAttributesForStreamType(srcStream);
    }

    // Only honor audibility enforced when required. The client will be
    // forced to reconnect if the forced usage changes.
    if (mEngine->getForceUse(AUDIO_POLICY_FORCE_FOR_SYSTEM) != AUDIO_POLICY_FORCE_SYSTEM_ENFORCED) {
        dstAttr->flags = static_cast<audio_flags_mask_t>(
                dstAttr->flags & ~AUDIO_FLAG_AUDIBILITY_ENFORCED);
    }

    return NO_ERROR;
}

status_t AudioPolicyManager::getOutputForAttrInt(
        audio_attributes_t *resultAttr,
        audio_io_handle_t *output,
        audio_session_t session,
        const audio_attributes_t *attr,
        audio_stream_type_t *stream,
        uid_t uid,
        audio_config_t *config,
        audio_output_flags_t *flags,
        audio_port_handle_t *selectedDeviceId,
        bool *isRequestedDeviceForExclusiveUse,
        std::vector<sp<AudioPolicyMix>> *secondaryMixes,
        output_type_t *outputType,
        bool *isSpatialized,
        bool *isBitPerfect)
{
    DeviceVector outputDevices;
    const audio_port_handle_t requestedPortId = *selectedDeviceId;
    DeviceVector msdDevices = getMsdAudioOutDevices();
    const sp<DeviceDescriptor> requestedDevice =
        mAvailableOutputDevices.getDeviceFromId(requestedPortId);

    *outputType = API_OUTPUT_INVALID;
    *isSpatialized = false;

    status_t status = getAudioAttributes(resultAttr, attr, *stream);
    if (status != NO_ERROR) {
        return status;
    }
    if (auto it = mAllowedCapturePolicies.find(uid); it != end(mAllowedCapturePolicies)) {
        resultAttr->flags = static_cast<audio_flags_mask_t>(resultAttr->flags | it->second);
    }
    *stream = mEngine->getStreamTypeForAttributes(*resultAttr);

    ALOGV("%s() attributes=%s stream=%s session %d selectedDeviceId %d", __func__,
          toString(*resultAttr).c_str(), toString(*stream).c_str(), session, requestedPortId);

    bool usePrimaryOutputFromPolicyMixes = false;

    // The primary output is the explicit routing (eg. setPreferredDevice) if specified,
    //       otherwise, fallback to the dynamic policies, if none match, query the engine.
    // Secondary outputs are always found by dynamic policies as the engine do not support them
    sp<AudioPolicyMix> primaryMix;
    const audio_config_base_t clientConfig = {.sample_rate = config->sample_rate,
        .channel_mask = config->channel_mask,
        .format = config->format,
    };
    status = mPolicyMixes.getOutputForAttr(*resultAttr, clientConfig, uid, session, *flags,
                                           mAvailableOutputDevices, requestedDevice, primaryMix,
                                           secondaryMixes, usePrimaryOutputFromPolicyMixes);
    if (status != OK) {
        return status;
    }

    // FIXME: in case of RENDER policy, the output capabilities should be checked
    if ((secondaryMixes != nullptr && !secondaryMixes->empty())
            && !audio_is_linear_pcm(config->format)) {
        ALOGD("%s: rejecting request as secondary mixes only support pcm", __func__);
        return BAD_VALUE;
    }
    if (usePrimaryOutputFromPolicyMixes) {
        sp<DeviceDescriptor> policyMixDevice =
                mAvailableOutputDevices.getDevice(primaryMix->mDeviceType,
                                                  primaryMix->mDeviceAddress,
                                                  AUDIO_FORMAT_DEFAULT);
        sp<SwAudioOutputDescriptor> policyDesc = primaryMix->getOutput();
        bool tryDirectForFlags = policyDesc == nullptr ||
                (policyDesc->mFlags & AUDIO_OUTPUT_FLAG_DIRECT) ||
                (*flags & (AUDIO_OUTPUT_FLAG_HW_AV_SYNC | AUDIO_OUTPUT_FLAG_MMAP_NOIRQ));
        // if a direct output can be opened to deliver the track's multi-channel content to the
        // output rather than being downmixed by the primary output, then use this direct
        // output by by-passing the primary mix if possible, otherwise fall-through to primary
        // mix.
        bool tryDirectForChannelMask = policyDesc != nullptr
                    && (audio_channel_count_from_out_mask(policyDesc->getConfig().channel_mask) <
                        audio_channel_count_from_out_mask(config->channel_mask));
        if (policyMixDevice != nullptr && (tryDirectForFlags || tryDirectForChannelMask)) {
            audio_io_handle_t newOutput;
            status = openDirectOutput(
                    *stream, session, config,
                    (audio_output_flags_t)(*flags | AUDIO_OUTPUT_FLAG_DIRECT),
                    DeviceVector(policyMixDevice), &newOutput);
            if (status == NO_ERROR) {
                policyDesc = mOutputs.valueFor(newOutput);
                primaryMix->setOutput(policyDesc);
            } else if (tryDirectForFlags) {
                ALOGW("%s, failed open direct, status: %d", __func__, status);
                policyDesc = nullptr;
            } // otherwise use primary if available.
        }
        if (policyDesc != nullptr) {
            policyDesc->mPolicyMix = primaryMix;
            *output = policyDesc->mIoHandle;
            *selectedDeviceId = policyMixDevice != nullptr ? policyMixDevice->getId()
                                                           : AUDIO_PORT_HANDLE_NONE;
            if ((policyDesc->mFlags & AUDIO_OUTPUT_FLAG_DIRECT) != AUDIO_OUTPUT_FLAG_DIRECT) {
                // Remove direct flag as it is not on a direct output.
                *flags = (audio_output_flags_t) (*flags & ~AUDIO_OUTPUT_FLAG_DIRECT);
            }

            ALOGV("getOutputForAttr() returns output %d", *output);
            if (resultAttr->usage == AUDIO_USAGE_VIRTUAL_SOURCE) {
                *outputType = API_OUT_MIX_PLAYBACK;
            } else {
                *outputType = API_OUTPUT_LEGACY;
            }
            return NO_ERROR;
        } else {
            if (policyMixDevice != nullptr) {
                ALOGE("%s, try to use primary mix but no output found", __func__);
                return INVALID_OPERATION;
            }
            // Fallback to default engine selection as the selected primary mix device is not
            // available.
        }
    }
    // Virtual sources must always be dynamicaly or explicitly routed
    if (resultAttr->usage == AUDIO_USAGE_VIRTUAL_SOURCE) {
        ALOGW("getOutputForAttr() no policy mix found for usage AUDIO_USAGE_VIRTUAL_SOURCE");
        return BAD_VALUE;
    }
    // explicit routing managed by getDeviceForStrategy in APM is now handled by engine
    // in order to let the choice of the order to future vendor engine
    outputDevices = mEngine->getOutputDevicesForAttributes(*resultAttr, requestedDevice, false);

    if ((resultAttr->flags & AUDIO_FLAG_HW_AV_SYNC) != 0) {
        *flags = (audio_output_flags_t)(*flags | AUDIO_OUTPUT_FLAG_HW_AV_SYNC);
    }

    // Set incall music only if device was explicitly set, and fallback to the device which is
    // chosen by the engine if not.
    // FIXME: provide a more generic approach which is not device specific and move this back
    // to getOutputForDevice.
    // TODO: Remove check of AUDIO_STREAM_MUSIC once migration is completed on the app side.
    if (outputDevices.onlyContainsDevicesWithType(AUDIO_DEVICE_OUT_TELEPHONY_TX) &&
        (*stream == AUDIO_STREAM_MUSIC  || resultAttr->usage == AUDIO_USAGE_VOICE_COMMUNICATION) &&
        audio_is_linear_pcm(config->format) &&
        isCallAudioAccessible()) {
        if (requestedPortId != AUDIO_PORT_HANDLE_NONE) {
            *flags = (audio_output_flags_t)AUDIO_OUTPUT_FLAG_INCALL_MUSIC;
            *isRequestedDeviceForExclusiveUse = true;
        }
    }

    ALOGV("%s() device %s, sampling rate %d, format %#x, channel mask %#x, flags %#x stream %s",
          __func__, outputDevices.toString().c_str(), config->sample_rate, config->format,
          config->channel_mask, *flags, toString(*stream).c_str());

    *output = AUDIO_IO_HANDLE_NONE;
    if (!msdDevices.isEmpty()) {
        *output = getOutputForDevices(msdDevices, session, resultAttr, config, flags, isSpatialized);
        if (*output != AUDIO_IO_HANDLE_NONE && setMsdOutputPatches(&outputDevices) == NO_ERROR) {
            ALOGV("%s() Using MSD devices %s instead of devices %s",
                  __func__, msdDevices.toString().c_str(), outputDevices.toString().c_str());
        } else {
            *output = AUDIO_IO_HANDLE_NONE;
        }
    }
    if (*output == AUDIO_IO_HANDLE_NONE) {
        sp<PreferredMixerAttributesInfo> info = nullptr;
        if (outputDevices.size() == 1) {
            info = getPreferredMixerAttributesInfo(
                    outputDevices.itemAt(0)->getId(),
                    mEngine->getProductStrategyForAttributes(*resultAttr),
                    true /*activeBitPerfectPreferred*/);
            // Only use preferred mixer if the uid matches or the preferred mixer is bit-perfect
            // and it is currently active.
            if (info != nullptr && info->getUid() != uid &&
                (!info->isBitPerfect() || info->getActiveClientCount() == 0)) {
                info = nullptr;
            }
            if (com::android::media::audioserver::
                    fix_concurrent_playback_behavior_with_bit_perfect_client()) {
                if (info != nullptr && info->getUid() == uid &&
                    info->configMatches(*config) &&
                    (mEngine->getPhoneState() != AUDIO_MODE_NORMAL ||
                            std::any_of(gHighPriorityUseCases.begin(), gHighPriorityUseCases.end(),
                                        [this, &outputDevices](audio_usage_t usage) {
                                            return mOutputs.isUsageActiveOnDevice(
                                                    usage, outputDevices[0]); }))) {
                    // Bit-perfect request is not allowed when the phone mode is not normal or
                    // there is any higher priority user case active.
                    return INVALID_OPERATION;
                }
            }
        }
        *output = getOutputForDevices(outputDevices, session, resultAttr, config,
                flags, isSpatialized, info, resultAttr->flags & AUDIO_FLAG_MUTE_HAPTIC);
        // The client will be active if the client is currently preferred mixer owner and the
        // requested configuration matches the preferred mixer configuration.
        *isBitPerfect = (info != nullptr
                && info->isBitPerfect()
                && info->getUid() == uid
                && *output != AUDIO_IO_HANDLE_NONE
                // When bit-perfect output is selected for the preferred mixer attributes owner,
                // only need to consider the config matches.
                && mOutputs.valueFor(*output)->isConfigurationMatched(
                        clientConfig, AUDIO_OUTPUT_FLAG_NONE));

        if (*isBitPerfect) {
            *flags = (audio_output_flags_t)(*flags | AUDIO_OUTPUT_FLAG_BIT_PERFECT);
        }
    }
    if (*output == AUDIO_IO_HANDLE_NONE) {
        AudioProfileVector profiles;
        status_t ret = getProfilesForDevices(outputDevices, profiles, *flags, false /*isInput*/);
        if (ret == NO_ERROR && !profiles.empty()) {
            const auto channels = profiles[0]->getChannels();
            if (!channels.empty() && (channels.find(config->channel_mask) == channels.end())) {
                config->channel_mask = *channels.begin();
            }
            const auto sampleRates = profiles[0]->getSampleRates();
            if (!sampleRates.empty() &&
                    (sampleRates.find(config->sample_rate) == sampleRates.end())) {
                config->sample_rate = *sampleRates.begin();
            }
            config->format = profiles[0]->getFormat();
        }
        return INVALID_OPERATION;
    }

    *selectedDeviceId = getFirstDeviceId(outputDevices);
    for (auto &outputDevice : outputDevices) {
        if (outputDevice->getId() == mConfig->getDefaultOutputDevice()->getId()) {
            *selectedDeviceId = outputDevice->getId();
            break;
        }
    }

    if (outputDevices.onlyContainsDevicesWithType(AUDIO_DEVICE_OUT_TELEPHONY_TX)) {
        *outputType = API_OUTPUT_TELEPHONY_TX;
    } else {
        *outputType = API_OUTPUT_LEGACY;
    }

    ALOGV("%s returns output %d selectedDeviceId %d", __func__, *output, *selectedDeviceId);

    return NO_ERROR;
}

status_t AudioPolicyManager::getOutputForAttr(const audio_attributes_t *attr,
                                              audio_io_handle_t *output,
                                              audio_session_t session,
                                              audio_stream_type_t *stream,
                                              const AttributionSourceState& attributionSource,
                                              audio_config_t *config,
                                              audio_output_flags_t *flags,
                                              audio_port_handle_t *selectedDeviceId,
                                              audio_port_handle_t *portId,
                                              std::vector<audio_io_handle_t> *secondaryOutputs,
                                              output_type_t *outputType,
                                              bool *isSpatialized,
                                              bool *isBitPerfect)
{
    // The supplied portId must be AUDIO_PORT_HANDLE_NONE
    if (*portId != AUDIO_PORT_HANDLE_NONE) {
        return INVALID_OPERATION;
    }
    const uid_t uid = VALUE_OR_RETURN_STATUS(
        aidl2legacy_int32_t_uid_t(attributionSource.uid));
    const audio_port_handle_t requestedPortId = *selectedDeviceId;
    audio_attributes_t resultAttr;
    bool isRequestedDeviceForExclusiveUse = false;
    std::vector<sp<AudioPolicyMix>> secondaryMixes;
    const sp<DeviceDescriptor> requestedDevice =
      mAvailableOutputDevices.getDeviceFromId(requestedPortId);

    // Prevent from storing invalid requested device id in clients
    const audio_port_handle_t sanitizedRequestedPortId =
      requestedDevice != nullptr ? requestedPortId : AUDIO_PORT_HANDLE_NONE;
    *selectedDeviceId = sanitizedRequestedPortId;

    status_t status = getOutputForAttrInt(&resultAttr, output, session, attr, stream, uid,
            config, flags, selectedDeviceId, &isRequestedDeviceForExclusiveUse,
            secondaryOutputs != nullptr ? &secondaryMixes : nullptr, outputType, isSpatialized,
            isBitPerfect);
    if (status != NO_ERROR) {
        return status;
    }
    std::vector<wp<SwAudioOutputDescriptor>> weakSecondaryOutputDescs;
    if (secondaryOutputs != nullptr) {
        for (auto &secondaryMix : secondaryMixes) {
            sp<SwAudioOutputDescriptor> outputDesc = secondaryMix->getOutput();
            if (outputDesc != nullptr &&
                outputDesc->mIoHandle != AUDIO_IO_HANDLE_NONE) {
                secondaryOutputs->push_back(outputDesc->mIoHandle);
                weakSecondaryOutputDescs.push_back(outputDesc);
            }
        }
    }

    audio_config_base_t clientConfig = {.sample_rate = config->sample_rate,
        .channel_mask = config->channel_mask,
        .format = config->format,
    };
    *portId = PolicyAudioPort::getNextUniqueId();

    sp<SwAudioOutputDescriptor> outputDesc = mOutputs.valueFor(*output);
    sp<TrackClientDescriptor> clientDesc =
        new TrackClientDescriptor(*portId, uid, session, resultAttr, clientConfig,
                                  sanitizedRequestedPortId, *stream,
                                  mEngine->getProductStrategyForAttributes(resultAttr),
                                  toVolumeSource(resultAttr),
                                  *flags, isRequestedDeviceForExclusiveUse,
                                  std::move(weakSecondaryOutputDescs),
                                  outputDesc->mPolicyMix);
    outputDesc->addClient(clientDesc);

    ALOGV("%s() returns output %d requestedPortId %d selectedDeviceId %d for port ID %d", __func__,
          *output, requestedPortId, *selectedDeviceId, *portId);

    return NO_ERROR;
}

status_t AudioPolicyManager::openDirectOutput(audio_stream_type_t stream,
                                              audio_session_t session,
                                              const audio_config_t *config,
                                              audio_output_flags_t flags,
                                              const DeviceVector &devices,
                                              audio_io_handle_t *output) {

    *output = AUDIO_IO_HANDLE_NONE;

    // skip direct output selection if the request can obviously be attached to a mixed output
    // and not explicitly requested
    if (((flags & AUDIO_OUTPUT_FLAG_DIRECT) == 0) &&
            audio_is_linear_pcm(config->format) && config->sample_rate <= SAMPLE_RATE_HZ_MAX &&
            audio_channel_count_from_out_mask(config->channel_mask) <= 2) {
        return NAME_NOT_FOUND;
    }

    // Do not allow offloading if one non offloadable effect is enabled or MasterMono is enabled.
    // This prevents creating an offloaded track and tearing it down immediately after start
    // when audioflinger detects there is an active non offloadable effect.
    // FIXME: We should check the audio session here but we do not have it in this context.
    // This may prevent offloading in rare situations where effects are left active by apps
    // in the background.
    sp<IOProfile> profile;
    if (((flags & AUDIO_OUTPUT_FLAG_COMPRESS_OFFLOAD) == 0) ||
            !(mEffects.isNonOffloadableEffectEnabled() || mMasterMono)) {
        profile = getProfileForOutput(
                devices, config->sample_rate, config->format, config->channel_mask,
                flags, true /* directOnly */);
    }

    if (profile == nullptr) {
        return NAME_NOT_FOUND;
    }

    // exclusive outputs for MMAP and Offload are enforced by different session ids.
    for (size_t i = 0; i < mOutputs.size(); i++) {
        sp<SwAudioOutputDescriptor> desc = mOutputs.valueAt(i);
        if (!desc->isDuplicated() && (profile == desc->mProfile)) {
            // reuse direct output if currently open by the same client
            // and configured with same parameters
            if ((config->sample_rate == desc->getSamplingRate()) &&
                (config->format == desc->getFormat()) &&
                (config->channel_mask == desc->getChannelMask()) &&
                (session == desc->mDirectClientSession)) {
                desc->mDirectOpenCount++;
                ALOGV("%s reusing direct output %d for session %d", __func__,
                    mOutputs.keyAt(i), session);
                *output = mOutputs.keyAt(i);
                return NO_ERROR;
            }
        }
    }

    if (!profile->canOpenNewIo()) {
        if (!com::android::media::audioserver::direct_track_reprioritization()) {
            return NAME_NOT_FOUND;
        } else if ((profile->getFlags() & AUDIO_OUTPUT_FLAG_MMAP_NOIRQ) != 0) {
            // MMAP gracefully handles lack of an exclusive track resource by mixing
            // above the audio framework. For AAudio to know that the limit is reached,
            // return an error.
            return NAME_NOT_FOUND;
        } else {
            // Close outputs on this profile, if available, to free resources for this request
            for (int i = 0; i < mOutputs.size() && !profile->canOpenNewIo(); i++) {
                const auto desc = mOutputs.valueAt(i);
                if (desc->mProfile == profile) {
                    closeOutput(desc->mIoHandle);
                }
            }
        }
    }

    // Unable to close streams to find free resources for this request
    if (!profile->canOpenNewIo()) {
        return NAME_NOT_FOUND;
    }

    auto outputDesc = sp<SwAudioOutputDescriptor>::make(profile, mpClientInterface);

    // An MSD patch may be using the only output stream that can service this request. Release
    // all MSD patches to prioritize this request over any active output on MSD.
    releaseMsdOutputPatches(devices);

    status_t status =
            outputDesc->open(config, nullptr /* mixerConfig */, devices, stream, flags, output);

    // only accept an output with the requested parameters
    if (status != NO_ERROR ||
        (config->sample_rate != 0 && config->sample_rate != outputDesc->getSamplingRate()) ||
        (config->format != AUDIO_FORMAT_DEFAULT && config->format != outputDesc->getFormat()) ||
        (config->channel_mask != 0 && config->channel_mask != outputDesc->getChannelMask())) {
        ALOGV("%s failed opening direct output: output %d sample rate %d %d,"
                "format %d %d, channel mask %04x %04x", __func__, *output, config->sample_rate,
                outputDesc->getSamplingRate(), config->format, outputDesc->getFormat(),
                config->channel_mask, outputDesc->getChannelMask());
        if (*output != AUDIO_IO_HANDLE_NONE) {
            outputDesc->close();
        }
        // fall back to mixer output if possible when the direct output could not be open
        if (audio_is_linear_pcm(config->format) &&
                config->sample_rate  <= SAMPLE_RATE_HZ_MAX) {
            return NAME_NOT_FOUND;
        }
        *output = AUDIO_IO_HANDLE_NONE;
        return BAD_VALUE;
    }
    outputDesc->mDirectOpenCount = 1;
    outputDesc->mDirectClientSession = session;

    addOutput(*output, outputDesc);
    setOutputDevices(__func__, outputDesc,
                     devices,
                     true,
                     0,
                     NULL);
    mPreviousOutputs = mOutputs;
    ALOGV("%s returns new direct output %d", __func__, *output);
    mpClientInterface->onAudioPortListUpdate();
    return NO_ERROR;
}

audio_io_handle_t AudioPolicyManager::getOutputForDevices(
        const DeviceVector &devices,
        audio_session_t session,
        const audio_attributes_t *attr,
        const audio_config_t *config,
        audio_output_flags_t *flags,
        bool *isSpatialized,
        sp<PreferredMixerAttributesInfo> prefMixerConfigInfo,
        bool forceMutingHaptic)
{
    audio_io_handle_t output = AUDIO_IO_HANDLE_NONE;

    // Discard haptic channel mask when forcing muting haptic channels.
    audio_channel_mask_t channelMask = forceMutingHaptic
            ? static_cast<audio_channel_mask_t>(config->channel_mask & ~AUDIO_CHANNEL_HAPTIC_ALL)
            : config->channel_mask;

    // open a direct output if required by specified parameters
    //force direct flag if offload flag is set: offloading implies a direct output stream
    // and all common behaviors are driven by checking only the direct flag
    // this should normally be set appropriately in the policy configuration file
    if ((*flags & AUDIO_OUTPUT_FLAG_COMPRESS_OFFLOAD) != 0) {
        *flags = (audio_output_flags_t)(*flags | AUDIO_OUTPUT_FLAG_DIRECT);
    }
    if ((*flags & AUDIO_OUTPUT_FLAG_HW_AV_SYNC) != 0) {
        *flags = (audio_output_flags_t)(*flags | AUDIO_OUTPUT_FLAG_DIRECT);
    }

    audio_stream_type_t stream = mEngine->getStreamTypeForAttributes(*attr);

    // only allow deep buffering for music stream type
    if (stream != AUDIO_STREAM_MUSIC) {
        *flags = (audio_output_flags_t)(*flags &~AUDIO_OUTPUT_FLAG_DEEP_BUFFER);
    } else if (/* stream == AUDIO_STREAM_MUSIC && */
            *flags == AUDIO_OUTPUT_FLAG_NONE &&
            property_get_bool("audio.deep_buffer.media", false /* default_value */)) {
        // use DEEP_BUFFER as default output for music stream type
        *flags = (audio_output_flags_t)AUDIO_OUTPUT_FLAG_DEEP_BUFFER;
    }
    if (stream == AUDIO_STREAM_TTS) {
        *flags = AUDIO_OUTPUT_FLAG_TTS;
    } else if (stream == AUDIO_STREAM_VOICE_CALL &&
               audio_is_linear_pcm(config->format) &&
               (*flags & AUDIO_OUTPUT_FLAG_INCALL_MUSIC) == 0) {
        *flags = (audio_output_flags_t)(AUDIO_OUTPUT_FLAG_VOIP_RX |
                                       AUDIO_OUTPUT_FLAG_DIRECT);
        ALOGV("Set VoIP and Direct output flags for PCM format");
    }

    // Attach the Ultrasound flag for the AUDIO_CONTENT_TYPE_ULTRASOUND
    if (attr->content_type == AUDIO_CONTENT_TYPE_ULTRASOUND) {
        *flags = (audio_output_flags_t)(*flags | AUDIO_OUTPUT_FLAG_ULTRASOUND);
    }

    // Use the spatializer output if the content can be spatialized, no preferred mixer
    // was specified and offload or direct playback is not explicitly requested, and there is no
    // haptic channel included in playback
    *isSpatialized = false;
    if (mSpatializerOutput != nullptr &&
        canBeSpatializedInt(attr, config, devices.toTypeAddrVector()) &&
        prefMixerConfigInfo == nullptr &&
        ((*flags & (AUDIO_OUTPUT_FLAG_COMPRESS_OFFLOAD | AUDIO_OUTPUT_FLAG_DIRECT)) == 0) &&
        checkHapticCompatibilityOnSpatializerOutput(config, session)) {
        *isSpatialized = true;
        return mSpatializerOutput->mIoHandle;
    }

    audio_config_t directConfig = *config;
    directConfig.channel_mask = channelMask;
    status_t status = openDirectOutput(stream, session, &directConfig, *flags, devices, &output);
    if (status != NAME_NOT_FOUND) {
        return output;
    }

    // A request for HW A/V sync cannot fallback to a mixed output because time
    // stamps are embedded in audio data
    if ((*flags & (AUDIO_OUTPUT_FLAG_HW_AV_SYNC | AUDIO_OUTPUT_FLAG_MMAP_NOIRQ)) != 0) {
        return AUDIO_IO_HANDLE_NONE;
    }
    // A request for Tuner cannot fallback to a mixed output
    if ((directConfig.offload_info.content_id || directConfig.offload_info.sync_id)) {
        return AUDIO_IO_HANDLE_NONE;
    }

    // ignoring channel mask due to downmix capability in mixer

    // open a non direct output

    // for non direct outputs, only PCM is supported
    if (audio_is_linear_pcm(config->format)) {
        // get which output is suitable for the specified stream. The actual
        // routing change will happen when startOutput() will be called
        SortedVector<audio_io_handle_t> outputs = getOutputsForDevices(devices, mOutputs);
        if (prefMixerConfigInfo != nullptr) {
            for (audio_io_handle_t outputHandle : outputs) {
                sp<SwAudioOutputDescriptor> outputDesc = mOutputs.valueFor(outputHandle);
                if (outputDesc->mProfile == prefMixerConfigInfo->getProfile()) {
                    output = outputHandle;
                    break;
                }
            }
            if (output == AUDIO_IO_HANDLE_NONE) {
                // No output open with the preferred profile. Open a new one.
                audio_config_t config = AUDIO_CONFIG_INITIALIZER;
                config.channel_mask = prefMixerConfigInfo->getConfigBase().channel_mask;
                config.sample_rate = prefMixerConfigInfo->getConfigBase().sample_rate;
                config.format = prefMixerConfigInfo->getConfigBase().format;
                sp<SwAudioOutputDescriptor> preferredOutput = openOutputWithProfileAndDevice(
                        prefMixerConfigInfo->getProfile(), devices, nullptr /*mixerConfig*/,
                        &config, prefMixerConfigInfo->getFlags());
                if (preferredOutput == nullptr) {
                    ALOGE("%s failed to open output with preferred mixer config", __func__);
                } else {
                    output = preferredOutput->mIoHandle;
                }
            }
        } else {
            // at this stage we should ignore the DIRECT flag as no direct output could be
            // found earlier
            *flags = (audio_output_flags_t) (*flags & ~AUDIO_OUTPUT_FLAG_DIRECT);
            if (com::android::media::audioserver::
                    fix_concurrent_playback_behavior_with_bit_perfect_client()) {
                // If the preferred mixer attributes is null, do not select the bit-perfect output
                // unless the bit-perfect output is the only output.
                // The bit-perfect output can exist while the passed in preferred mixer attributes
                // info is null when it is a high priority client. The high priority clients are
                // ringtone or alarm, which is not a bit-perfect use case.
                size_t i = 0;
                while (i < outputs.size() && outputs.size() > 1) {
                    auto desc = mOutputs.valueFor(outputs[i]);
                    // The output descriptor must not be null here.
                    if (desc->isBitPerfect()) {
                        outputs.removeItemsAt(i);
                    } else {
                        i += 1;
                    }
                }
            }
            output = selectOutput(
                    outputs, *flags, config->format, channelMask, config->sample_rate, session);
        }
    }
    ALOGW_IF((output == 0), "getOutputForDevices() could not find output for stream %d, "
            "sampling rate %d, format %#x, channels %#x, flags %#x",
            stream, config->sample_rate, config->format, channelMask, *flags);

    return output;
}

sp<DeviceDescriptor> AudioPolicyManager::getMsdAudioInDevice() const {
    auto msdInDevices = mHwModules.getAvailableDevicesFromModuleName(AUDIO_HARDWARE_MODULE_ID_MSD,
                                                                     mAvailableInputDevices);
    return msdInDevices.isEmpty()? nullptr : msdInDevices.itemAt(0);
}

DeviceVector AudioPolicyManager::getMsdAudioOutDevices() const {
    return mHwModules.getAvailableDevicesFromModuleName(AUDIO_HARDWARE_MODULE_ID_MSD,
                                                        mAvailableOutputDevices);
}

const AudioPatchCollection AudioPolicyManager::getMsdOutputPatches() const {
    AudioPatchCollection msdPatches;
    sp<HwModule> msdModule = mHwModules.getModuleFromName(AUDIO_HARDWARE_MODULE_ID_MSD);
    if (msdModule != 0) {
        for (size_t i = 0; i < mAudioPatches.size(); ++i) {
            sp<AudioPatch> patch = mAudioPatches.valueAt(i);
            for (size_t j = 0; j < patch->mPatch.num_sources; ++j) {
                const struct audio_port_config *source = &patch->mPatch.sources[j];
                if (source->type == AUDIO_PORT_TYPE_DEVICE &&
                        source->ext.device.hw_module == msdModule->getHandle()) {
                    msdPatches.addAudioPatch(patch->getHandle(), patch);
                }
            }
        }
    }
    return msdPatches;
}

bool AudioPolicyManager::isMsdPatch(const audio_patch_handle_t &handle) const {
    ssize_t index = mAudioPatches.indexOfKey(handle);
    if (index < 0) {
        return false;
    }
    const sp<AudioPatch> patch = mAudioPatches.valueAt(index);
    sp<HwModule> msdModule = mHwModules.getModuleFromName(AUDIO_HARDWARE_MODULE_ID_MSD);
    if (msdModule == nullptr) {
        return false;
    }
    const struct audio_port_config *sink = &patch->mPatch.sinks[0];
    if (getMsdAudioOutDevices().contains(mAvailableOutputDevices.getDeviceFromId(sink->id))) {
        return true;
    }
    index = getMsdOutputPatches().indexOfKey(handle);
    if (index < 0) {
        return false;
    }
    return true;
}

status_t AudioPolicyManager::getMsdProfiles(bool hwAvSync,
                                            const InputProfileCollection &inputProfiles,
                                            const OutputProfileCollection &outputProfiles,
                                            const sp<DeviceDescriptor> &sourceDevice,
                                            const sp<DeviceDescriptor> &sinkDevice,
                                            AudioProfileVector& sourceProfiles,
                                            AudioProfileVector& sinkProfiles) const {
    if (inputProfiles.isEmpty()) {
        ALOGE("%s() no input profiles for source module", __func__);
        return NO_INIT;
    }
    if (outputProfiles.isEmpty()) {
        ALOGE("%s() no output profiles for sink module", __func__);
        return NO_INIT;
    }
    for (const auto &inProfile : inputProfiles) {
        if (hwAvSync == ((inProfile->getFlags() & AUDIO_INPUT_FLAG_HW_AV_SYNC) != 0) &&
                inProfile->supportsDevice(sourceDevice)) {
            appendAudioProfiles(sourceProfiles, inProfile->getAudioProfiles());
        }
    }
    for (const auto &outProfile : outputProfiles) {
        if (hwAvSync == ((outProfile->getFlags() & AUDIO_OUTPUT_FLAG_HW_AV_SYNC) != 0) &&
                outProfile->supportsDevice(sinkDevice)) {
            appendAudioProfiles(sinkProfiles, outProfile->getAudioProfiles());
        }
    }
    return NO_ERROR;
}

status_t AudioPolicyManager::getBestMsdConfig(bool hwAvSync,
        const AudioProfileVector &sourceProfiles, const AudioProfileVector &sinkProfiles,
        audio_port_config *sourceConfig, audio_port_config *sinkConfig) const
{
    // Compressed formats for MSD module, ordered from most preferred to least preferred.
    static const std::vector<audio_format_t> formatsOrder = {{
            AUDIO_FORMAT_IEC60958, AUDIO_FORMAT_MAT_2_1, AUDIO_FORMAT_MAT_2_0, AUDIO_FORMAT_E_AC3,
            AUDIO_FORMAT_AC3, AUDIO_FORMAT_PCM_FLOAT, AUDIO_FORMAT_PCM_32_BIT,
            AUDIO_FORMAT_PCM_8_24_BIT, AUDIO_FORMAT_PCM_24_BIT_PACKED, AUDIO_FORMAT_PCM_16_BIT }};
    static const std::vector<audio_channel_mask_t> channelMasksOrder = [](){
        // Channel position masks for MSD module, 3D > 2D > 1D ordering (most preferred to least
        // preferred).
        std::vector<audio_channel_mask_t> masks = {{
            AUDIO_CHANNEL_OUT_3POINT1POINT2, AUDIO_CHANNEL_OUT_3POINT0POINT2,
            AUDIO_CHANNEL_OUT_2POINT1POINT2, AUDIO_CHANNEL_OUT_2POINT0POINT2,
            AUDIO_CHANNEL_OUT_5POINT1, AUDIO_CHANNEL_OUT_STEREO }};
        // insert index masks (higher counts most preferred) as preferred over position masks
        for (int i = 1; i <= AUDIO_CHANNEL_COUNT_MAX; i++) {
            masks.insert(
                    masks.begin(), audio_channel_mask_for_index_assignment_from_count(i));
        }
        return masks;
    }();

    struct audio_config_base bestSinkConfig;
    status_t result = findBestMatchingOutputConfig(sourceProfiles, sinkProfiles, formatsOrder,
            channelMasksOrder, true /*preferHigherSamplingRates*/, bestSinkConfig);
    if (result != NO_ERROR) {
        ALOGD("%s() no matching config found for sink, hwAvSync: %d",
                __func__, hwAvSync);
        return result;
    }
    sinkConfig->sample_rate = bestSinkConfig.sample_rate;
    sinkConfig->channel_mask = bestSinkConfig.channel_mask;
    sinkConfig->format = bestSinkConfig.format;
    // For encoded streams force direct flag to prevent downstream mixing.
    sinkConfig->flags.output = static_cast<audio_output_flags_t>(
            sinkConfig->flags.output | AUDIO_OUTPUT_FLAG_DIRECT);
    if (audio_is_iec61937_compatible(sinkConfig->format)) {
        // For formats compatible with IEC61937 encapsulation, assume that
        // the input is IEC61937 framed (for proportional buffer sizing).
        // Add the AUDIO_OUTPUT_FLAG_IEC958_NONAUDIO flag so downstream HAL can distinguish between
        // raw and IEC61937 framed streams.
        sinkConfig->flags.output = static_cast<audio_output_flags_t>(
                sinkConfig->flags.output | AUDIO_OUTPUT_FLAG_IEC958_NONAUDIO);
    }
    sourceConfig->sample_rate = bestSinkConfig.sample_rate;
    // Specify exact channel mask to prevent guessing by bit count in PatchPanel.
    sourceConfig->channel_mask =
            audio_channel_mask_get_representation(bestSinkConfig.channel_mask)
            == AUDIO_CHANNEL_REPRESENTATION_INDEX ?
            bestSinkConfig.channel_mask : audio_channel_mask_out_to_in(bestSinkConfig.channel_mask);
    sourceConfig->format = bestSinkConfig.format;
    // Copy input stream directly without any processing (e.g. resampling).
    sourceConfig->flags.input = static_cast<audio_input_flags_t>(
            sourceConfig->flags.input | AUDIO_INPUT_FLAG_DIRECT);
    if (hwAvSync) {
        sinkConfig->flags.output = static_cast<audio_output_flags_t>(
                sinkConfig->flags.output | AUDIO_OUTPUT_FLAG_HW_AV_SYNC);
        sourceConfig->flags.input = static_cast<audio_input_flags_t>(
                sourceConfig->flags.input | AUDIO_INPUT_FLAG_HW_AV_SYNC);
    }
    const unsigned int config_mask = AUDIO_PORT_CONFIG_SAMPLE_RATE |
            AUDIO_PORT_CONFIG_CHANNEL_MASK | AUDIO_PORT_CONFIG_FORMAT | AUDIO_PORT_CONFIG_FLAGS;
    sinkConfig->config_mask |= config_mask;
    sourceConfig->config_mask |= config_mask;
    return NO_ERROR;
}

PatchBuilder AudioPolicyManager::buildMsdPatch(bool msdIsSource,
                                               const sp<DeviceDescriptor> &device) const
{
    PatchBuilder patchBuilder;
    sp<HwModule> msdModule = mHwModules.getModuleFromName(AUDIO_HARDWARE_MODULE_ID_MSD);
    ALOG_ASSERT(msdModule != nullptr, "MSD module not available");
    sp<HwModule> deviceModule = mHwModules.getModuleForDevice(device, AUDIO_FORMAT_DEFAULT);
    if (deviceModule == nullptr) {
        ALOGE("%s() unable to get module for %s", __func__, device->toString().c_str());
        return patchBuilder;
    }
    const InputProfileCollection inputProfiles = msdIsSource ?
            msdModule->getInputProfiles() : deviceModule->getInputProfiles();
    const OutputProfileCollection outputProfiles = msdIsSource ?
            deviceModule->getOutputProfiles() : msdModule->getOutputProfiles();

    const sp<DeviceDescriptor> sourceDevice = msdIsSource ? getMsdAudioInDevice() : device;
    const sp<DeviceDescriptor> sinkDevice = msdIsSource ?
            device : getMsdAudioOutDevices().itemAt(0);
    patchBuilder.addSource(sourceDevice).addSink(sinkDevice);

    audio_port_config sourceConfig = patchBuilder.patch()->sources[0];
    audio_port_config sinkConfig = patchBuilder.patch()->sinks[0];
    AudioProfileVector sourceProfiles;
    AudioProfileVector sinkProfiles;
    // TODO: Figure out whether MSD module has HW_AV_SYNC flag set in the AP config file.
    // For now, we just forcefully try with HwAvSync first.
    for (auto hwAvSync : { true, false }) {
        if (getMsdProfiles(hwAvSync, inputProfiles, outputProfiles, sourceDevice, sinkDevice,
                sourceProfiles, sinkProfiles) != NO_ERROR) {
            continue;
        }
        if (getBestMsdConfig(hwAvSync, sourceProfiles, sinkProfiles, &sourceConfig,
                &sinkConfig) == NO_ERROR) {
            // Found a matching config. Re-create PatchBuilder with this config.
            return (PatchBuilder()).addSource(sourceConfig).addSink(sinkConfig);
        }
    }
    ALOGV("%s() no matching config found. Fall through to default PCM patch"
            " supporting PCM format conversion.", __func__);
    return patchBuilder;
}

status_t AudioPolicyManager::setMsdOutputPatches(const DeviceVector *outputDevices) {
    DeviceVector devices;
    if (outputDevices != nullptr && outputDevices->size() > 0) {
        devices.add(*outputDevices);
    } else {
        // Use media strategy for unspecified output device. This should only
        // occur on checkForDeviceAndOutputChanges(). Device connection events may
        // therefore invalidate explicit routing requests.
        devices = mEngine->getOutputDevicesForAttributes(
                    attributes_initializer(AUDIO_USAGE_MEDIA), nullptr, false /*fromCache*/);
        LOG_ALWAYS_FATAL_IF(devices.isEmpty(), "no output device to set MSD patch");
    }
    std::vector<PatchBuilder> patchesToCreate;
    for (auto i = 0u; i < devices.size(); ++i) {
        ALOGV("%s() for device %s", __func__, devices[i]->toString().c_str());
        patchesToCreate.push_back(buildMsdPatch(true /*msdIsSource*/, devices[i]));
    }
    // Retain only the MSD patches associated with outputDevices request.
    // Tear down the others, and create new ones as needed.
    AudioPatchCollection patchesToRemove = getMsdOutputPatches();
    for (auto it = patchesToCreate.begin(); it != patchesToCreate.end(); ) {
        auto retainedPatch = false;
        for (auto i = 0u; i < patchesToRemove.size(); ++i) {
            if (audio_patches_are_equal(it->patch(), &patchesToRemove[i]->mPatch)) {
                patchesToRemove.removeItemsAt(i);
                retainedPatch = true;
                break;
            }
        }
        if (retainedPatch) {
            it = patchesToCreate.erase(it);
            continue;
        }
        ++it;
    }
    if (patchesToCreate.size() == 0 && patchesToRemove.size() == 0) {
        return NO_ERROR;
    }
    for (auto i = 0u; i < patchesToRemove.size(); ++i) {
        auto &currentPatch = patchesToRemove.valueAt(i);
        releaseAudioPatch(currentPatch->getHandle(), mUidCached);
    }
    status_t status = NO_ERROR;
    for (const auto &p : patchesToCreate) {
        auto currStatus = installPatch(__func__, -1 /*index*/, nullptr /*patchHandle*/,
                p.patch(), 0 /*delayMs*/, mUidCached, nullptr /*patchDescPtr*/);
        char message[256];
        snprintf(message, sizeof(message), "%s() %s: creating MSD patch from device:IN_BUS to "
            "device:%#x (format:%#x channels:%#x samplerate:%d)", __func__,
                currStatus == NO_ERROR ? "Success" : "Error",
                p.patch()->sinks[0].ext.device.type, p.patch()->sources[0].format,
                p.patch()->sources[0].channel_mask, p.patch()->sources[0].sample_rate);
        if (currStatus == NO_ERROR) {
            ALOGD("%s", message);
        } else {
            ALOGE("%s", message);
            if (status == NO_ERROR) {
                status = currStatus;
            }
        }
    }
    return status;
}

void AudioPolicyManager::releaseMsdOutputPatches(const DeviceVector& devices) {
    AudioPatchCollection msdPatches = getMsdOutputPatches();
    for (size_t i = 0; i < msdPatches.size(); i++) {
        const auto& patch = msdPatches[i];
        for (size_t j = 0; j < patch->mPatch.num_sinks; ++j) {
            const struct audio_port_config *sink = &patch->mPatch.sinks[j];
            if (sink->type == AUDIO_PORT_TYPE_DEVICE && devices.getDevice(sink->ext.device.type,
                    String8(sink->ext.device.address), AUDIO_FORMAT_DEFAULT) != nullptr) {
                releaseAudioPatch(patch->getHandle(), mUidCached);
                break;
            }
        }
    }
}

bool AudioPolicyManager::msdHasPatchesToAllDevices(const AudioDeviceTypeAddrVector& devices) {
    DeviceVector devicesToCheck =
            mConfig->getOutputDevices().getDevicesFromDeviceTypeAddrVec(devices);
    AudioPatchCollection msdPatches = getMsdOutputPatches();
    for (size_t i = 0; i < msdPatches.size(); i++) {
        const auto& patch = msdPatches[i];
        for (size_t j = 0; j < patch->mPatch.num_sinks; ++j) {
            const struct audio_port_config *sink = &patch->mPatch.sinks[j];
            if (sink->type == AUDIO_PORT_TYPE_DEVICE) {
                const auto& foundDevice = devicesToCheck.getDevice(
                    sink->ext.device.type, String8(sink->ext.device.address), AUDIO_FORMAT_DEFAULT);
                if (foundDevice != nullptr) {
                    devicesToCheck.remove(foundDevice);
                    if (devicesToCheck.isEmpty()) {
                        return true;
                    }
                }
            }
        }
    }
    return false;
}

audio_io_handle_t AudioPolicyManager::selectOutput(const SortedVector<audio_io_handle_t>& outputs,
                                                   audio_output_flags_t flags,
                                                   audio_format_t format,
                                                   audio_channel_mask_t channelMask,
                                                   uint32_t samplingRate,
                                                   audio_session_t sessionId)
{
    LOG_ALWAYS_FATAL_IF(!(format == AUDIO_FORMAT_INVALID || audio_is_linear_pcm(format)),
        "%s called with format %#x", __func__, format);

    // Return the output that haptic-generating attached to when 1) session id is specified,
    // 2) haptic-generating effect exists for given session id and 3) the output that
    // haptic-generating effect attached to is in given outputs.
    if (sessionId != AUDIO_SESSION_NONE) {
        audio_io_handle_t hapticGeneratingOutput = mEffects.getIoForSession(
                sessionId, FX_IID_HAPTICGENERATOR);
        if (outputs.indexOf(hapticGeneratingOutput) >= 0) {
            return hapticGeneratingOutput;
        }
    }

    // Flags disqualifying an output: the match must happen before calling selectOutput()
    static const audio_output_flags_t kExcludedFlags = (audio_output_flags_t)
        (AUDIO_OUTPUT_FLAG_HW_AV_SYNC | AUDIO_OUTPUT_FLAG_MMAP_NOIRQ | AUDIO_OUTPUT_FLAG_DIRECT);

    // Flags expressing a functional request: must be honored in priority over
    // other criteria
    static const audio_output_flags_t kFunctionalFlags = (audio_output_flags_t)
        (AUDIO_OUTPUT_FLAG_VOIP_RX | AUDIO_OUTPUT_FLAG_INCALL_MUSIC |
            AUDIO_OUTPUT_FLAG_TTS | AUDIO_OUTPUT_FLAG_DIRECT_PCM | AUDIO_OUTPUT_FLAG_ULTRASOUND |
            AUDIO_OUTPUT_FLAG_SPATIALIZER);
    // Flags expressing a performance request: have lower priority than serving
    // requested sampling rate or channel mask
    static const audio_output_flags_t kPerformanceFlags = (audio_output_flags_t)
        (AUDIO_OUTPUT_FLAG_FAST | AUDIO_OUTPUT_FLAG_DEEP_BUFFER |
            AUDIO_OUTPUT_FLAG_RAW | AUDIO_OUTPUT_FLAG_SYNC);

    const audio_output_flags_t functionalFlags =
        (audio_output_flags_t)(flags & kFunctionalFlags);
    const audio_output_flags_t performanceFlags =
        (audio_output_flags_t)(flags & kPerformanceFlags);

    audio_io_handle_t bestOutput = (outputs.size() == 0) ? AUDIO_IO_HANDLE_NONE : outputs[0];

    // select one output among several that provide a path to a particular device or set of
    // devices (the list was previously build by getOutputsForDevices()).
    // The priority is as follows:
    // 1: the output supporting haptic playback when requesting haptic playback
    // 2: the output with the highest number of requested functional flags
    //    with tiebreak preferring the minimum number of extra functional flags
    //    (see b/200293124, the incorrect selection of AUDIO_OUTPUT_FLAG_VOIP_RX).
    // 3: the output supporting the exact channel mask
    // 4: the output with a higher channel count than requested
    // 5: the output with the highest sampling rate if the requested sample rate is
    //    greater than default sampling rate
    // 6: the output with the highest number of requested performance flags
    // 7: the output with the bit depth the closest to the requested one
    // 8: the primary output
    // 9: the first output in the list

    // matching criteria values in priority order for best matching output so far
    std::vector<uint32_t> bestMatchCriteria(8, 0);

    const bool hasOrphanHaptic =
            mEffects.hasOrphanEffectsForSessionAndType(sessionId, FX_IID_HAPTICGENERATOR);
    const uint32_t channelCount = audio_channel_count_from_out_mask(channelMask);
    const uint32_t hapticChannelCount = audio_channel_count_from_out_mask(
        channelMask & AUDIO_CHANNEL_HAPTIC_ALL);

    for (audio_io_handle_t output : outputs) {
        sp<SwAudioOutputDescriptor> outputDesc = mOutputs.valueFor(output);
        // matching criteria values in priority order for current output
        std::vector<uint32_t> currentMatchCriteria(8, 0);

        if (outputDesc->isDuplicated()) {
            continue;
        }
        if ((kExcludedFlags & outputDesc->mFlags) != 0) {
            continue;
        }

        // If haptic channel is specified, use the haptic output if present.
        // When using haptic output, same audio format and sample rate are required.
        const uint32_t outputHapticChannelCount = audio_channel_count_from_out_mask(
            outputDesc->getChannelMask() & AUDIO_CHANNEL_HAPTIC_ALL);
        // skip if haptic channel specified but output does not support it, or output support haptic
        // but there is no haptic channel requested AND no orphan haptic effect exist
        if ((hapticChannelCount != 0 && outputHapticChannelCount == 0) ||
            (hapticChannelCount == 0 && outputHapticChannelCount != 0 && !hasOrphanHaptic)) {
            continue;
        }
        // In the case of audio-coupled-haptic playback, there is no format conversion and
        // resampling in the framework, same format/channel/sampleRate for client and the output
        // thread is required. In the case of HapticGenerator effect, do not require format
        // matching.
        if ((outputHapticChannelCount >= hapticChannelCount && format == outputDesc->getFormat() &&
             samplingRate == outputDesc->getSamplingRate()) ||
            (outputHapticChannelCount != 0 && hasOrphanHaptic)) {
            currentMatchCriteria[0] = outputHapticChannelCount;
        }

        // functional flags match
        const int matchingFunctionalFlags =
                __builtin_popcount(outputDesc->mFlags & functionalFlags);
        const int totalFunctionalFlags =
                __builtin_popcount(outputDesc->mFlags & kFunctionalFlags);
        // Prefer matching functional flags, but subtract unnecessary functional flags.
        currentMatchCriteria[1] = 100 * (matchingFunctionalFlags + 1) - totalFunctionalFlags;

        // channel mask and channel count match
        uint32_t outputChannelCount = audio_channel_count_from_out_mask(
                outputDesc->getChannelMask());
        if (channelMask != AUDIO_CHANNEL_NONE && channelCount > 2 &&
            channelCount <= outputChannelCount) {
            if ((audio_channel_mask_get_representation(channelMask) ==
                    audio_channel_mask_get_representation(outputDesc->getChannelMask())) &&
                    ((channelMask & outputDesc->getChannelMask()) == channelMask)) {
                currentMatchCriteria[2] = outputChannelCount;
            }
            currentMatchCriteria[3] = outputChannelCount;
        }

        // sampling rate match
        if (samplingRate > SAMPLE_RATE_HZ_DEFAULT) {
            int diff;  // avoid unsigned integer overflow.
            __builtin_sub_overflow(outputDesc->getSamplingRate(), samplingRate, &diff);

            // prefer the closest output sampling rate greater than or equal to target
            // if none exists, prefer the closest output sampling rate less than target.
            //
            // criteria is offset to make non-negative.
            currentMatchCriteria[4] = diff >= 0 ? -diff + 200'000'000 : diff + 100'000'000;
        }

        // performance flags match
        currentMatchCriteria[5] = popcount(outputDesc->mFlags & performanceFlags);

        // format match
        if (format != AUDIO_FORMAT_INVALID) {
            currentMatchCriteria[6] =
                PolicyAudioPort::kFormatDistanceMax -
                PolicyAudioPort::formatDistance(format, outputDesc->getFormat());
        }

        // primary output match
        currentMatchCriteria[7] = outputDesc->mFlags & AUDIO_OUTPUT_FLAG_PRIMARY;

        // compare match criteria by priority then value
        if (std::lexicographical_compare(bestMatchCriteria.begin(), bestMatchCriteria.end(),
                currentMatchCriteria.begin(), currentMatchCriteria.end())) {
            bestMatchCriteria = currentMatchCriteria;
            bestOutput = output;

            std::stringstream result;
            std::copy(bestMatchCriteria.begin(), bestMatchCriteria.end(),
                std::ostream_iterator<int>(result, " "));
            ALOGV("%s new bestOutput %d criteria %s",
                __func__, bestOutput, result.str().c_str());
        }
    }

    return bestOutput;
}

status_t AudioPolicyManager::startOutput(audio_port_handle_t portId)
{
    ALOGV("%s portId %d", __FUNCTION__, portId);

    sp<SwAudioOutputDescriptor> outputDesc = mOutputs.getOutputForClient(portId);
    if (outputDesc == 0) {
        ALOGW("startOutput() no output for client %d", portId);
        return BAD_VALUE;
    }
    sp<TrackClientDescriptor> client = outputDesc->getClient(portId);

    ALOGV("startOutput() output %d, stream %d, session %d",
          outputDesc->mIoHandle, client->stream(), client->session());

    if (com::android::media::audioserver::fix_concurrent_playback_behavior_with_bit_perfect_client()
            && gHighPriorityUseCases.count(client->attributes().usage) != 0
            && outputDesc->isBitPerfect()) {
        // Usually, APM selects bit-perfect output for high priority use cases only when
        // bit-perfect output is the only output that can be routed to the selected device.
        // However, here is no need to play high priority use cases such as ringtone and alarm
        // on the bit-perfect path. Reopen the output and return DEAD_OBJECT so that the client
        // can attach to new output.
        ALOGD("%s: reopen bit-perfect output as high priority use case(%d) is starting",
              __func__, client->stream());
        reopenOutput(outputDesc, nullptr /*config*/, AUDIO_OUTPUT_FLAG_NONE, __func__);
        return DEAD_OBJECT;
    }

    status_t status = outputDesc->start();
    if (status != NO_ERROR) {
        return status;
    }

    uint32_t delayMs;
    status = startSource(outputDesc, client, &delayMs);

    if (status != NO_ERROR) {
        outputDesc->stop();
        if (status == DEAD_OBJECT) {
            sp<SwAudioOutputDescriptor> desc =
                    reopenOutput(outputDesc, nullptr /*config*/, AUDIO_OUTPUT_FLAG_NONE, __func__);
            if (desc == nullptr) {
                // This is not common, it may indicate something wrong with the HAL.
                ALOGE("%s unable to open output with default config", __func__);
                return status;
            }
        }
        return status;
    }

    // If the client is the first one active on preferred mixer parameters, reopen the output
    // if the current mixer parameters doesn't match the preferred one.
    if (outputDesc->devices().size() == 1) {
        sp<PreferredMixerAttributesInfo> info = getPreferredMixerAttributesInfo(
                outputDesc->devices()[0]->getId(), client->strategy());
        if (info != nullptr && info->getUid() == client->uid()) {
            if (info->getActiveClientCount() == 0 && !outputDesc->isConfigurationMatched(
                    info->getConfigBase(), info->getFlags())) {
                stopSource(outputDesc, client);
                outputDesc->stop();
                audio_config_t config = AUDIO_CONFIG_INITIALIZER;
                config.channel_mask = info->getConfigBase().channel_mask;
                config.sample_rate = info->getConfigBase().sample_rate;
                config.format = info->getConfigBase().format;
                sp<SwAudioOutputDescriptor> desc =
                        reopenOutput(outputDesc, &config, info->getFlags(), __func__);
                if (desc == nullptr) {
                    return BAD_VALUE;
                }
                desc->mPreferredAttrInfo = info;
                // Intentionally return error to let the client side resending request for
                // creating and starting.
                return DEAD_OBJECT;
            }
            info->increaseActiveClient();
            if (info->getActiveClientCount() == 1 && info->isBitPerfect()) {
                // If it is first bit-perfect client, reroute all clients that will be routed to
                // the bit-perfect sink so that it is guaranteed only bit-perfect stream is active.
                PortHandleVector clientsToInvalidate;
                for (size_t i = 0; i < mOutputs.size(); i++) {
                    if (mOutputs[i] == outputDesc ||
                        mOutputs[i]->devices().filter(outputDesc->devices()).isEmpty()) {
                        continue;
                    }
                    for (const auto& c : mOutputs[i]->getClientIterable()) {
                        clientsToInvalidate.push_back(c->portId());
                    }
                }
                if (!clientsToInvalidate.empty()) {
                    ALOGD("%s Invalidate clients due to first bit-perfect client started",
                          __func__);
                    mpClientInterface->invalidateTracks(clientsToInvalidate);
                }
            }
        }
    }

    if (client->hasPreferredDevice()) {
        // playback activity with preferred device impacts routing occurred, inform upper layers
        mpClientInterface->onRoutingUpdated();
    }
    if (delayMs != 0) {
        usleep(delayMs * 1000);
    }

    if (status == NO_ERROR &&
        outputDesc->mPreferredAttrInfo != nullptr &&
        outputDesc->isBitPerfect() &&
        com::android::media::audioserver::
                fix_concurrent_playback_behavior_with_bit_perfect_client()) {
        // A new client is started on bit-perfect output, update all clients internal mute.
        updateClientsInternalMute(outputDesc);
    }

    return status;
}

bool AudioPolicyManager::isLeUnicastActive() const {
    if (isInCall()) {
        return true;
    }
    return isAnyDeviceTypeActive(getAudioDeviceOutLeAudioUnicastSet());
}

bool AudioPolicyManager::isAnyDeviceTypeActive(const DeviceTypeSet& deviceTypes) const {
    if (mAvailableOutputDevices.getDevicesFromTypes(deviceTypes).isEmpty()) {
        return false;
    }
    bool active = mOutputs.isAnyDeviceTypeActive(deviceTypes);
    ALOGV("%s active %d", __func__, active);
    return active;
}

status_t AudioPolicyManager::startSource(const sp<SwAudioOutputDescriptor>& outputDesc,
                                         const sp<TrackClientDescriptor>& client,
                                         uint32_t *delayMs)
{
    // cannot start playback of STREAM_TTS if any other output is being used
    uint32_t beaconMuteLatency = 0;

    *delayMs = 0;
    audio_stream_type_t stream = client->stream();
    auto clientVolSrc = client->volumeSource();
    auto clientStrategy = client->strategy();
    auto clientAttr = client->attributes();
    if (stream == AUDIO_STREAM_TTS) {
        ALOGV("\t found BEACON stream");
        if (!mTtsOutputAvailable && mOutputs.isAnyOutputActive(
                                    toVolumeSource(AUDIO_STREAM_TTS, false) /*sourceToIgnore*/)) {
            return INVALID_OPERATION;
        } else {
            beaconMuteLatency = handleEventForBeacon(STARTING_BEACON);
        }
    } else {
        // some playback other than beacon starts
        beaconMuteLatency = handleEventForBeacon(STARTING_OUTPUT);
    }

    // force device change if the output is inactive and no audio patch is already present.
    // check active before incrementing usage count
    bool force = !outputDesc->isActive() && !outputDesc->isRouted();

    DeviceVector devices;
    sp<AudioPolicyMix> policyMix = outputDesc->mPolicyMix.promote();
    const char *address = NULL;
    if (policyMix != nullptr) {
        audio_devices_t newDeviceType;
        address = policyMix->mDeviceAddress.c_str();
        if ((policyMix->mRouteFlags & MIX_ROUTE_FLAG_LOOP_BACK) == MIX_ROUTE_FLAG_LOOP_BACK) {
            newDeviceType = AUDIO_DEVICE_OUT_REMOTE_SUBMIX;
        } else {
            newDeviceType = policyMix->mDeviceType;
        }
        sp device = mAvailableOutputDevices.getDevice(newDeviceType, String8(address),
                                                        AUDIO_FORMAT_DEFAULT);
        ALOG_ASSERT(device, "%s: no device found t=%u, a=%s", __func__, newDeviceType, address);
        devices.add(device);
    }

    // requiresMuteCheck is false when we can bypass mute strategy.
    // It covers a common case when there is no materially active audio
    // and muting would result in unnecessary delay and dropped audio.
    const uint32_t outputLatencyMs = outputDesc->latency();
    bool requiresMuteCheck = outputDesc->isActive(outputLatencyMs * 2);  // account for drain
    bool wasLeUnicastActive = isLeUnicastActive();

    // increment usage count for this stream on the requested output:
    // NOTE that the usage count is the same for duplicated output and hardware output which is
    // necessary for a correct control of hardware output routing by startOutput() and stopOutput()
    outputDesc->setClientActive(client, true);

    if (client->hasPreferredDevice(true)) {
        if (outputDesc->sameExclusivePreferredDevicesCount() > 0) {
            // Preferred device may be exclusive, use only if no other active clients on this output
            devices = DeviceVector(
                        mAvailableOutputDevices.getDeviceFromId(client->preferredDeviceId()));
        } else {
            devices = getNewOutputDevices(outputDesc, false /*fromCache*/);
        }
        if (devices != outputDesc->devices()) {
            checkStrategyRoute(clientStrategy, outputDesc->mIoHandle);
        }
    }

    if (followsSameRouting(clientAttr, attributes_initializer(AUDIO_USAGE_MEDIA))) {
        selectOutputForMusicEffects();
    }

    if (outputDesc->getActivityCount(clientVolSrc) == 1 || !devices.isEmpty()) {
        // starting an output being rerouted?
        if (devices.isEmpty()) {
            devices = getNewOutputDevices(outputDesc, false /*fromCache*/);
        }
        bool shouldWait =
            (followsSameRouting(clientAttr, attributes_initializer(AUDIO_USAGE_ALARM)) ||
             followsSameRouting(clientAttr, attributes_initializer(AUDIO_USAGE_NOTIFICATION)) ||
             (beaconMuteLatency > 0));
        uint32_t waitMs = beaconMuteLatency;
        const bool needToCloseBitPerfectOutput =
                (com::android::media::audioserver::
                        fix_concurrent_playback_behavior_with_bit_perfect_client() &&
                gHighPriorityUseCases.count(clientAttr.usage) != 0);
        std::vector<sp<SwAudioOutputDescriptor>> outputsToReopen;
        for (size_t i = 0; i < mOutputs.size(); i++) {
            sp<SwAudioOutputDescriptor> desc = mOutputs.valueAt(i);
            if (desc != outputDesc) {
                // An output has a shared device if
                // - managed by the same hw module
                // - supports the currently selected device
                const bool sharedDevice = outputDesc->sharesHwModuleWith(desc)
                        && (!desc->filterSupportedDevices(devices).isEmpty());

                // force a device change if any other output is:
                // - managed by the same hw module
                // - supports currently selected device
                // - has a current device selection that differs from selected device.
                // - has an active audio patch
                // In this case, the audio HAL must receive the new device selection so that it can
                // change the device currently selected by the other output.
                if (sharedDevice &&
                        desc->devices() != devices &&
                        desc->getPatchHandle() != AUDIO_PATCH_HANDLE_NONE) {
                    force = true;
                }
                // wait for audio on other active outputs to be presented when starting
                // a notification so that audio focus effect can propagate, or that a mute/unmute
                // event occurred for beacon
                const uint32_t latencyMs = desc->latency();
                const bool isActive = desc->isActive(latencyMs * 2);  // account for drain

                if (shouldWait && isActive && (waitMs < latencyMs)) {
                    waitMs = latencyMs;
                }

                // Require mute check if another output is on a shared device
                // and currently active to have proper drain and avoid pops.
                // Note restoring AudioTracks onto this output needs to invoke
                // a volume ramp if there is no mute.
                requiresMuteCheck |= sharedDevice && isActive;

                if (needToCloseBitPerfectOutput && desc->isBitPerfect()) {
                    outputsToReopen.push_back(desc);
                }
            }
        }

        if (outputDesc->mPreferredAttrInfo != nullptr && devices != outputDesc->devices()) {
            // If the output is open with preferred mixer attributes, but the routed device is
            // changed when calling this function, returning DEAD_OBJECT to indicate routing
            // changed.
            return DEAD_OBJECT;
        }
        for (auto& outputToReopen : outputsToReopen) {
            reopenOutput(outputToReopen, nullptr /*config*/, AUDIO_OUTPUT_FLAG_NONE, __func__);
        }
        const uint32_t muteWaitMs =
                setOutputDevices(__func__, outputDesc, devices, force, 0, nullptr,
                                 requiresMuteCheck);

        // apply volume rules for current stream and device if necessary
        auto &curves = getVolumeCurves(client->attributes());
        if (NO_ERROR != checkAndSetVolume(curves, client->volumeSource(),
                          curves.getVolumeIndex(outputDesc->devices().types()),
                          outputDesc,
                          outputDesc->devices().types(), 0 /*delay*/,
                          outputDesc->useHwGain() /*force*/)) {
            // request AudioService to reinitialize the volume curves asynchronously
            ALOGE("checkAndSetVolume failed, requesting volume range init");
            mpClientInterface->onVolumeRangeInitRequest();
        };

        // update the outputs if starting an output with a stream that can affect notification
        // routing
        handleNotificationRoutingForStream(stream);

        // force reevaluating accessibility routing when ringtone or alarm starts
        if (followsSameRouting(clientAttr, attributes_initializer(AUDIO_USAGE_ALARM))) {
            invalidateStreams({AUDIO_STREAM_ACCESSIBILITY});
        }

        if (waitMs > muteWaitMs) {
            *delayMs = waitMs - muteWaitMs;
        }

        // FIXME: A device change (muteWaitMs > 0) likely introduces a volume change.
        // A volume change enacted by APM with 0 delay is not synchronous, as it goes
        // via AudioCommandThread to AudioFlinger.  Hence it is possible that the volume
        // change occurs after the MixerThread starts and causes a stream volume
        // glitch.
        //
        // We do not introduce additional delay here.
    }

    if (stream == AUDIO_STREAM_ENFORCED_AUDIBLE &&
            mEngine->getForceUse(
                    AUDIO_POLICY_FORCE_FOR_SYSTEM) == AUDIO_POLICY_FORCE_SYSTEM_ENFORCED) {
        setStrategyMute(streamToStrategy(AUDIO_STREAM_ALARM), true, outputDesc);
    }

    // Automatically enable the remote submix input when output is started on a re routing mix
    // of type MIX_TYPE_RECORDERS
    if (isSingleDeviceType(devices.types(), &audio_is_remote_submix_device) &&
        policyMix != NULL && policyMix->mMixType == MIX_TYPE_RECORDERS) {
        setDeviceConnectionStateInt(AUDIO_DEVICE_IN_REMOTE_SUBMIX,
                                    AUDIO_POLICY_DEVICE_STATE_AVAILABLE,
                                    address,
                                    "remote-submix",
                                    AUDIO_FORMAT_DEFAULT);
    }

    checkLeBroadcastRoutes(wasLeUnicastActive, outputDesc, *delayMs);

    return NO_ERROR;
}

void AudioPolicyManager::checkLeBroadcastRoutes(bool wasUnicastActive,
        sp<SwAudioOutputDescriptor> ignoredOutput, uint32_t delayMs) {
    bool isUnicastActive = isLeUnicastActive();

    if (wasUnicastActive != isUnicastActive) {
        std::map<audio_io_handle_t, DeviceVector> outputsToReopen;
        //reroute all outputs routed to LE broadcast if LE unicast activy changed on any output
        for (size_t i = 0; i < mOutputs.size(); i++) {
            sp<SwAudioOutputDescriptor> desc = mOutputs.valueAt(i);
            if (desc != ignoredOutput && desc->isActive()
                    && ((isUnicastActive &&
                            !desc->devices().
                                    getDevicesFromType(AUDIO_DEVICE_OUT_BLE_BROADCAST).isEmpty())
                        || (wasUnicastActive &&
                            !desc->devices().getDevicesFromTypes(
                                    getAudioDeviceOutLeAudioUnicastSet()).isEmpty()))) {
                DeviceVector newDevices = getNewOutputDevices(desc, false /*fromCache*/);
                bool force = desc->devices() != newDevices;
                if (desc->mPreferredAttrInfo != nullptr && force) {
                    // If the device is using preferred mixer attributes, the output need to reopen
                    // with default configuration when the new selected devices are different from
                    // current routing devices.
                    outputsToReopen.emplace(mOutputs.keyAt(i), newDevices);
                    continue;
                }
                setOutputDevices(__func__, desc, newDevices, force, delayMs);
                // re-apply device specific volume if not done by setOutputDevice()
                if (!force) {
                    applyStreamVolumes(desc, newDevices.types(), delayMs);
                }
            }
        }
        reopenOutputsWithDevices(outputsToReopen);
    }
}

status_t AudioPolicyManager::stopOutput(audio_port_handle_t portId)
{
    ALOGV("%s portId %d", __FUNCTION__, portId);

    sp<SwAudioOutputDescriptor> outputDesc = mOutputs.getOutputForClient(portId);
    if (outputDesc == 0) {
        ALOGW("stopOutput() no output for client %d", portId);
        return BAD_VALUE;
    }
    sp<TrackClientDescriptor> client = outputDesc->getClient(portId);

    if (client->hasPreferredDevice(true)) {
        // playback activity with preferred device impacts routing occurred, inform upper layers
        mpClientInterface->onRoutingUpdated();
    }

    ALOGV("stopOutput() output %d, stream %d, session %d",
          outputDesc->mIoHandle, client->stream(), client->session());

    status_t status = stopSource(outputDesc, client);

    if (status == NO_ERROR ) {
        outputDesc->stop();
    } else {
        return status;
    }

    if (outputDesc->devices().size() == 1) {
        sp<PreferredMixerAttributesInfo> info = getPreferredMixerAttributesInfo(
                outputDesc->devices()[0]->getId(), client->strategy());
        bool outputReopened = false;
        if (info != nullptr && info->getUid() == client->uid()) {
            info->decreaseActiveClient();
            if (info->getActiveClientCount() == 0) {
                reopenOutput(outputDesc, nullptr /*config*/, AUDIO_OUTPUT_FLAG_NONE, __func__);
                outputReopened = true;
            }
        }
        if (com::android::media::audioserver::
                    fix_concurrent_playback_behavior_with_bit_perfect_client() &&
            !outputReopened && outputDesc->isBitPerfect()) {
            // Only need to update the clients' internal mute when the output is bit-perfect and it
            // is not reopened.
            updateClientsInternalMute(outputDesc);
        }
    }
    return status;
}

status_t AudioPolicyManager::stopSource(const sp<SwAudioOutputDescriptor>& outputDesc,
                                        const sp<TrackClientDescriptor>& client)
{
    // always handle stream stop, check which stream type is stopping
    audio_stream_type_t stream = client->stream();
    auto clientVolSrc = client->volumeSource();
    bool wasLeUnicastActive = isLeUnicastActive();

    handleEventForBeacon(stream == AUDIO_STREAM_TTS ? STOPPING_BEACON : STOPPING_OUTPUT);

    if (outputDesc->getActivityCount(clientVolSrc) > 0) {
        if (outputDesc->getActivityCount(clientVolSrc) == 1) {
            // Automatically disable the remote submix input when output is stopped on a
            // re routing mix of type MIX_TYPE_RECORDERS
            sp<AudioPolicyMix> policyMix = outputDesc->mPolicyMix.promote();
            if (isSingleDeviceType(
                    outputDesc->devices().types(), &audio_is_remote_submix_device) &&
                policyMix != nullptr &&
                policyMix->mMixType == MIX_TYPE_RECORDERS) {
                setDeviceConnectionStateInt(AUDIO_DEVICE_IN_REMOTE_SUBMIX,
                                            AUDIO_POLICY_DEVICE_STATE_UNAVAILABLE,
                                            policyMix->mDeviceAddress,
                                            "remote-submix", AUDIO_FORMAT_DEFAULT);
            }
        }
        bool forceDeviceUpdate = false;
        if (client->hasPreferredDevice(true) &&
                outputDesc->sameExclusivePreferredDevicesCount() < 2) {
            checkStrategyRoute(client->strategy(), AUDIO_IO_HANDLE_NONE);
            forceDeviceUpdate = true;
        }

        // decrement usage count of this stream on the output
        outputDesc->setClientActive(client, false);

        // store time at which the stream was stopped - see isStreamActive()
        if (outputDesc->getActivityCount(clientVolSrc) == 0 || forceDeviceUpdate) {
            outputDesc->setStopTime(client, systemTime());
            DeviceVector newDevices = getNewOutputDevices(outputDesc, false /*fromCache*/);

            // If the routing does not change, if an output is routed on a device using HwGain
            // (aka setAudioPortConfig) and there are still active clients following different
            // volume group(s), force reapply volume
            bool requiresVolumeCheck = outputDesc->getActivityCount(clientVolSrc) == 0 &&
                    outputDesc->useHwGain() && outputDesc->isAnyActive(VOLUME_SOURCE_NONE);

            // delay the device switch by twice the latency because stopOutput() is executed when
            // the track stop() command is received and at that time the audio track buffer can
            // still contain data that needs to be drained. The latency only covers the audio HAL
            // and kernel buffers. Also the latency does not always include additional delay in the
            // audio path (audio DSP, CODEC ...)
            setOutputDevices(__func__, outputDesc, newDevices, false, outputDesc->latency()*2,
                             nullptr, true /*requiresMuteCheck*/, requiresVolumeCheck);

            // force restoring the device selection on other active outputs if it differs from the
            // one being selected for this output
            std::map<audio_io_handle_t, DeviceVector> outputsToReopen;
            uint32_t delayMs = outputDesc->latency()*2;
            for (size_t i = 0; i < mOutputs.size(); i++) {
                sp<SwAudioOutputDescriptor> desc = mOutputs.valueAt(i);
                if (desc != outputDesc &&
                        desc->isActive() &&
                        outputDesc->sharesHwModuleWith(desc) &&
                        (newDevices != desc->devices())) {
                    DeviceVector newDevices2 = getNewOutputDevices(desc, false /*fromCache*/);
                    bool force = desc->devices() != newDevices2;

                    if (desc->mPreferredAttrInfo != nullptr && force) {
                        // If the device is using preferred mixer attributes, the output need to
                        // reopen with default configuration when the new selected devices are
                        // different from current routing devices.
                        outputsToReopen.emplace(mOutputs.keyAt(i), newDevices2);
                        continue;
                    }
                    setOutputDevices(__func__, desc, newDevices2, force, delayMs);

                    // re-apply device specific volume if not done by setOutputDevice()
                    if (!force) {
                        applyStreamVolumes(desc, newDevices2.types(), delayMs);
                    }
                }
            }
            reopenOutputsWithDevices(outputsToReopen);
            // update the outputs if stopping one with a stream that can affect notification routing
            handleNotificationRoutingForStream(stream);
        }

        if (stream == AUDIO_STREAM_ENFORCED_AUDIBLE &&
                mEngine->getForceUse(AUDIO_POLICY_FORCE_FOR_SYSTEM) == AUDIO_POLICY_FORCE_SYSTEM_ENFORCED) {
            setStrategyMute(streamToStrategy(AUDIO_STREAM_ALARM), false, outputDesc);
        }

        if (followsSameRouting(client->attributes(), attributes_initializer(AUDIO_USAGE_MEDIA))) {
            selectOutputForMusicEffects();
        }

        checkLeBroadcastRoutes(wasLeUnicastActive, outputDesc, outputDesc->latency()*2);

        return NO_ERROR;
    } else {
        ALOGW("stopOutput() refcount is already 0");
        return INVALID_OPERATION;
    }
}

bool AudioPolicyManager::releaseOutput(audio_port_handle_t portId)
{
    ALOGV("%s portId %d", __FUNCTION__, portId);

    sp<SwAudioOutputDescriptor> outputDesc = mOutputs.getOutputForClient(portId);
    if (outputDesc == 0) {
        // If an output descriptor is closed due to a device routing change,
        // then there are race conditions with releaseOutput from tracks
        // that may be destroyed (with no PlaybackThread) or a PlaybackThread
        // destroyed shortly thereafter.
        //
        // Here we just log a warning, instead of a fatal error.
        ALOGW("releaseOutput() no output for client %d", portId);
        return false;
    }

    ALOGV("releaseOutput() %d", outputDesc->mIoHandle);

    sp<TrackClientDescriptor> client = outputDesc->getClient(portId);
    if (outputDesc->isClientActive(client)) {
        ALOGW("releaseOutput() inactivates portId %d in good faith", portId);
        stopOutput(portId);
    }

    if (outputDesc->mFlags & AUDIO_OUTPUT_FLAG_DIRECT) {
        if (outputDesc->mDirectOpenCount <= 0) {
            ALOGW("releaseOutput() invalid open count %d for output %d",
                  outputDesc->mDirectOpenCount, outputDesc->mIoHandle);
            return false;
        }
        if (--outputDesc->mDirectOpenCount == 0) {
            closeOutput(outputDesc->mIoHandle);
            mpClientInterface->onAudioPortListUpdate();
        }
    }

    outputDesc->removeClient(portId);
    if (outputDesc->mPendingReopenToQueryProfiles && outputDesc->getClientCount() == 0) {
        // The output is pending reopened to query dynamic profiles and
        // there is no active clients
        closeOutput(outputDesc->mIoHandle);
        sp<SwAudioOutputDescriptor> newOutputDesc = openOutputWithProfileAndDevice(
                outputDesc->mProfile, mEngine->getActiveMediaDevices(mAvailableOutputDevices));
        if (newOutputDesc == nullptr) {
            ALOGE("%s failed to open output", __func__);
        }
        return true;
    }
    return false;
}

status_t AudioPolicyManager::getInputForAttr(const audio_attributes_t *attr,
                                             audio_io_handle_t *input,
                                             audio_unique_id_t riid,
                                             audio_session_t session,
                                             const AttributionSourceState& attributionSource,
                                             audio_config_base_t *config,
                                             audio_input_flags_t flags,
                                             audio_port_handle_t *selectedDeviceId,
                                             input_type_t *inputType,
                                             audio_port_handle_t *portId,
                                             uint32_t *virtualDeviceId)
{
    ALOGV("%s() source %d, sampling rate %d, format %#x, channel mask %#x, session %d, "
          "flags %#x attributes=%s requested device ID %d",
          __func__, attr->source, config->sample_rate, config->format, config->channel_mask,
          session, flags, toString(*attr).c_str(), *selectedDeviceId);

    status_t status = NO_ERROR;
    audio_attributes_t attributes = *attr;
    sp<AudioPolicyMix> policyMix;
    sp<DeviceDescriptor> device;
    sp<AudioInputDescriptor> inputDesc;
    sp<AudioInputDescriptor> previousInputDesc;
    sp<RecordClientDescriptor> clientDesc;
    audio_port_handle_t requestedDeviceId = *selectedDeviceId;
    uid_t uid = VALUE_OR_RETURN_STATUS(aidl2legacy_int32_t_uid_t(attributionSource.uid));
    bool isSoundTrigger;

    // The supplied portId must be AUDIO_PORT_HANDLE_NONE
    if (*portId != AUDIO_PORT_HANDLE_NONE) {
        return INVALID_OPERATION;
    }

    if (attr->source == AUDIO_SOURCE_DEFAULT) {
        attributes.source = AUDIO_SOURCE_MIC;
    }

    // Explicit routing?
    sp<DeviceDescriptor> explicitRoutingDevice =
            mAvailableInputDevices.getDeviceFromId(*selectedDeviceId);

    // special case for mmap capture: if an input IO handle is specified, we reuse this input if
    // possible
    if ((flags & AUDIO_INPUT_FLAG_MMAP_NOIRQ) == AUDIO_INPUT_FLAG_MMAP_NOIRQ &&
            *input != AUDIO_IO_HANDLE_NONE) {
        ssize_t index = mInputs.indexOfKey(*input);
        if (index < 0) {
            ALOGW("getInputForAttr() unknown MMAP input %d", *input);
            status = BAD_VALUE;
            goto error;
        }
        sp<AudioInputDescriptor> inputDesc = mInputs.valueAt(index);
        RecordClientVector clients = inputDesc->getClientsForSession(session);
        if (clients.size() == 0) {
            ALOGW("getInputForAttr() unknown session %d on input %d", session, *input);
            status = BAD_VALUE;
            goto error;
        }
        // For MMAP mode, the first call to getInputForAttr() is made on behalf of audioflinger.
        // The second call is for the first active client and sets the UID. Any further call
        // corresponds to a new client and is only permitted from the same UID.
        // If the first UID is silenced, allow a new UID connection and replace with new UID
        if (clients.size() > 1) {
            for (const auto& client : clients) {
                // The client map is ordered by key values (portId) and portIds are allocated
                // incrementaly. So the first client in this list is the one opened by audio flinger
                // when the mmap stream is created and should be ignored as it does not correspond
                // to an actual client
                if (client == *clients.cbegin()) {
                    continue;
                }
                if (uid != client->uid() && !client->isSilenced()) {
                    ALOGW("getInputForAttr() bad uid %d for client %d uid %d",
                          uid, client->portId(), client->uid());
                    status = INVALID_OPERATION;
                    goto error;
                }
            }
        }
        *inputType = API_INPUT_LEGACY;
        device = inputDesc->getDevice();

        ALOGV("%s reusing MMAP input %d for session %d", __FUNCTION__, *input, session);
        goto exit;
    }

    *input = AUDIO_IO_HANDLE_NONE;
    *inputType = API_INPUT_INVALID;

    if (attributes.source == AUDIO_SOURCE_REMOTE_SUBMIX &&
            extractAddressFromAudioAttributes(attributes).has_value()) {
        status = mPolicyMixes.getInputMixForAttr(attributes, &policyMix);
        if (status != NO_ERROR) {
            ALOGW("%s could not find input mix for attr %s",
                    __func__, toString(attributes).c_str());
            goto error;
        }
        device = mAvailableInputDevices.getDevice(AUDIO_DEVICE_IN_REMOTE_SUBMIX,
                                                  String8(attr->tags + strlen("addr=")),
                                                  AUDIO_FORMAT_DEFAULT);
        if (device == nullptr) {
            ALOGW("%s could not find in Remote Submix device for source %d, tags %s",
                    __func__, attributes.source, attributes.tags);
            status = BAD_VALUE;
            goto error;
        }

        if (is_mix_loopback_render(policyMix->mRouteFlags)) {
            *inputType = API_INPUT_MIX_PUBLIC_CAPTURE_PLAYBACK;
        } else {
            *inputType = API_INPUT_MIX_EXT_POLICY_REROUTE;
        }
        if (virtualDeviceId) {
            *virtualDeviceId = policyMix->mVirtualDeviceId;
        }
    } else {
        if (explicitRoutingDevice != nullptr) {
            device = explicitRoutingDevice;
        } else {
            // Prevent from storing invalid requested device id in clients
            requestedDeviceId = AUDIO_PORT_HANDLE_NONE;
            device = mEngine->getInputDeviceForAttributes(attributes, uid, session, &policyMix);
            ALOGV_IF(device != nullptr, "%s found device type is 0x%X",
                __FUNCTION__, device->type());
        }
        if (device == nullptr) {
            ALOGW("getInputForAttr() could not find device for source %d", attributes.source);
            status = BAD_VALUE;
            goto error;
        }
        if (device->type() == AUDIO_DEVICE_IN_ECHO_REFERENCE) {
            *inputType = API_INPUT_MIX_CAPTURE;
        } else if (policyMix) {
            ALOG_ASSERT(policyMix->mMixType == MIX_TYPE_RECORDERS, "Invalid Mix Type");
            // there is an external policy, but this input is attached to a mix of recorders,
            // meaning it receives audio injected into the framework, so the recorder doesn't
            // know about it and is therefore considered "legacy"
            *inputType = API_INPUT_LEGACY;

            if (virtualDeviceId) {
                *virtualDeviceId = policyMix->mVirtualDeviceId;
            }
        } else if (audio_is_remote_submix_device(device->type())) {
            *inputType = API_INPUT_MIX_CAPTURE;
        } else if (device->type() == AUDIO_DEVICE_IN_TELEPHONY_RX) {
            *inputType = API_INPUT_TELEPHONY_RX;
        } else {
            *inputType = API_INPUT_LEGACY;
        }

    }

    *input = getInputForDevice(device, session, attributes, config, flags, policyMix);
    if (*input == AUDIO_IO_HANDLE_NONE) {
        status = INVALID_OPERATION;
        AudioProfileVector profiles;
        status_t ret = getProfilesForDevices(
                DeviceVector(device), profiles, flags, true /*isInput*/);
        if (ret == NO_ERROR && !profiles.empty()) {
            const auto channels = profiles[0]->getChannels();
            if (!channels.empty() && (channels.find(config->channel_mask) == channels.end())) {
                config->channel_mask = *channels.begin();
            }
            const auto sampleRates = profiles[0]->getSampleRates();
            if (!sampleRates.empty() &&
                    (sampleRates.find(config->sample_rate) == sampleRates.end())) {
                config->sample_rate = *sampleRates.begin();
            }
            config->format = profiles[0]->getFormat();
        }
        goto error;
    }


    if (policyMix != nullptr && virtualDeviceId != nullptr) {
        *virtualDeviceId = policyMix->mVirtualDeviceId;
    }

exit:

    *selectedDeviceId = mAvailableInputDevices.contains(device) ?
                device->getId() : AUDIO_PORT_HANDLE_NONE;

    isSoundTrigger = attributes.source == AUDIO_SOURCE_HOTWORD &&
        mSoundTriggerSessions.indexOfKey(session) >= 0;
    *portId = PolicyAudioPort::getNextUniqueId();

    clientDesc = new RecordClientDescriptor(*portId, riid, uid, session, attributes, *config,
                                            requestedDeviceId, attributes.source, flags,
                                            isSoundTrigger);
    inputDesc = mInputs.valueFor(*input);
    // Move (if found) effect for the client session to its input
    mEffects.moveEffectsForIo(session, *input, &mInputs, mpClientInterface);
    inputDesc->addClient(clientDesc);

    ALOGV("getInputForAttr() returns input %d type %d selectedDeviceId %d for port ID %d",
            *input, *inputType, *selectedDeviceId, *portId);

    return NO_ERROR;

error:
    return status;
}


audio_io_handle_t AudioPolicyManager::getInputForDevice(const sp<DeviceDescriptor> &device,
                                                        audio_session_t session,
                                                        const audio_attributes_t &attributes,
                                                        audio_config_base_t *config,
                                                        audio_input_flags_t flags,
                                                        const sp<AudioPolicyMix> &policyMix)
{
    audio_io_handle_t input = AUDIO_IO_HANDLE_NONE;
    audio_source_t halInputSource = attributes.source;
    bool isSoundTrigger = false;

    if (attributes.source == AUDIO_SOURCE_HOTWORD) {
        ssize_t index = mSoundTriggerSessions.indexOfKey(session);
        if (index >= 0) {
            input = mSoundTriggerSessions.valueFor(session);
            isSoundTrigger = true;
            flags = (audio_input_flags_t)(flags | AUDIO_INPUT_FLAG_HW_HOTWORD);
            ALOGV("SoundTrigger capture on session %d input %d", session, input);
        } else {
            halInputSource = AUDIO_SOURCE_VOICE_RECOGNITION;
        }
    } else if (attributes.source == AUDIO_SOURCE_VOICE_COMMUNICATION &&
               audio_is_linear_pcm(config->format)) {
        flags = (audio_input_flags_t)(flags | AUDIO_INPUT_FLAG_VOIP_TX);
    }

    if (attributes.source == AUDIO_SOURCE_ULTRASOUND) {
        flags = (audio_input_flags_t)(flags | AUDIO_INPUT_FLAG_ULTRASOUND);
    }

    // sampling rate and flags may be updated by getInputProfile
    uint32_t profileSamplingRate = (config->sample_rate == 0) ?
            SAMPLE_RATE_HZ_DEFAULT : config->sample_rate;
    audio_format_t profileFormat = config->format;
    audio_channel_mask_t profileChannelMask = config->channel_mask;
    audio_input_flags_t profileFlags = flags;
    // find a compatible input profile (not necessarily identical in parameters)
    sp<IOProfile> profile = getInputProfile(
            device, profileSamplingRate, profileFormat, profileChannelMask, profileFlags);
    if (profile == nullptr) {
        return input;
    }

    // Pick input sampling rate if not specified by client
    uint32_t samplingRate = config->sample_rate;
    if (samplingRate == 0) {
        samplingRate = profileSamplingRate;
    }

    if (profile->getModuleHandle() == 0) {
        ALOGE("getInputForAttr(): HW module %s not opened", profile->getModuleName());
        return input;
    }

    // Reuse an already opened input if a client with the same session ID already exists
    // on that input
    for (size_t i = 0; i < mInputs.size(); i++) {
        sp <AudioInputDescriptor> desc = mInputs.valueAt(i);
        if (desc->mProfile != profile) {
            continue;
        }
        RecordClientVector clients = desc->clientsList();
        for (const auto &client : clients) {
            if (session == client->session()) {
                return desc->mIoHandle;
            }
        }
    }

    if (!profile->canOpenNewIo()) {
        for (size_t i = 0; i < mInputs.size(); ) {
            sp<AudioInputDescriptor> desc = mInputs.valueAt(i);
            if (desc->mProfile != profile) {
                i++;
                continue;
            }
            // if sound trigger, reuse input if used by other sound trigger on same session
            // else
            //    reuse input if active client app is not in IDLE state
            //
            RecordClientVector clients = desc->clientsList();
            bool doClose = false;
            for (const auto& client : clients) {
                if (isSoundTrigger != client->isSoundTrigger()) {
                    continue;
                }
                if (client->isSoundTrigger()) {
                    if (session == client->session()) {
                        return desc->mIoHandle;
                    }
                    continue;
                }
                if (client->active() && client->appState() != APP_STATE_IDLE) {
                    return desc->mIoHandle;
                }
                doClose = true;
            }
            if (doClose) {
                closeInput(desc->mIoHandle);
            } else {
                i++;
            }
        }
    }

    sp<AudioInputDescriptor> inputDesc = new AudioInputDescriptor(profile, mpClientInterface);

    audio_config_t lConfig = AUDIO_CONFIG_INITIALIZER;
    lConfig.sample_rate = profileSamplingRate;
    lConfig.channel_mask = profileChannelMask;
    lConfig.format = profileFormat;

    status_t status = inputDesc->open(&lConfig, device, halInputSource, profileFlags, &input);

    // only accept input with the exact requested set of parameters
    if (status != NO_ERROR || input == AUDIO_IO_HANDLE_NONE ||
        (profileSamplingRate != lConfig.sample_rate) ||
        !audio_formats_match(profileFormat, lConfig.format) ||
        (profileChannelMask != lConfig.channel_mask)) {
        ALOGW("getInputForAttr() failed opening input: sampling rate %d"
              ", format %#x, channel mask %#x",
              profileSamplingRate, profileFormat, profileChannelMask);
        if (input != AUDIO_IO_HANDLE_NONE) {
            inputDesc->close();
        }
        return AUDIO_IO_HANDLE_NONE;
    }

    inputDesc->mPolicyMix = policyMix;

    addInput(input, inputDesc);
    mpClientInterface->onAudioPortListUpdate();

    return input;
}

status_t AudioPolicyManager::startInput(audio_port_handle_t portId)
{
    ALOGV("%s portId %d", __FUNCTION__, portId);

    sp<AudioInputDescriptor> inputDesc = mInputs.getInputForClient(portId);
    if (inputDesc == 0) {
        ALOGW("%s no input for client %d", __FUNCTION__, portId);
        return DEAD_OBJECT;
    }
    audio_io_handle_t input = inputDesc->mIoHandle;
    sp<RecordClientDescriptor> client = inputDesc->getClient(portId);
    if (client->active()) {
        ALOGW("%s input %d client %d already started", __FUNCTION__, input, client->portId());
        return INVALID_OPERATION;
    }

    audio_session_t session = client->session();

    ALOGV("%s input:%d, session:%d)", __FUNCTION__, input, session);

    Vector<sp<AudioInputDescriptor>> activeInputs = mInputs.getActiveInputs();

    status_t status = inputDesc->start();
    if (status != NO_ERROR) {
        return status;
    }

    // increment activity count before calling getNewInputDevice() below as only active sessions
    // are considered for device selection
    inputDesc->setClientActive(client, true);

    // indicate active capture to sound trigger service if starting capture from a mic on
    // primary HW module
    sp<DeviceDescriptor> device = getNewInputDevice(inputDesc);
    if (device != nullptr) {
        status = setInputDevice(input, device, true /* force */);
    } else {
        ALOGW("%s no new input device can be found for descriptor %d",
                __FUNCTION__, inputDesc->getId());
        status = BAD_VALUE;
    }

    if (status == NO_ERROR && inputDesc->activeCount() == 1) {
        sp<AudioPolicyMix> policyMix = inputDesc->mPolicyMix.promote();
        // if input maps to a dynamic policy with an activity listener, notify of state change
        if ((policyMix != nullptr)
                && ((policyMix->mCbFlags & AudioMix::kCbFlagNotifyActivity) != 0)) {
            mpClientInterface->onDynamicPolicyMixStateUpdate(policyMix->mDeviceAddress,
                    MIX_STATE_MIXING);
        }

        DeviceVector primaryInputDevices = availablePrimaryModuleInputDevices();
        if (primaryInputDevices.contains(device) &&
                mInputs.activeInputsCountOnDevices(primaryInputDevices) == 1) {
            mpClientInterface->setSoundTriggerCaptureState(true);
        }

        // automatically enable the remote submix output when input is started if not
        // used by a policy mix of type MIX_TYPE_RECORDERS
        // For remote submix (a virtual device), we open only one input per capture request.
        if (audio_is_remote_submix_device(inputDesc->getDeviceType())) {
            String8 address = String8("");
            if (policyMix == nullptr) {
                address = String8("0");
            } else if (policyMix->mMixType == MIX_TYPE_PLAYERS) {
                address = policyMix->mDeviceAddress;
            }
            if (address != "") {
                setDeviceConnectionStateInt(AUDIO_DEVICE_OUT_REMOTE_SUBMIX,
                        AUDIO_POLICY_DEVICE_STATE_AVAILABLE,
                        address, "remote-submix", AUDIO_FORMAT_DEFAULT);
            }
        }
    } else if (status != NO_ERROR) {
        // Restore client activity state.
        inputDesc->setClientActive(client, false);
        inputDesc->stop();
    }

    ALOGV("%s input %d source = %d status = %d exit",
            __FUNCTION__, input, client->source(), status);

    return status;
}

status_t AudioPolicyManager::stopInput(audio_port_handle_t portId)
{
    ALOGV("%s portId %d", __FUNCTION__, portId);

    sp<AudioInputDescriptor> inputDesc = mInputs.getInputForClient(portId);
    if (inputDesc == 0) {
        ALOGW("%s no input for client %d", __FUNCTION__, portId);
        return BAD_VALUE;
    }
    audio_io_handle_t input = inputDesc->mIoHandle;
    sp<RecordClientDescriptor> client = inputDesc->getClient(portId);
    if (!client->active()) {
        ALOGW("%s input %d client %d already stopped", __FUNCTION__, input, client->portId());
        return INVALID_OPERATION;
    }
    auto old_source = inputDesc->source();
    inputDesc->setClientActive(client, false);

    inputDesc->stop();
    if (inputDesc->isActive()) {
        auto current_source = inputDesc->source();
        setInputDevice(input, getNewInputDevice(inputDesc),
                old_source != current_source /* force */);
    } else {
        sp<AudioPolicyMix> policyMix = inputDesc->mPolicyMix.promote();
        // if input maps to a dynamic policy with an activity listener, notify of state change
        if ((policyMix != nullptr)
                && ((policyMix->mCbFlags & AudioMix::kCbFlagNotifyActivity) != 0)) {
            mpClientInterface->onDynamicPolicyMixStateUpdate(policyMix->mDeviceAddress,
                    MIX_STATE_IDLE);
        }

        // automatically disable the remote submix output when input is stopped if not
        // used by a policy mix of type MIX_TYPE_RECORDERS
        if (audio_is_remote_submix_device(inputDesc->getDeviceType())) {
            String8 address = String8("");
            if (policyMix == nullptr) {
                address = String8("0");
            } else if (policyMix->mMixType == MIX_TYPE_PLAYERS) {
                address = policyMix->mDeviceAddress;
            }
            if (address != "") {
                setDeviceConnectionStateInt(AUDIO_DEVICE_OUT_REMOTE_SUBMIX,
                                         AUDIO_POLICY_DEVICE_STATE_UNAVAILABLE,
                                         address, "remote-submix", AUDIO_FORMAT_DEFAULT);
            }
        }
        resetInputDevice(input);

        // indicate inactive capture to sound trigger service if stopping capture from a mic on
        // primary HW module
        DeviceVector primaryInputDevices = availablePrimaryModuleInputDevices();
        if (primaryInputDevices.contains(inputDesc->getDevice()) &&
                mInputs.activeInputsCountOnDevices(primaryInputDevices) == 0) {
            mpClientInterface->setSoundTriggerCaptureState(false);
        }
        inputDesc->clearPreemptedSessions();
    }
    return NO_ERROR;
}

void AudioPolicyManager::releaseInput(audio_port_handle_t portId)
{
    ALOGV("%s portId %d", __FUNCTION__, portId);

    sp<AudioInputDescriptor> inputDesc = mInputs.getInputForClient(portId);
    if (inputDesc == 0) {
        ALOGW("%s no input for client %d", __FUNCTION__, portId);
        return;
    }
    sp<RecordClientDescriptor> client = inputDesc->getClient(portId);
    audio_io_handle_t input = inputDesc->mIoHandle;

    ALOGV("%s %d", __FUNCTION__, input);

    inputDesc->removeClient(portId);

    // If no more clients are present in this session, park effects to an orphan chain
    RecordClientVector clientsOnSession = inputDesc->getClientsForSession(client->session());
    if (clientsOnSession.size() == 0) {
        mEffects.putOrphanEffects(client->session(), input, &mInputs, mpClientInterface);
    }
    if (inputDesc->getClientCount() > 0) {
        ALOGV("%s(%d) %zu clients remaining", __func__, portId, inputDesc->getClientCount());
        return;
    }

    closeInput(input);
    mpClientInterface->onAudioPortListUpdate();
    ALOGV("%s exit", __FUNCTION__);
}

void AudioPolicyManager::closeActiveClients(const sp<AudioInputDescriptor>& input)
{
    RecordClientVector clients = input->clientsList(true);

    for (const auto& client : clients) {
        closeClient(client->portId());
    }
}

void AudioPolicyManager::closeClient(audio_port_handle_t portId)
{
    stopInput(portId);
    releaseInput(portId);
}

bool AudioPolicyManager::checkCloseInput(const sp<AudioInputDescriptor>& input) {
    if (input->clientsList().size() == 0
            || !mAvailableInputDevices.containsAtLeastOne(input->supportedDevices())) {
        return true;
    }
    for (const auto& client : input->clientsList()) {
        sp<DeviceDescriptor> device =
            mEngine->getInputDeviceForAttributes(client->attributes(), client->uid(),
                                                 client->session());
        if (!input->supportedDevices().contains(device)) {
            return true;
        }
    }
    setInputDevice(input->mIoHandle, getNewInputDevice(input));
    return false;
}

void AudioPolicyManager::checkCloseInputs() {
    // After connecting or disconnecting an input device, close input if:
    // - it has no client (was just opened to check profile)  OR
    // - none of its supported devices are connected anymore OR
    // - one of its clients cannot be routed to one of its supported
    // devices anymore. Otherwise update device selection
    std::vector<audio_io_handle_t> inputsToClose;
    for (size_t i = 0; i < mInputs.size(); i++) {
        if (checkCloseInput(mInputs.valueAt(i))) {
            inputsToClose.push_back(mInputs.keyAt(i));
        }
    }
    for (const audio_io_handle_t handle : inputsToClose) {
        ALOGV("%s closing input %d", __func__, handle);
        closeInput(handle);
    }
}

status_t AudioPolicyManager::setDeviceAbsoluteVolumeEnabled(audio_devices_t deviceType,
                                                            const char *address __unused,
                                                            bool enabled,
                                                            audio_stream_type_t streamToDriveAbs)
{
    audio_attributes_t attributesToDriveAbs = mEngine->getAttributesForStreamType(streamToDriveAbs);
    if (attributesToDriveAbs == AUDIO_ATTRIBUTES_INITIALIZER) {
        ALOGW("%s: no attributes for stream %s, bailing out", __func__,
              toString(streamToDriveAbs).c_str());
        return BAD_VALUE;
    }

    if (enabled) {
        mAbsoluteVolumeDrivingStreams[deviceType] = attributesToDriveAbs;
    } else {
        mAbsoluteVolumeDrivingStreams.erase(deviceType);
    }

    return NO_ERROR;
}

void AudioPolicyManager::initStreamVolume(audio_stream_type_t stream, int indexMin, int indexMax)
{
    ALOGV("initStreamVolume() stream %d, min %d, max %d", stream , indexMin, indexMax);
    if (indexMin < 0 || indexMax < 0) {
        ALOGE("%s for stream %d: invalid min %d or max %d", __func__, stream , indexMin, indexMax);
        return;
    }
    getVolumeCurves(stream).initVolume(indexMin, indexMax);

    // initialize other private stream volumes which follow this one
    for (int curStream = 0; curStream < AUDIO_STREAM_FOR_POLICY_CNT; curStream++) {
        if (!streamsMatchForvolume(stream, (audio_stream_type_t)curStream)) {
            continue;
        }
        getVolumeCurves((audio_stream_type_t)curStream).initVolume(indexMin, indexMax);
    }
}

status_t AudioPolicyManager::setStreamVolumeIndex(audio_stream_type_t stream,
                                                  int index,
                                                  audio_devices_t device)
{
    auto attributes = mEngine->getAttributesForStreamType(stream);
    if (attributes == AUDIO_ATTRIBUTES_INITIALIZER) {
        ALOGW("%s: no group for stream %s, bailing out", __func__, toString(stream).c_str());
        return NO_ERROR;
    }
    ALOGV("%s: stream %s attributes=%s", __func__,
          toString(stream).c_str(), toString(attributes).c_str());
    return setVolumeIndexForAttributes(attributes, index, device);
}

status_t AudioPolicyManager::getStreamVolumeIndex(audio_stream_type_t stream,
                                                  int *index,
                                                  audio_devices_t device)
{
    // if device is AUDIO_DEVICE_OUT_DEFAULT_FOR_VOLUME, return volume for device selected for this
    // stream by the engine.
    DeviceTypeSet deviceTypes = {device};
    if (device == AUDIO_DEVICE_OUT_DEFAULT_FOR_VOLUME) {
        deviceTypes = mEngine->getOutputDevicesForStream(
                stream, true /*fromCache*/).types();
    }
    return getVolumeIndex(getVolumeCurves(stream), *index, deviceTypes);
}

status_t AudioPolicyManager::setVolumeIndexForAttributes(const audio_attributes_t &attributes,
                                                         int index,
                                                         audio_devices_t device)
{
    // Get Volume group matching the Audio Attributes
    auto group = mEngine->getVolumeGroupForAttributes(attributes);
    if (group == VOLUME_GROUP_NONE) {
        ALOGD("%s: no group matching with %s", __FUNCTION__, toString(attributes).c_str());
        return BAD_VALUE;
    }
    ALOGV("%s: group %d matching with %s index %d",
            __FUNCTION__, group, toString(attributes).c_str(), index);
    status_t status = NO_ERROR;
    IVolumeCurves &curves = getVolumeCurves(attributes);
    VolumeSource vs = toVolumeSource(group);
    // AUDIO_STREAM_BLUETOOTH_SCO is only used for volume control so we remap
    // to AUDIO_STREAM_VOICE_CALL to match with relevant playback activity
    VolumeSource activityVs = (vs == toVolumeSource(AUDIO_STREAM_BLUETOOTH_SCO, false)) ?
            toVolumeSource(AUDIO_STREAM_VOICE_CALL, false) : vs;
    product_strategy_t strategy = mEngine->getProductStrategyForAttributes(attributes);

    status = setVolumeCurveIndex(index, device, curves);
    if (status != NO_ERROR) {
        ALOGE("%s failed to set curve index for group %d device 0x%X", __func__, group, device);
        return status;
    }

    DeviceTypeSet curSrcDevices;
    auto curCurvAttrs = curves.getAttributes();
    if (!curCurvAttrs.empty() && curCurvAttrs.front() != defaultAttr) {
        auto attr = curCurvAttrs.front();
        curSrcDevices = mEngine->getOutputDevicesForAttributes(attr, nullptr, false).types();
    } else if (!curves.getStreamTypes().empty()) {
        auto stream = curves.getStreamTypes().front();
        curSrcDevices = mEngine->getOutputDevicesForStream(stream, false).types();
    } else {
        ALOGE("%s: Invalid src %d: no valid attributes nor stream",__func__, vs);
        return BAD_VALUE;
    }
    audio_devices_t curSrcDevice = Volume::getDeviceForVolume(curSrcDevices);
    resetDeviceTypes(curSrcDevices, curSrcDevice);

    // update volume on all outputs and streams matching the following:
    // - The requested stream (or a stream matching for volume control) is active on the output
    // - The device (or devices) selected by the engine for this stream includes
    // the requested device
    // - For non default requested device, currently selected device on the output is either the
    // requested device or one of the devices selected by the engine for this stream
    // - For default requested device (AUDIO_DEVICE_OUT_DEFAULT_FOR_VOLUME), apply volume only if
    // no specific device volume value exists for currently selected device.
    // - Only apply the volume if the requested device is the desired device for volume control.
    for (size_t i = 0; i < mOutputs.size(); i++) {
        sp<SwAudioOutputDescriptor> desc = mOutputs.valueAt(i);
        DeviceTypeSet curDevices = desc->devices().types();

        if (curDevices.erase(AUDIO_DEVICE_OUT_SPEAKER_SAFE)) {
            curDevices.insert(AUDIO_DEVICE_OUT_SPEAKER);
        }

        if (!(desc->isActive(activityVs) || isInCallOrScreening())) {
            continue;
        }
        if (device != AUDIO_DEVICE_OUT_DEFAULT_FOR_VOLUME &&
                curDevices.find(device) == curDevices.end()) {
            continue;
        }
        bool applyVolume = false;
        if (device != AUDIO_DEVICE_OUT_DEFAULT_FOR_VOLUME) {
            curSrcDevices.insert(device);
            applyVolume = (curSrcDevices.find(
                    Volume::getDeviceForVolume(curDevices)) != curSrcDevices.end())
                    && Volume::getDeviceForVolume(curSrcDevices) == device;
        } else {
            applyVolume = !curves.hasVolumeIndexForDevice(curSrcDevice);
        }
        if (!applyVolume) {
            continue; // next output
        }
        // Inter / intra volume group priority management: Loop on strategies arranged by priority
        // If a higher priority strategy is active, and the output is routed to a device with a
        // HW Gain management, do not change the volume
        if (desc->useHwGain()) {
            applyVolume = false;
            // If the volume source is active with higher priority source, ensure at least Sw Muted
            desc->setSwMute((index == 0), vs, curves.getStreamTypes(), curDevices, 0 /*delayMs*/);
            for (const auto &productStrategy : mEngine->getOrderedProductStrategies()) {
                auto activeClients = desc->clientsList(true /*activeOnly*/, productStrategy,
                                                       false /*preferredDevice*/);
                if (activeClients.empty()) {
                    continue;
                }
                bool isPreempted = false;
                bool isHigherPriority = productStrategy < strategy;
                for (const auto &client : activeClients) {
                    if (isHigherPriority && (client->volumeSource() != activityVs)) {
                        ALOGV("%s: Strategy=%d (\nrequester:\n"
                              " group %d, volumeGroup=%d attributes=%s)\n"
                              " higher priority source active:\n"
                              " volumeGroup=%d attributes=%s) \n"
                              " on output %zu, bailing out", __func__, productStrategy,
                              group, group, toString(attributes).c_str(),
                              client->volumeSource(), toString(client->attributes()).c_str(), i);
                        applyVolume = false;
                        isPreempted = true;
                        break;
                    }
                    // However, continue for loop to ensure no higher prio clients running on output
                    if (client->volumeSource() == activityVs) {
                        applyVolume = true;
                    }
                }
                if (isPreempted || applyVolume) {
                    break;
                }
            }
            if (!applyVolume) {
                continue; // next output
            }
        }
        //FIXME: workaround for truncated touch sounds
        // delayed volume change for system stream to be removed when the problem is
        // handled by system UI
        status_t volStatus = checkAndSetVolume(
                    curves, vs, index, desc, curDevices,
                    ((vs == toVolumeSource(AUDIO_STREAM_SYSTEM, false))?
                         TOUCH_SOUND_FIXED_DELAY_MS : 0));
        if (volStatus != NO_ERROR) {
            status = volStatus;
        }
    }

    // update voice volume if the an active call route exists
    if (mCallRxSourceClient != nullptr && mCallRxSourceClient->isConnected()
            && (curSrcDevices.find(
                Volume::getDeviceForVolume({mCallRxSourceClient->sinkDevice()->type()}))
                != curSrcDevices.end())) {
        bool isVoiceVolSrc;
        bool isBtScoVolSrc;
        if (isVolumeConsistentForCalls(vs, {mCallRxSourceClient->sinkDevice()->type()},
                isVoiceVolSrc, isBtScoVolSrc, __func__)
                && (isVoiceVolSrc || isBtScoVolSrc)) {
            setVoiceVolume(index, curves, isVoiceVolSrc, 0);
        }
    }

    mpClientInterface->onAudioVolumeGroupChanged(group, 0 /*flags*/);
    return status;
}

status_t AudioPolicyManager::setVolumeCurveIndex(int index,
                                                 audio_devices_t device,
                                                 IVolumeCurves &volumeCurves)
{
    // VOICE_CALL stream has minVolumeIndex > 0  but can be muted directly by an
    // app that has MODIFY_PHONE_STATE permission.
    bool hasVoice = hasVoiceStream(volumeCurves.getStreamTypes());
    if (((index < volumeCurves.getVolumeIndexMin()) && !(hasVoice && index == 0)) ||
            (index > volumeCurves.getVolumeIndexMax())) {
        ALOGD("%s: wrong index %d min=%d max=%d", __FUNCTION__, index,
              volumeCurves.getVolumeIndexMin(), volumeCurves.getVolumeIndexMax());
        return BAD_VALUE;
    }
    if (!audio_is_output_device(device)) {
        return BAD_VALUE;
    }

    // Force max volume if stream cannot be muted
    if (!volumeCurves.canBeMuted()) index = volumeCurves.getVolumeIndexMax();

    ALOGV("%s device %08x, index %d", __FUNCTION__ , device, index);
    volumeCurves.addCurrentVolumeIndex(device, index);
    return NO_ERROR;
}

status_t AudioPolicyManager::getVolumeIndexForAttributes(const audio_attributes_t &attr,
                                                         int &index,
                                                         audio_devices_t device)
{
    // if device is AUDIO_DEVICE_OUT_DEFAULT_FOR_VOLUME, return volume for device selected for this
    // stream by the engine.
    DeviceTypeSet deviceTypes = {device};
    if (device == AUDIO_DEVICE_OUT_DEFAULT_FOR_VOLUME) {
        deviceTypes = mEngine->getOutputDevicesForAttributes(
                attr, nullptr, true /*fromCache*/).types();
    }
    return getVolumeIndex(getVolumeCurves(attr), index, deviceTypes);
}

status_t AudioPolicyManager::getVolumeIndex(const IVolumeCurves &curves,
                                            int &index,
                                            const DeviceTypeSet& deviceTypes) const
{
    if (!isSingleDeviceType(deviceTypes, audio_is_output_device)) {
        return BAD_VALUE;
    }
    index = curves.getVolumeIndex(deviceTypes);
    ALOGV("%s: device %s index %d", __FUNCTION__, dumpDeviceTypes(deviceTypes).c_str(), index);
    return NO_ERROR;
}

status_t AudioPolicyManager::getMinVolumeIndexForAttributes(const audio_attributes_t &attr,
                                                            int &index)
{
    index = getVolumeCurves(attr).getVolumeIndexMin();
    return NO_ERROR;
}

status_t AudioPolicyManager::getMaxVolumeIndexForAttributes(const audio_attributes_t &attr,
                                                            int &index)
{
    index = getVolumeCurves(attr).getVolumeIndexMax();
    return NO_ERROR;
}

audio_io_handle_t AudioPolicyManager::selectOutputForMusicEffects()
{
    // select one output among several suitable for global effects.
    // The priority is as follows:
    // 1: An offloaded output. If the effect ends up not being offloadable,
    //    AudioFlinger will invalidate the track and the offloaded output
    //    will be closed causing the effect to be moved to a PCM output.
    // 2: A deep buffer output
    // 3: The primary output
    // 4: the first output in the list

    DeviceVector devices = mEngine->getOutputDevicesForAttributes(
                attributes_initializer(AUDIO_USAGE_MEDIA), nullptr, false /*fromCache*/);
    SortedVector<audio_io_handle_t> outputs = getOutputsForDevices(devices, mOutputs);

    if (outputs.size() == 0) {
        return AUDIO_IO_HANDLE_NONE;
    }

    audio_io_handle_t output = AUDIO_IO_HANDLE_NONE;
    bool activeOnly = true;

    while (output == AUDIO_IO_HANDLE_NONE) {
        audio_io_handle_t outputOffloaded = AUDIO_IO_HANDLE_NONE;
        audio_io_handle_t outputDeepBuffer = AUDIO_IO_HANDLE_NONE;
        audio_io_handle_t outputPrimary = AUDIO_IO_HANDLE_NONE;

        for (audio_io_handle_t output : outputs) {
            sp<SwAudioOutputDescriptor> desc = mOutputs.valueFor(output);
            if (activeOnly && !desc->isActive(toVolumeSource(AUDIO_STREAM_MUSIC))) {
                continue;
            }
            ALOGV("selectOutputForMusicEffects activeOnly %d output %d flags 0x%08x",
                  activeOnly, output, desc->mFlags);
            if ((desc->mFlags & AUDIO_OUTPUT_FLAG_COMPRESS_OFFLOAD) != 0) {
                outputOffloaded = output;
            }
            if ((desc->mFlags & AUDIO_OUTPUT_FLAG_DEEP_BUFFER) != 0) {
                outputDeepBuffer = output;
            }
            if ((desc->mFlags & AUDIO_OUTPUT_FLAG_PRIMARY) != 0) {
                outputPrimary = output;
            }
        }
        if (outputOffloaded != AUDIO_IO_HANDLE_NONE) {
            output = outputOffloaded;
        } else if (outputDeepBuffer != AUDIO_IO_HANDLE_NONE) {
            output = outputDeepBuffer;
        } else if (outputPrimary != AUDIO_IO_HANDLE_NONE) {
            output = outputPrimary;
        } else {
            output = outputs[0];
        }
        activeOnly = false;
    }

    if (output != mMusicEffectOutput) {
        mEffects.moveEffects(AUDIO_SESSION_OUTPUT_MIX, mMusicEffectOutput, output,
                mpClientInterface);
        mMusicEffectOutput = output;
    }

    ALOGV("selectOutputForMusicEffects selected output %d", output);
    return output;
}

audio_io_handle_t AudioPolicyManager::getOutputForEffect(const effect_descriptor_t *desc __unused)
{
    return selectOutputForMusicEffects();
}

status_t AudioPolicyManager::registerEffect(const effect_descriptor_t *desc,
                                audio_io_handle_t io,
                                product_strategy_t strategy,
                                int session,
                                int id)
{
    if (session != AUDIO_SESSION_DEVICE && io != AUDIO_IO_HANDLE_NONE) {
        ssize_t index = mOutputs.indexOfKey(io);
        if (index < 0) {
            index = mInputs.indexOfKey(io);
            if (index < 0) {
                ALOGW("registerEffect() unknown io %d", io);
                return INVALID_OPERATION;
            }
        }
    }
    bool isMusicEffect = (session != AUDIO_SESSION_OUTPUT_STAGE)
                            && ((strategy == streamToStrategy(AUDIO_STREAM_MUSIC)
                                    || strategy == PRODUCT_STRATEGY_NONE));
    return mEffects.registerEffect(desc, io, session, id, isMusicEffect);
}

status_t AudioPolicyManager::unregisterEffect(int id)
{
    if (mEffects.getEffect(id) == nullptr) {
        return INVALID_OPERATION;
    }
    if (mEffects.isEffectEnabled(id)) {
        ALOGW("%s effect %d enabled", __FUNCTION__, id);
        setEffectEnabled(id, false);
    }
    return mEffects.unregisterEffect(id);
}

status_t AudioPolicyManager::setEffectEnabled(int id, bool enabled)
{
    sp<EffectDescriptor> effect = mEffects.getEffect(id);
    if (effect == nullptr) {
        return INVALID_OPERATION;
    }

    status_t status = mEffects.setEffectEnabled(id, enabled);
    if (status == NO_ERROR) {
        mInputs.trackEffectEnabled(effect, enabled);
    }
    return status;
}


status_t AudioPolicyManager::moveEffectsToIo(const std::vector<int>& ids, audio_io_handle_t io)
{
   mEffects.moveEffects(ids, io);
   return NO_ERROR;
}

bool AudioPolicyManager::isStreamActive(audio_stream_type_t stream, uint32_t inPastMs) const
{
    auto vs = toVolumeSource(stream, false);
    return vs != VOLUME_SOURCE_NONE ? mOutputs.isActive(vs, inPastMs) : false;
}

bool AudioPolicyManager::isStreamActiveRemotely(audio_stream_type_t stream, uint32_t inPastMs) const
{
    auto vs = toVolumeSource(stream, false);
    return vs != VOLUME_SOURCE_NONE ? mOutputs.isActiveRemotely(vs, inPastMs) : false;
}

bool AudioPolicyManager::isSourceActive(audio_source_t source) const
{
    for (size_t i = 0; i < mInputs.size(); i++) {
        const sp<AudioInputDescriptor>  inputDescriptor = mInputs.valueAt(i);
        if (inputDescriptor->isSourceActive(source)) {
            return true;
        }
    }
    return false;
}

// Register a list of custom mixes with their attributes and format.
// When a mix is registered, corresponding input and output profiles are
// added to the remote submix hw module. The profile contains only the
// parameters (sampling rate, format...) specified by the mix.
// The corresponding input remote submix device is also connected.
//
// When a remote submix device is connected, the address is checked to select the
// appropriate profile and the corresponding input or output stream is opened.
//
// When capture starts, getInputForAttr() will:
//  - 1 look for a mix matching the address passed in attribtutes tags if any
//  - 2 if none found, getDeviceForInputSource() will:
//     - 2.1 look for a mix matching the attributes source
//     - 2.2 if none found, default to device selection by policy rules
// At this time, the corresponding output remote submix device is also connected
// and active playback use cases can be transferred to this mix if needed when reconnecting
// after AudioTracks are invalidated
//
// When playback starts, getOutputForAttr() will:
//  - 1 look for a mix matching the address passed in attribtutes tags if any
//  - 2 if none found, look for a mix matching the attributes usage
//  - 3 if none found, default to device and output selection by policy rules.

status_t AudioPolicyManager::registerPolicyMixes(const Vector<AudioMix>& mixes)
{
    ALOGV("registerPolicyMixes() %zu mix(es)", mixes.size());
    status_t res = NO_ERROR;
    bool checkOutputs = false;
    sp<HwModule> rSubmixModule;
    Vector<AudioMix> registeredMixes;
    // examine each mix's route type
    for (size_t i = 0; i < mixes.size(); i++) {
        AudioMix mix = mixes[i];
        // Only capture of playback is allowed in LOOP_BACK & RENDER mode
        if (is_mix_loopback_render(mix.mRouteFlags) && mix.mMixType != MIX_TYPE_PLAYERS) {
            ALOGE("Unsupported Policy Mix %zu of %zu: "
                  "Only capture of playback is allowed in LOOP_BACK & RENDER mode",
                   i, mixes.size());
            res = INVALID_OPERATION;
            break;
        }
        // LOOP_BACK and LOOP_BACK | RENDER have the same remote submix backend and are handled
        // in the same way.
        if ((mix.mRouteFlags & MIX_ROUTE_FLAG_LOOP_BACK) == MIX_ROUTE_FLAG_LOOP_BACK) {
            ALOGV("registerPolicyMixes() mix %zu of %zu is LOOP_BACK %d", i, mixes.size(),
                  mix.mRouteFlags);
            if (rSubmixModule == 0) {
                rSubmixModule = mHwModules.getModuleFromName(
                        AUDIO_HARDWARE_MODULE_ID_REMOTE_SUBMIX);
                if (rSubmixModule == 0) {
                    ALOGE("Unable to find audio module for submix, aborting mix %zu registration",
                            i);
                    res = INVALID_OPERATION;
                    break;
                }
            }

            String8 address = mix.mDeviceAddress;
            audio_devices_t deviceTypeToMakeAvailable;
            if (mix.mMixType == MIX_TYPE_PLAYERS) {
                mix.mDeviceType = AUDIO_DEVICE_OUT_REMOTE_SUBMIX;
                deviceTypeToMakeAvailable = AUDIO_DEVICE_IN_REMOTE_SUBMIX;
            } else {
                mix.mDeviceType = AUDIO_DEVICE_IN_REMOTE_SUBMIX;
                deviceTypeToMakeAvailable = AUDIO_DEVICE_OUT_REMOTE_SUBMIX;
            }

            if (mPolicyMixes.registerMix(mix, 0 /*output desc*/) != NO_ERROR) {
                ALOGE("Error registering mix %zu for address %s", i, address.c_str());
                res = INVALID_OPERATION;
                break;
            }
            audio_config_t outputConfig = mix.mFormat;
            audio_config_t inputConfig = mix.mFormat;
            // NOTE: audio flinger mixer does not support mono output: configure remote submix HAL
            // in stereo and let audio flinger do the channel conversion if needed.
            outputConfig.channel_mask = AUDIO_CHANNEL_OUT_STEREO;
            inputConfig.channel_mask = AUDIO_CHANNEL_IN_STEREO;
            rSubmixModule->addOutputProfile(address.c_str(), &outputConfig,
                    AUDIO_DEVICE_OUT_REMOTE_SUBMIX, address,
                    audio_is_linear_pcm(outputConfig.format)
                        ? AUDIO_OUTPUT_FLAG_NONE : AUDIO_OUTPUT_FLAG_DIRECT);
            rSubmixModule->addInputProfile(address.c_str(), &inputConfig,
                    AUDIO_DEVICE_IN_REMOTE_SUBMIX, address,
                    audio_is_linear_pcm(inputConfig.format)
                        ? AUDIO_INPUT_FLAG_NONE : AUDIO_INPUT_FLAG_DIRECT);

            if ((res = setDeviceConnectionStateInt(deviceTypeToMakeAvailable,
                    AUDIO_POLICY_DEVICE_STATE_AVAILABLE,
                    address.c_str(), "remote-submix", AUDIO_FORMAT_DEFAULT)) != NO_ERROR) {
                ALOGE("Failed to set remote submix device available, type %u, address %s",
                        mix.mDeviceType, address.c_str());
                break;
            }
        } else if ((mix.mRouteFlags & MIX_ROUTE_FLAG_RENDER) == MIX_ROUTE_FLAG_RENDER) {
            String8 address = mix.mDeviceAddress;
            audio_devices_t type = mix.mDeviceType;
            ALOGV(" registerPolicyMixes() mix %zu of %zu is RENDER, dev=0x%X addr=%s",
                    i, mixes.size(), type, address.c_str());

            sp<DeviceDescriptor> device = mHwModules.getDeviceDescriptor(
                    mix.mDeviceType, mix.mDeviceAddress,
                    String8(), AUDIO_FORMAT_DEFAULT);
            if (device == nullptr) {
                res = INVALID_OPERATION;
                break;
            }

            bool foundOutput = false;
            // First try to find an already opened output supporting the device
            for (size_t j = 0 ; j < mOutputs.size() && !foundOutput && res == NO_ERROR; j++) {
                sp<SwAudioOutputDescriptor> desc = mOutputs.valueAt(j);

                if (!desc->isDuplicated() && desc->supportedDevices().contains(device)) {
                    if (mPolicyMixes.registerMix(mix, desc) != NO_ERROR) {
                        ALOGE("Could not register mix RENDER,  dev=0x%X addr=%s", type,
                              address.c_str());
                        res = INVALID_OPERATION;
                    } else {
                        foundOutput = true;
                    }
                }
            }
            // If no output found, try to find a direct output profile supporting the device
            for (size_t i = 0; i < mHwModules.size() && !foundOutput && res == NO_ERROR; i++) {
                sp<HwModule> module = mHwModules[i];
                for (size_t j = 0;
                        j < module->getOutputProfiles().size() && !foundOutput && res == NO_ERROR;
                        j++) {
                    sp<IOProfile> profile = module->getOutputProfiles()[j];
                    if (profile->isDirectOutput() && profile->supportsDevice(device)) {
                        if (mPolicyMixes.registerMix(mix, nullptr) != NO_ERROR) {
                            ALOGE("Could not register mix RENDER,  dev=0x%X addr=%s", type,
                                  address.c_str());
                            res = INVALID_OPERATION;
                        } else {
                            foundOutput = true;
                        }
                    }
                }
            }
            if (res != NO_ERROR) {
                ALOGE(" Error registering mix %zu for device 0x%X addr %s",
                        i, type, address.c_str());
                res = INVALID_OPERATION;
                break;
            } else if (!foundOutput) {
                ALOGE(" Output not found for mix %zu for device 0x%X addr %s",
                        i, type, address.c_str());
                res = INVALID_OPERATION;
                break;
            } else {
                checkOutputs = true;
                registeredMixes.add(mix);
            }
        }
    }
    if (res != NO_ERROR) {
        if (audio_flags::audio_mix_ownership()) {
            // Only unregister mixes that were actually registered to not accidentally unregister
            // mixes that already existed previously.
            unregisterPolicyMixes(registeredMixes);
            registeredMixes.clear();
        } else {
            unregisterPolicyMixes(mixes);
        }
    } else if (checkOutputs) {
        checkForDeviceAndOutputChanges();
        updateCallAndOutputRouting();
    }
    return res;
}

status_t AudioPolicyManager::unregisterPolicyMixes(Vector<AudioMix> mixes)
{
    ALOGV("unregisterPolicyMixes() num mixes %zu", mixes.size());
    status_t res = NO_ERROR;
    bool checkOutputs = false;
    sp<HwModule> rSubmixModule;
    // examine each mix's route type
    for (const auto& mix : mixes) {
        if ((mix.mRouteFlags & MIX_ROUTE_FLAG_LOOP_BACK) == MIX_ROUTE_FLAG_LOOP_BACK) {

            if (rSubmixModule == 0) {
                rSubmixModule = mHwModules.getModuleFromName(
                        AUDIO_HARDWARE_MODULE_ID_REMOTE_SUBMIX);
                if (rSubmixModule == 0) {
                    res = INVALID_OPERATION;
                    continue;
                }
            }

            String8 address = mix.mDeviceAddress;

            if (mPolicyMixes.unregisterMix(mix) != NO_ERROR) {
                res = INVALID_OPERATION;
                continue;
            }

            for (auto device: {AUDIO_DEVICE_IN_REMOTE_SUBMIX, AUDIO_DEVICE_OUT_REMOTE_SUBMIX}) {
                if (getDeviceConnectionState(device, address.c_str()) ==
                    AUDIO_POLICY_DEVICE_STATE_AVAILABLE) {
                    status_t currentRes =
                            setDeviceConnectionStateInt(device,
                                                        AUDIO_POLICY_DEVICE_STATE_UNAVAILABLE,
                                                        address.c_str(),
                                                        "remote-submix",
                                                        AUDIO_FORMAT_DEFAULT);
                    if (!audio_flags::audio_mix_ownership()) {
                        res = currentRes;
                    }
                    if (currentRes != OK) {
                        ALOGE("Error making RemoteSubmix device unavailable for mix "
                              "with type %d, address %s", device, address.c_str());
                        res = INVALID_OPERATION;
                    }
                }
            }
            rSubmixModule->removeOutputProfile(address.c_str());
            rSubmixModule->removeInputProfile(address.c_str());

        } else if ((mix.mRouteFlags & MIX_ROUTE_FLAG_RENDER) == MIX_ROUTE_FLAG_RENDER) {
            if (mPolicyMixes.unregisterMix(mix) != NO_ERROR) {
                res = INVALID_OPERATION;
                continue;
            } else {
                checkOutputs = true;
            }
        }
    }

    if (res == NO_ERROR && checkOutputs) {
        checkForDeviceAndOutputChanges();
        updateCallAndOutputRouting();
    }
    return res;
}

status_t AudioPolicyManager::getRegisteredPolicyMixes(std::vector<AudioMix>& _aidl_return) {
    if (!audio_flags::audio_mix_test_api()) {
        return INVALID_OPERATION;
    }

    _aidl_return.clear();
    _aidl_return.reserve(mPolicyMixes.size());
    for (const auto &policyMix: mPolicyMixes) {
        _aidl_return.emplace_back(policyMix->mCriteria, policyMix->mMixType,
                             policyMix->mFormat, policyMix->mRouteFlags, policyMix->mDeviceAddress,
                             policyMix->mCbFlags);
        _aidl_return.back().mDeviceType = policyMix->mDeviceType;
        _aidl_return.back().mToken = policyMix->mToken;
        _aidl_return.back().mVirtualDeviceId = policyMix->mVirtualDeviceId;
    }

    ALOGVV("%s() returning %zu registered mixes", __func__, _aidl_return.size());
    return OK;
}

status_t AudioPolicyManager::updatePolicyMix(
            const AudioMix& mix,
            const std::vector<AudioMixMatchCriterion>& updatedCriteria) {
    status_t res = mPolicyMixes.updateMix(mix, updatedCriteria);
    if (res == NO_ERROR) {
        checkForDeviceAndOutputChanges();
        updateCallAndOutputRouting();
    }
    return res;
}

void AudioPolicyManager::dumpManualSurroundFormats(String8 *dst) const
{
    size_t i = 0;
    constexpr size_t audioFormatPrefixLen = sizeof("AUDIO_FORMAT_");
    for (const auto& fmt : mManualSurroundFormats) {
        if (i++ != 0) dst->append(", ");
        std::string sfmt;
        FormatConverter::toString(fmt, sfmt);
        dst->append(sfmt.size() >= audioFormatPrefixLen ?
                sfmt.c_str() + audioFormatPrefixLen - 1 : sfmt.c_str());
    }
}

// Returns true if all devices types match the predicate and are supported by one HW module
bool  AudioPolicyManager::areAllDevicesSupported(
        const AudioDeviceTypeAddrVector& devices,
        std::function<bool(audio_devices_t)> predicate,
        const char *context,
        bool matchAddress) {
    for (size_t i = 0; i < devices.size(); i++) {
        sp<DeviceDescriptor> devDesc = mHwModules.getDeviceDescriptor(
                devices[i].mType, devices[i].getAddress(), String8(),
                AUDIO_FORMAT_DEFAULT, false /*allowToCreate*/, matchAddress);
        if (devDesc == nullptr || (predicate != nullptr && !predicate(devices[i].mType))) {
            ALOGE("%s: device type %#x address %s not supported or not match predicate",
                    context, devices[i].mType, devices[i].getAddress());
            return false;
        }
    }
    return true;
}

void AudioPolicyManager::changeOutputDevicesMuteState(
        const AudioDeviceTypeAddrVector& devices) {
    ALOGVV("%s() num devices %zu", __func__, devices.size());

    std::vector<sp<SwAudioOutputDescriptor>> outputs =
            getSoftwareOutputsForDevices(devices);

    for (size_t i = 0; i < outputs.size(); i++) {
        sp<SwAudioOutputDescriptor> outputDesc = outputs[i];
        DeviceVector prevDevices = outputDesc->devices();
        checkDeviceMuteStrategies(outputDesc, prevDevices, 0 /* delayMs */);
    }
}

std::vector<sp<SwAudioOutputDescriptor>> AudioPolicyManager::getSoftwareOutputsForDevices(
        const AudioDeviceTypeAddrVector& devices) const
{
    std::vector<sp<SwAudioOutputDescriptor>> outputs;
    DeviceVector deviceDescriptors;
    for (size_t j = 0; j < devices.size(); j++) {
        sp<DeviceDescriptor> desc = mHwModules.getDeviceDescriptor(
                devices[j].mType, devices[j].getAddress(), String8(), AUDIO_FORMAT_DEFAULT);
        if (desc == nullptr || !audio_is_output_device(devices[j].mType)) {
            ALOGE("%s: device type %#x address %s not supported or not an output device",
                __func__, devices[j].mType, devices[j].getAddress());
                    continue;
        }
        deviceDescriptors.add(desc);
    }
    for (size_t i = 0; i < mOutputs.size(); i++) {
        if (!mOutputs.valueAt(i)->supportsAtLeastOne(deviceDescriptors)) {
            continue;
        }
        outputs.push_back(mOutputs.valueAt(i));
    }
    return outputs;
}

status_t AudioPolicyManager::setUidDeviceAffinities(uid_t uid,
        const AudioDeviceTypeAddrVector& devices) {
    ALOGV("%s() uid=%d num devices %zu", __FUNCTION__, uid, devices.size());
    if (!areAllDevicesSupported(devices, audio_is_output_device, __func__)) {
        return BAD_VALUE;
    }
    status_t res =  mPolicyMixes.setUidDeviceAffinities(uid, devices);
    if (res != NO_ERROR) {
        ALOGE("%s() Could not set all device affinities for uid = %d", __FUNCTION__, uid);
        return res;
    }

    checkForDeviceAndOutputChanges();
    updateCallAndOutputRouting();

    return NO_ERROR;
}

status_t AudioPolicyManager::removeUidDeviceAffinities(uid_t uid) {
    ALOGV("%s() uid=%d", __FUNCTION__, uid);
    status_t res = mPolicyMixes.removeUidDeviceAffinities(uid);
    if (res != NO_ERROR) {
        ALOGE("%s() Could not remove all device affinities for uid = %d",
            __FUNCTION__, uid);
        return INVALID_OPERATION;
    }

    checkForDeviceAndOutputChanges();
    updateCallAndOutputRouting();

    return res;
}


status_t AudioPolicyManager::setDevicesRoleForStrategy(product_strategy_t strategy,
                                                       device_role_t role,
                                                       const AudioDeviceTypeAddrVector &devices) {
    ALOGV("%s() strategy=%d role=%d %s", __func__, strategy, role,
            dumpAudioDeviceTypeAddrVector(devices).c_str());

    if (!areAllDevicesSupported(devices, audio_is_output_device, __func__)) {
        return BAD_VALUE;
    }
    status_t status = mEngine->setDevicesRoleForStrategy(strategy, role, devices);
    if (status != NO_ERROR) {
        ALOGW("Engine could not set preferred devices %s for strategy %d role %d",
                dumpAudioDeviceTypeAddrVector(devices).c_str(), strategy, role);
        return status;
    }

    checkForDeviceAndOutputChanges();

    bool forceVolumeReeval = false;
    // FIXME: workaround for truncated touch sounds
    // to be removed when the problem is handled by system UI
    uint32_t delayMs = 0;
    if (strategy == mCommunnicationStrategy) {
        forceVolumeReeval = true;
        delayMs = TOUCH_SOUND_FIXED_DELAY_MS;
        updateInputRouting();
    }
    updateCallAndOutputRouting(forceVolumeReeval, delayMs);

    return NO_ERROR;
}

void AudioPolicyManager::updateCallAndOutputRouting(bool forceVolumeReeval, uint32_t delayMs,
    bool skipDelays)
{
    uint32_t waitMs = 0;
    bool wasLeUnicastActive = isLeUnicastActive();
    if (updateCallRouting(true /*fromCache*/, delayMs, &waitMs) == NO_ERROR) {
        // Only apply special touch sound delay once
        delayMs = 0;
    }
    std::map<audio_io_handle_t, DeviceVector> outputsToReopen;
    for (size_t i = 0; i < mOutputs.size(); i++) {
        sp<SwAudioOutputDescriptor> outputDesc = mOutputs.valueAt(i);
        DeviceVector newDevices = getNewOutputDevices(outputDesc, true /*fromCache*/);
        if ((mEngine->getPhoneState() != AUDIO_MODE_IN_CALL) ||
                (outputDesc != mPrimaryOutput && !isTelephonyRxOrTx(outputDesc))) {
            // As done in setDeviceConnectionState, we could also fix default device issue by
            // preventing the force re-routing in case of default dev that distinguishes on address.
            // Let's give back to engine full device choice decision however.
            bool forceRouting = !newDevices.isEmpty();
            if (outputDesc->mPreferredAttrInfo != nullptr && newDevices != outputDesc->devices()) {
                // If the device is using preferred mixer attributes, the output need to reopen
                // with default configuration when the new selected devices are different from
                // current routing devices.
                outputsToReopen.emplace(mOutputs.keyAt(i), newDevices);
                continue;
            }

            waitMs = setOutputDevices(__func__, outputDesc, newDevices, forceRouting, delayMs,
                                       nullptr, !skipDelays /*requiresMuteCheck*/,
                                      !forceRouting /*requiresVolumeCheck*/, skipDelays);
            // Only apply special touch sound delay once
            delayMs = 0;
        }
        if (forceVolumeReeval && !newDevices.isEmpty()) {
            applyStreamVolumes(outputDesc, newDevices.types(), waitMs, true);
        }
    }
    reopenOutputsWithDevices(outputsToReopen);
    checkLeBroadcastRoutes(wasLeUnicastActive, nullptr, delayMs);
}

void AudioPolicyManager::updateInputRouting() {
    for (const auto& activeDesc : mInputs.getActiveInputs()) {
        // Skip for hotword recording as the input device switch
        // is handled within sound trigger HAL
        if (activeDesc->isSoundTrigger() && activeDesc->source() == AUDIO_SOURCE_HOTWORD) {
            continue;
        }
        auto newDevice = getNewInputDevice(activeDesc);
        // Force new input selection if the new device can not be reached via current input
        if (activeDesc->mProfile->getSupportedDevices().contains(newDevice)) {
            setInputDevice(activeDesc->mIoHandle, newDevice);
        } else {
            closeInput(activeDesc->mIoHandle);
        }
    }
}

status_t
AudioPolicyManager::removeDevicesRoleForStrategy(product_strategy_t strategy,
                                                 device_role_t role,
                                                 const AudioDeviceTypeAddrVector &devices) {
    ALOGV("%s() strategy=%d role=%d %s", __func__, strategy, role,
            dumpAudioDeviceTypeAddrVector(devices).c_str());

    if (!areAllDevicesSupported(
            devices, audio_is_output_device, __func__, /*matchAddress*/false)) {
        return BAD_VALUE;
    }
    status_t status = mEngine->removeDevicesRoleForStrategy(strategy, role, devices);
    if (status != NO_ERROR) {
        ALOGW("Engine could not remove devices %s for strategy %d role %d",
                dumpAudioDeviceTypeAddrVector(devices).c_str(), strategy, role);
        return status;
    }

    checkForDeviceAndOutputChanges();

    bool forceVolumeReeval = false;
    // TODO(b/263479999): workaround for truncated touch sounds
    // to be removed when the problem is handled by system UI
    uint32_t delayMs = 0;
    if (strategy == mCommunnicationStrategy) {
        forceVolumeReeval = true;
        delayMs = TOUCH_SOUND_FIXED_DELAY_MS;
        updateInputRouting();
    }
    updateCallAndOutputRouting(forceVolumeReeval, delayMs);

    return NO_ERROR;
}

status_t AudioPolicyManager::clearDevicesRoleForStrategy(product_strategy_t strategy,
                                                         device_role_t role)
{
    ALOGV("%s() strategy=%d role=%d", __func__, strategy, role);

    status_t status = mEngine->clearDevicesRoleForStrategy(strategy, role);
    if (status != NO_ERROR) {
        ALOGW_IF(status != NAME_NOT_FOUND,
                "Engine could not remove device role for strategy %d status %d",
                strategy, status);
        return status;
    }

    checkForDeviceAndOutputChanges();

    bool forceVolumeReeval = false;
    // FIXME: workaround for truncated touch sounds
    // to be removed when the problem is handled by system UI
    uint32_t delayMs = 0;
    if (strategy == mCommunnicationStrategy) {
        forceVolumeReeval = true;
        delayMs = TOUCH_SOUND_FIXED_DELAY_MS;
        updateInputRouting();
    }
    updateCallAndOutputRouting(forceVolumeReeval, delayMs);

    return NO_ERROR;
}

status_t AudioPolicyManager::getDevicesForRoleAndStrategy(product_strategy_t strategy,
                                                          device_role_t role,
                                                          AudioDeviceTypeAddrVector &devices) {
    return mEngine->getDevicesForRoleAndStrategy(strategy, role, devices);
}

status_t AudioPolicyManager::setDevicesRoleForCapturePreset(
        audio_source_t audioSource, device_role_t role, const AudioDeviceTypeAddrVector &devices) {
    ALOGV("%s() audioSource=%d role=%d %s", __func__, audioSource, role,
            dumpAudioDeviceTypeAddrVector(devices).c_str());

    if (!areAllDevicesSupported(devices, audio_call_is_input_device, __func__)) {
        return BAD_VALUE;
    }
    status_t status = mEngine->setDevicesRoleForCapturePreset(audioSource, role, devices);
    ALOGW_IF(status != NO_ERROR,
            "Engine could not set preferred devices %s for audio source %d role %d",
            dumpAudioDeviceTypeAddrVector(devices).c_str(), audioSource, role);

    return status;
}

status_t AudioPolicyManager::addDevicesRoleForCapturePreset(
        audio_source_t audioSource, device_role_t role, const AudioDeviceTypeAddrVector &devices) {
    ALOGV("%s() audioSource=%d role=%d %s", __func__, audioSource, role,
            dumpAudioDeviceTypeAddrVector(devices).c_str());

    if (!areAllDevicesSupported(devices, audio_call_is_input_device, __func__)) {
        return BAD_VALUE;
    }
    status_t status = mEngine->addDevicesRoleForCapturePreset(audioSource, role, devices);
    ALOGW_IF(status != NO_ERROR,
            "Engine could not add preferred devices %s for audio source %d role %d",
            dumpAudioDeviceTypeAddrVector(devices).c_str(), audioSource, role);

    updateInputRouting();
    return status;
}

status_t AudioPolicyManager::removeDevicesRoleForCapturePreset(
        audio_source_t audioSource, device_role_t role, const AudioDeviceTypeAddrVector& devices)
{
    ALOGV("%s() audioSource=%d role=%d devices=%s", __func__, audioSource, role,
            dumpAudioDeviceTypeAddrVector(devices).c_str());

    if (!areAllDevicesSupported(
            devices, audio_call_is_input_device, __func__, /*matchAddress*/false)) {
        return BAD_VALUE;
    }

    status_t status = mEngine->removeDevicesRoleForCapturePreset(
            audioSource, role, devices);
    ALOGW_IF(status != NO_ERROR && status != NAME_NOT_FOUND,
            "Engine could not remove devices role (%d) for capture preset %d", role, audioSource);
    if (status == NO_ERROR) {
        updateInputRouting();
    }
    return status;
}

status_t AudioPolicyManager::clearDevicesRoleForCapturePreset(audio_source_t audioSource,
                                                              device_role_t role) {
    ALOGV("%s() audioSource=%d role=%d", __func__, audioSource, role);

    status_t status = mEngine->clearDevicesRoleForCapturePreset(audioSource, role);
    ALOGW_IF(status != NO_ERROR && status != NAME_NOT_FOUND,
            "Engine could not clear devices role (%d) for capture preset %d", role, audioSource);
    if (status == NO_ERROR) {
        updateInputRouting();
    }
    return status;
}

status_t AudioPolicyManager::getDevicesForRoleAndCapturePreset(
        audio_source_t audioSource, device_role_t role, AudioDeviceTypeAddrVector &devices) {
    return mEngine->getDevicesForRoleAndCapturePreset(audioSource, role, devices);
}

status_t AudioPolicyManager::setUserIdDeviceAffinities(int userId,
        const AudioDeviceTypeAddrVector& devices) {
    ALOGV("%s() userId=%d num devices %zu", __func__, userId, devices.size());
    if (!areAllDevicesSupported(devices, audio_is_output_device, __func__)) {
        return BAD_VALUE;
    }
    status_t status =  mPolicyMixes.setUserIdDeviceAffinities(userId, devices);
    if (status != NO_ERROR) {
        ALOGE("%s() could not set device affinity for userId %d",
            __FUNCTION__, userId);
        return status;
    }

    // reevaluate outputs for all devices
    checkForDeviceAndOutputChanges();
    changeOutputDevicesMuteState(devices);
    updateCallAndOutputRouting(false /* forceVolumeReeval */, 0 /* delayMs */,
        true /* skipDelays */);
    changeOutputDevicesMuteState(devices);

    return NO_ERROR;
}

status_t AudioPolicyManager::removeUserIdDeviceAffinities(int userId) {
    ALOGV("%s() userId=%d", __FUNCTION__, userId);
    AudioDeviceTypeAddrVector devices;
    mPolicyMixes.getDevicesForUserId(userId, devices);
    status_t status = mPolicyMixes.removeUserIdDeviceAffinities(userId);
    if (status != NO_ERROR) {
        ALOGE("%s() Could not remove all device affinities fo userId = %d",
            __FUNCTION__, userId);
        return status;
    }

    // reevaluate outputs for all devices
    checkForDeviceAndOutputChanges();
    changeOutputDevicesMuteState(devices);
    updateCallAndOutputRouting(false /* forceVolumeReeval */, 0 /* delayMs */,
        true /* skipDelays */);
    changeOutputDevicesMuteState(devices);

    return NO_ERROR;
}

void AudioPolicyManager::dump(String8 *dst) const
{
    dst->appendFormat("\nAudioPolicyManager Dump: %p\n", this);
    dst->appendFormat(" Primary Output I/O handle: %d\n",
             hasPrimaryOutput() ? mPrimaryOutput->mIoHandle : AUDIO_IO_HANDLE_NONE);
    std::string stateLiteral;
    AudioModeConverter::toString(mEngine->getPhoneState(), stateLiteral);
    dst->appendFormat(" Phone state: %s\n", stateLiteral.c_str());
    const char* forceUses[AUDIO_POLICY_FORCE_USE_CNT] = {
        "communications", "media", "record", "dock", "system",
        "HDMI system audio", "encoded surround output", "vibrate ringing" };
    for (audio_policy_force_use_t i = AUDIO_POLICY_FORCE_FOR_COMMUNICATION;
         i < AUDIO_POLICY_FORCE_USE_CNT; i = (audio_policy_force_use_t)((int)i + 1)) {
        audio_policy_forced_cfg_t forceUseValue = mEngine->getForceUse(i);
        dst->appendFormat(" Force use for %s: %d", forceUses[i], forceUseValue);
        if (i == AUDIO_POLICY_FORCE_FOR_ENCODED_SURROUND &&
                forceUseValue == AUDIO_POLICY_FORCE_ENCODED_SURROUND_MANUAL) {
            dst->append(" (MANUAL: ");
            dumpManualSurroundFormats(dst);
            dst->append(")");
        }
        dst->append("\n");
    }
    dst->appendFormat(" TTS output %savailable\n", mTtsOutputAvailable ? "" : "not ");
    dst->appendFormat(" Master mono: %s\n", mMasterMono ? "on" : "off");
    dst->appendFormat(" Communication Strategy id: %d\n", mCommunnicationStrategy);
    dst->appendFormat(" Config source: %s\n", mConfig->getSource().c_str());

    dst->append("\n");
    mAvailableOutputDevices.dump(dst, String8("Available output"), 1);
    dst->append("\n");
    mAvailableInputDevices.dump(dst, String8("Available input"), 1);
    mHwModules.dump(dst);
    mOutputs.dump(dst);
    mInputs.dump(dst);
    mEffects.dump(dst, 1);
    mAudioPatches.dump(dst);
    mPolicyMixes.dump(dst);
    mAudioSources.dump(dst);

    dst->appendFormat(" AllowedCapturePolicies:\n");
    for (auto& policy : mAllowedCapturePolicies) {
        dst->appendFormat("   - uid=%d flag_mask=%#x\n", policy.first, policy.second);
    }

    dst->appendFormat(" Preferred mixer audio configuration:\n");
    for (const auto it : mPreferredMixerAttrInfos) {
        dst->appendFormat("   - device port id: %d\n", it.first);
        for (const auto preferredMixerInfoIt : it.second) {
            dst->appendFormat("     - strategy: %d; ", preferredMixerInfoIt.first);
            preferredMixerInfoIt.second->dump(dst);
        }
    }

    dst->appendFormat("\nPolicy Engine dump:\n");
    mEngine->dump(dst);

    dst->appendFormat("\nAbsolute volume devices with driving streams:\n");
    for (const auto it : mAbsoluteVolumeDrivingStreams) {
        dst->appendFormat("   - device type: %s, driving stream %d\n",
                          dumpDeviceTypes({it.first}).c_str(),
                          mEngine->getVolumeGroupForAttributes(it.second));
    }
}

status_t AudioPolicyManager::dump(int fd)
{
    String8 result;
    dump(&result);
    write(fd, result.c_str(), result.size());
    return NO_ERROR;
}

status_t AudioPolicyManager::setAllowedCapturePolicy(uid_t uid, audio_flags_mask_t capturePolicy)
{
    mAllowedCapturePolicies[uid] = capturePolicy;
    return NO_ERROR;
}

// This function checks for the parameters which can be offloaded.
// This can be enhanced depending on the capability of the DSP and policy
// of the system.
audio_offload_mode_t AudioPolicyManager::getOffloadSupport(const audio_offload_info_t& offloadInfo)
{
    ALOGV("%s: SR=%u, CM=0x%x, Format=0x%x, StreamType=%d,"
     " BitRate=%u, duration=%" PRId64 " us, has_video=%d",
     __func__, offloadInfo.sample_rate, offloadInfo.channel_mask,
     offloadInfo.format,
     offloadInfo.stream_type, offloadInfo.bit_rate, offloadInfo.duration_us,
     offloadInfo.has_video);

    if (!isOffloadPossible(offloadInfo)) {
        return AUDIO_OFFLOAD_NOT_SUPPORTED;
    }

    // See if there is a profile to support this.
    // AUDIO_DEVICE_NONE
    sp<IOProfile> profile = getProfileForOutput(DeviceVector() /*ignore device */,
                                            offloadInfo.sample_rate,
                                            offloadInfo.format,
                                            offloadInfo.channel_mask,
                                            AUDIO_OUTPUT_FLAG_COMPRESS_OFFLOAD,
                                            true /* directOnly */);
    ALOGV("%s: profile %sfound%s", __func__, profile != nullptr ? "" : "NOT ",
            (profile != nullptr && (profile->getFlags() & AUDIO_OUTPUT_FLAG_GAPLESS_OFFLOAD) != 0)
            ? ", supports gapless" : "");
    if (profile == nullptr) {
        return AUDIO_OFFLOAD_NOT_SUPPORTED;
    }
    if ((profile->getFlags() & AUDIO_OUTPUT_FLAG_GAPLESS_OFFLOAD) != 0) {
        return AUDIO_OFFLOAD_GAPLESS_SUPPORTED;
    }
    return AUDIO_OFFLOAD_SUPPORTED;
}

bool AudioPolicyManager::isDirectOutputSupported(const audio_config_base_t& config,
                                                 const audio_attributes_t& attributes) {
    audio_output_flags_t output_flags = AUDIO_OUTPUT_FLAG_NONE;
    audio_flags_to_audio_output_flags(attributes.flags, &output_flags);
    DeviceVector outputDevices = mEngine->getOutputDevicesForAttributes(attributes);
    sp<IOProfile> profile = getProfileForOutput(outputDevices,
                                            config.sample_rate,
                                            config.format,
                                            config.channel_mask,
                                            output_flags,
                                            true /* directOnly */);
    ALOGV("%s() profile %sfound with name: %s, "
        "sample rate: %u, format: 0x%x, channel_mask: 0x%x, output flags: 0x%x",
        __FUNCTION__, profile != 0 ? "" : "NOT ",
        (profile != 0 ? profile->getTagName().c_str() : "null"),
        config.sample_rate, config.format, config.channel_mask, output_flags);

    // also try the MSD module if compatible profile not found
    if (profile == nullptr) {
        profile = getMsdProfileForOutput(outputDevices,
                                              config.sample_rate,
                                              config.format,
                                              config.channel_mask,
                                              output_flags,
                                              true /* directOnly */);
        ALOGV("%s() MSD profile %sfound with name: %s, "
            "sample rate: %u, format: 0x%x, channel_mask: 0x%x, output flags: 0x%x",
            __FUNCTION__, profile != 0 ? "" : "NOT ",
            (profile != 0 ? profile->getTagName().c_str() : "null"),
            config.sample_rate, config.format, config.channel_mask, output_flags);
    }
    return (profile != nullptr);
}

bool AudioPolicyManager::isOffloadPossible(const audio_offload_info_t &offloadInfo,
                                           bool durationIgnored) {
    if (mMasterMono) {
        return false; // no offloading if mono is set.
    }

    // Check if offload has been disabled
    if (property_get_bool("audio.offload.disable", false /* default_value */)) {
        ALOGV("%s: offload disabled by audio.offload.disable", __func__);
        return false;
    }

    // Check if stream type is music, then only allow offload as of now.
    if (offloadInfo.stream_type != AUDIO_STREAM_MUSIC)
    {
        ALOGV("%s: stream_type != MUSIC, returning false", __func__);
        return false;
    }

    //TODO: enable audio offloading with video when ready
    const bool allowOffloadWithVideo =
            property_get_bool("audio.offload.video", false /* default_value */);
    if (offloadInfo.has_video && !allowOffloadWithVideo) {
        ALOGV("%s: has_video == true, returning false", __func__);
        return false;
    }

    //If duration is less than minimum value defined in property, return false
    const int min_duration_secs = property_get_int32(
            "audio.offload.min.duration.secs", -1 /* default_value */);
    if (!durationIgnored) {
        if (min_duration_secs >= 0) {
            if (offloadInfo.duration_us < min_duration_secs * 1000000LL) {
                ALOGV("%s: Offload denied by duration < audio.offload.min.duration.secs(=%d)",
                      __func__, min_duration_secs);
                return false;
            }
        } else if (offloadInfo.duration_us < OFFLOAD_DEFAULT_MIN_DURATION_SECS * 1000000) {
            ALOGV("%s: Offload denied by duration < default min(=%u)",
                  __func__, OFFLOAD_DEFAULT_MIN_DURATION_SECS);
            return false;
        }
    }

    // Do not allow offloading if one non offloadable effect is enabled. This prevents from
    // creating an offloaded track and tearing it down immediately after start when audioflinger
    // detects there is an active non offloadable effect.
    // FIXME: We should check the audio session here but we do not have it in this context.
    // This may prevent offloading in rare situations where effects are left active by apps
    // in the background.
    if (mEffects.isNonOffloadableEffectEnabled()) {
        return false;
    }

    return true;
}

audio_direct_mode_t AudioPolicyManager::getDirectPlaybackSupport(const audio_attributes_t *attr,
                                                                 const audio_config_t *config) {
    audio_offload_info_t offloadInfo = AUDIO_INFO_INITIALIZER;
    offloadInfo.format = config->format;
    offloadInfo.sample_rate = config->sample_rate;
    offloadInfo.channel_mask = config->channel_mask;
    offloadInfo.stream_type = mEngine->getStreamTypeForAttributes(*attr);
    offloadInfo.has_video = false;
    offloadInfo.is_streaming = false;
    const bool offloadPossible = isOffloadPossible(offloadInfo, true /*durationIgnored*/);

    audio_direct_mode_t directMode = AUDIO_DIRECT_NOT_SUPPORTED;
    audio_output_flags_t flags = AUDIO_OUTPUT_FLAG_NONE;
    audio_flags_to_audio_output_flags(attr->flags, &flags);
    // only retain flags that will drive compressed offload or passthrough
    uint32_t relevantFlags = AUDIO_OUTPUT_FLAG_HW_AV_SYNC;
    if (offloadPossible) {
        relevantFlags |= AUDIO_OUTPUT_FLAG_COMPRESS_OFFLOAD;
    }
    flags = (audio_output_flags_t)((flags & relevantFlags) | AUDIO_OUTPUT_FLAG_DIRECT);

    DeviceVector engineOutputDevices = mEngine->getOutputDevicesForAttributes(*attr);
    for (const auto& hwModule : mHwModules) {
        DeviceVector outputDevices = engineOutputDevices;
        // the MSD module checks for different conditions and output devices
        if (strcmp(hwModule->getName(), AUDIO_HARDWARE_MODULE_ID_MSD) == 0) {
            if (!msdHasPatchesToAllDevices(engineOutputDevices.toTypeAddrVector())) {
                continue;
            }
            outputDevices = getMsdAudioOutDevices();
        }
        for (const auto& curProfile : hwModule->getOutputProfiles()) {
            if (curProfile->getCompatibilityScore(outputDevices,
                    config->sample_rate, nullptr /*updatedSamplingRate*/,
                    config->format, nullptr /*updatedFormat*/,
                    config->channel_mask, nullptr /*updatedChannelMask*/,
                    flags) == IOProfile::NO_MATCH) {
                continue;
            }
            // reject profiles not corresponding to a device currently available
            if (!mAvailableOutputDevices.containsAtLeastOne(curProfile->getSupportedDevices())) {
                continue;
            }
            if (offloadPossible && ((curProfile->getFlags() & AUDIO_OUTPUT_FLAG_COMPRESS_OFFLOAD)
                        != AUDIO_OUTPUT_FLAG_NONE)) {
                if ((directMode & AUDIO_DIRECT_OFFLOAD_GAPLESS_SUPPORTED)
                        != AUDIO_DIRECT_NOT_SUPPORTED) {
                    // Already reports offload gapless supported. No need to report offload support.
                    continue;
                }
                if ((curProfile->getFlags() & AUDIO_OUTPUT_FLAG_GAPLESS_OFFLOAD)
                        != AUDIO_OUTPUT_FLAG_NONE) {
                    // If offload gapless is reported, no need to report offload support.
                    directMode = (audio_direct_mode_t) ((directMode &
                            ~AUDIO_DIRECT_OFFLOAD_SUPPORTED) |
                            AUDIO_DIRECT_OFFLOAD_GAPLESS_SUPPORTED);
                } else {
                    directMode = (audio_direct_mode_t)(directMode | AUDIO_DIRECT_OFFLOAD_SUPPORTED);
                }
            } else {
                directMode = (audio_direct_mode_t) (directMode | AUDIO_DIRECT_BITSTREAM_SUPPORTED);
            }
        }
    }
    return directMode;
}

status_t AudioPolicyManager::getDirectProfilesForAttributes(const audio_attributes_t* attr,
                                                AudioProfileVector& audioProfilesVector) {
    if (mEffects.isNonOffloadableEffectEnabled()) {
        return OK;
    }
    DeviceVector devices;
    status_t status = getDevicesForAttributes(*attr, devices, false /* forVolume */);
    if (status != OK) {
        return status;
    }
    ALOGV("%s: found %zu output devices for attributes.", __func__, devices.size());
    if (devices.empty()) {
        return OK; // no output devices for the attributes
    }
    return getProfilesForDevices(devices, audioProfilesVector,
                                 AUDIO_OUTPUT_FLAG_DIRECT /*flags*/, false /*isInput*/);
}

status_t AudioPolicyManager::getSupportedMixerAttributes(
        audio_port_handle_t portId, std::vector<audio_mixer_attributes_t> &mixerAttrs) {
    ALOGV("%s, portId=%d", __func__, portId);
    sp<DeviceDescriptor> deviceDescriptor = mAvailableOutputDevices.getDeviceFromId(portId);
    if (deviceDescriptor == nullptr) {
        ALOGE("%s the requested device is currently unavailable", __func__);
        return BAD_VALUE;
    }
    if (!audio_is_usb_out_device(deviceDescriptor->type())) {
        ALOGE("%s the requested device(type=%#x) is not usb device", __func__,
              deviceDescriptor->type());
        return BAD_VALUE;
    }
    for (const auto& hwModule : mHwModules) {
        for (const auto& curProfile : hwModule->getOutputProfiles()) {
            if (curProfile->supportsDevice(deviceDescriptor)) {
                curProfile->toSupportedMixerAttributes(&mixerAttrs);
            }
        }
    }
    return NO_ERROR;
}

status_t AudioPolicyManager::setPreferredMixerAttributes(
        const audio_attributes_t *attr,
        audio_port_handle_t portId,
        uid_t uid,
        const audio_mixer_attributes_t *mixerAttributes) {
    ALOGV("%s, attr=%s, mixerAttributes={format=%#x, channelMask=%#x, samplingRate=%u, "
          "mixerBehavior=%d}, uid=%d, portId=%u",
          __func__, toString(*attr).c_str(), mixerAttributes->config.format,
          mixerAttributes->config.channel_mask, mixerAttributes->config.sample_rate,
          mixerAttributes->mixer_behavior, uid, portId);
    if (attr->usage != AUDIO_USAGE_MEDIA) {
        ALOGE("%s failed, only media is allowed, the given usage is %d", __func__, attr->usage);
        return BAD_VALUE;
    }
    sp<DeviceDescriptor> deviceDescriptor = mAvailableOutputDevices.getDeviceFromId(portId);
    if (deviceDescriptor == nullptr) {
        ALOGE("%s the requested device is currently unavailable", __func__);
        return BAD_VALUE;
    }
    if (!audio_is_usb_out_device(deviceDescriptor->type())) {
        ALOGE("%s(%d), type=%d, is not a usb output device",
              __func__, portId, deviceDescriptor->type());
        return BAD_VALUE;
    }

    audio_output_flags_t flags = AUDIO_OUTPUT_FLAG_NONE;
    audio_flags_to_audio_output_flags(attr->flags, &flags);
    flags = (audio_output_flags_t) (flags |
            audio_output_flags_from_mixer_behavior(mixerAttributes->mixer_behavior));
    sp<IOProfile> profile = nullptr;
    DeviceVector devices(deviceDescriptor);
    for (const auto& hwModule : mHwModules) {
        for (const auto& curProfile : hwModule->getOutputProfiles()) {
            if (curProfile->hasDynamicAudioProfile()
                    && curProfile->getCompatibilityScore(
                            devices,
                            mixerAttributes->config.sample_rate,
                            nullptr /*updatedSamplingRate*/,
                            mixerAttributes->config.format,
                            nullptr /*updatedFormat*/,
                            mixerAttributes->config.channel_mask,
                            nullptr /*updatedChannelMask*/,
                            flags,
                            false /*exactMatchRequiredForInputFlags*/)
                            != IOProfile::NO_MATCH) {
                profile = curProfile;
                break;
            }
        }
    }
    if (profile == nullptr) {
        ALOGE("%s, there is no compatible profile found", __func__);
        return BAD_VALUE;
    }

    sp<PreferredMixerAttributesInfo> mixerAttrInfo =
            sp<PreferredMixerAttributesInfo>::make(
                    uid, portId, profile, flags, *mixerAttributes);
    const product_strategy_t strategy = mEngine->getProductStrategyForAttributes(*attr);
    mPreferredMixerAttrInfos[portId][strategy] = mixerAttrInfo;

    // If 1) there is any client from the preferred mixer configuration owner that is currently
    // active and matches the strategy and 2) current output is on the preferred device and the
    // mixer configuration doesn't match the preferred one, reopen output with preferred mixer
    // configuration.
    std::vector<audio_io_handle_t> outputsToReopen;
    for (size_t i = 0; i < mOutputs.size(); i++) {
        const auto output = mOutputs.valueAt(i);
        if (output->mProfile == profile && output->devices().onlyContainsDevice(deviceDescriptor)) {
            if (output->isConfigurationMatched(mixerAttributes->config, flags)) {
                output->mPreferredAttrInfo = mixerAttrInfo;
            } else {
                for (const auto &client: output->getActiveClients()) {
                    if (client->uid() == uid && client->strategy() == strategy) {
                        client->setIsInvalid();
                        outputsToReopen.push_back(output->mIoHandle);
                    }
                }
            }
        }
    }
    audio_config_t config = AUDIO_CONFIG_INITIALIZER;
    config.sample_rate = mixerAttributes->config.sample_rate;
    config.channel_mask = mixerAttributes->config.channel_mask;
    config.format = mixerAttributes->config.format;
    for (const auto output : outputsToReopen) {
        sp<SwAudioOutputDescriptor> desc =
                reopenOutput(mOutputs.valueFor(output), &config, flags, __func__);
        if (desc == nullptr) {
            ALOGE("%s, failed to reopen output with preferred mixer attributes", __func__);
            continue;
        }
        desc->mPreferredAttrInfo = mixerAttrInfo;
    }

    return NO_ERROR;
}

sp<PreferredMixerAttributesInfo> AudioPolicyManager::getPreferredMixerAttributesInfo(
        audio_port_handle_t devicePortId,
        product_strategy_t strategy,
        bool activeBitPerfectPreferred) {
    auto it = mPreferredMixerAttrInfos.find(devicePortId);
    if (it == mPreferredMixerAttrInfos.end()) {
        return nullptr;
    }
    if (activeBitPerfectPreferred) {
        for (auto [strategy, info] : it->second) {
            if (info->isBitPerfect() && info->getActiveClientCount() != 0) {
                return info;
            }
        }
    }
    auto strategyMatchedMixerAttrInfoIt = it->second.find(strategy);
    return strategyMatchedMixerAttrInfoIt == it->second.end()
            ? nullptr : strategyMatchedMixerAttrInfoIt->second;
}

status_t AudioPolicyManager::getPreferredMixerAttributes(
        const audio_attributes_t *attr,
        audio_port_handle_t portId,
        audio_mixer_attributes_t* mixerAttributes) {
    sp<PreferredMixerAttributesInfo> info = getPreferredMixerAttributesInfo(
            portId, mEngine->getProductStrategyForAttributes(*attr));
    if (info == nullptr) {
        return NAME_NOT_FOUND;
    }
    *mixerAttributes = info->getMixerAttributes();
    return NO_ERROR;
}

status_t AudioPolicyManager::clearPreferredMixerAttributes(const audio_attributes_t *attr,
                                                           audio_port_handle_t portId,
                                                           uid_t uid) {
    const product_strategy_t strategy = mEngine->getProductStrategyForAttributes(*attr);
    const auto preferredMixerAttrInfo = getPreferredMixerAttributesInfo(portId, strategy);
    if (preferredMixerAttrInfo == nullptr) {
        return NAME_NOT_FOUND;
    }
    if (preferredMixerAttrInfo->getUid() != uid) {
        ALOGE("%s, requested uid=%d, owned uid=%d",
              __func__, uid, preferredMixerAttrInfo->getUid());
        return PERMISSION_DENIED;
    }
    mPreferredMixerAttrInfos[portId].erase(strategy);
    if (mPreferredMixerAttrInfos[portId].empty()) {
        mPreferredMixerAttrInfos.erase(portId);
    }

    // Reconfig existing output
    std::vector<audio_io_handle_t> potentialOutputsToReopen;
    for (size_t i = 0; i < mOutputs.size(); i++) {
        if (mOutputs.valueAt(i)->mProfile == preferredMixerAttrInfo->getProfile()) {
            potentialOutputsToReopen.push_back(mOutputs.keyAt(i));
        }
    }
    for (const auto output : potentialOutputsToReopen) {
        sp<SwAudioOutputDescriptor> desc = mOutputs.valueFor(output);
        if (desc->isConfigurationMatched(preferredMixerAttrInfo->getConfigBase(),
                                         preferredMixerAttrInfo->getFlags())) {
            reopenOutput(desc, nullptr /*config*/, AUDIO_OUTPUT_FLAG_NONE, __func__);
        }
    }
    return NO_ERROR;
}

status_t AudioPolicyManager::listAudioPorts(audio_port_role_t role,
                                            audio_port_type_t type,
                                            unsigned int *num_ports,
                                            struct audio_port_v7 *ports,
                                            unsigned int *generation)
{
    if (num_ports == nullptr || (*num_ports != 0 && ports == nullptr) ||
            generation == nullptr) {
        return BAD_VALUE;
    }
    ALOGV("listAudioPorts() role %d type %d num_ports %d ports %p", role, type, *num_ports, ports);
    if (ports == nullptr) {
        *num_ports = 0;
    }

    size_t portsWritten = 0;
    size_t portsMax = *num_ports;
    *num_ports = 0;
    if (type == AUDIO_PORT_TYPE_NONE || type == AUDIO_PORT_TYPE_DEVICE) {
        // do not report devices with type AUDIO_DEVICE_IN_STUB or AUDIO_DEVICE_OUT_STUB
        // as they are used by stub HALs by convention
        if (role == AUDIO_PORT_ROLE_SINK || role == AUDIO_PORT_ROLE_NONE) {
            for (const auto& dev : mAvailableOutputDevices) {
                if (dev->type() == AUDIO_DEVICE_OUT_STUB) {
                    continue;
                }
                if (portsWritten < portsMax) {
                    dev->toAudioPort(&ports[portsWritten++]);
                }
                (*num_ports)++;
            }
        }
        if (role == AUDIO_PORT_ROLE_SOURCE || role == AUDIO_PORT_ROLE_NONE) {
            for (const auto& dev : mAvailableInputDevices) {
                if (dev->type() == AUDIO_DEVICE_IN_STUB) {
                    continue;
                }
                if (portsWritten < portsMax) {
                    dev->toAudioPort(&ports[portsWritten++]);
                }
                (*num_ports)++;
            }
        }
    }
    if (type == AUDIO_PORT_TYPE_NONE || type == AUDIO_PORT_TYPE_MIX) {
        if (role == AUDIO_PORT_ROLE_SINK || role == AUDIO_PORT_ROLE_NONE) {
            for (size_t i = 0; i < mInputs.size() && portsWritten < portsMax; i++) {
                mInputs[i]->toAudioPort(&ports[portsWritten++]);
            }
            *num_ports += mInputs.size();
        }
        if (role == AUDIO_PORT_ROLE_SOURCE || role == AUDIO_PORT_ROLE_NONE) {
            size_t numOutputs = 0;
            for (size_t i = 0; i < mOutputs.size(); i++) {
                if (!mOutputs[i]->isDuplicated()) {
                    numOutputs++;
                    if (portsWritten < portsMax) {
                        mOutputs[i]->toAudioPort(&ports[portsWritten++]);
                    }
                }
            }
            *num_ports += numOutputs;
        }
    }

    *generation = curAudioPortGeneration();
    ALOGV("listAudioPorts() got %zu ports needed %d", portsWritten, *num_ports);
    return NO_ERROR;
}

status_t AudioPolicyManager::listDeclaredDevicePorts(media::AudioPortRole role,
        std::vector<media::AudioPortFw>* _aidl_return) {
    auto pushPort = [&](const sp<DeviceDescriptor>& dev) -> status_t {
        audio_port_v7 port;
        dev->toAudioPort(&port);
        auto aidlPort = VALUE_OR_RETURN_STATUS(legacy2aidl_audio_port_v7_AudioPortFw(port));
        _aidl_return->push_back(std::move(aidlPort));
        return OK;
    };

    for (const auto& module : mHwModules) {
        for (const auto& dev : module->getDeclaredDevices()) {
            if (role == media::AudioPortRole::NONE ||
                    ((role == media::AudioPortRole::SOURCE)
                            == audio_is_input_device(dev->type()))) {
                RETURN_STATUS_IF_ERROR(pushPort(dev));
            }
        }
    }
    return OK;
}

status_t AudioPolicyManager::getAudioPort(struct audio_port_v7 *port)
{
    if (port == nullptr || port->id == AUDIO_PORT_HANDLE_NONE) {
        return BAD_VALUE;
    }
    sp<DeviceDescriptor> dev = mAvailableOutputDevices.getDeviceFromId(port->id);
    if (dev != 0) {
        dev->toAudioPort(port);
        return NO_ERROR;
    }
    dev = mAvailableInputDevices.getDeviceFromId(port->id);
    if (dev != 0) {
        dev->toAudioPort(port);
        return NO_ERROR;
    }
    sp<SwAudioOutputDescriptor> out = mOutputs.getOutputFromId(port->id);
    if (out != 0) {
        out->toAudioPort(port);
        return NO_ERROR;
    }
    sp<AudioInputDescriptor> in = mInputs.getInputFromId(port->id);
    if (in != 0) {
        in->toAudioPort(port);
        return NO_ERROR;
    }
    return BAD_VALUE;
}

status_t AudioPolicyManager::createAudioPatch(const struct audio_patch *patch,
                                              audio_patch_handle_t *handle,
                                              uid_t uid)
{
    ALOGV("%s", __func__);
    if (handle == NULL || patch == NULL) {
        return BAD_VALUE;
    }
    ALOGV("%s num sources %d num sinks %d", __func__, patch->num_sources, patch->num_sinks);
    if (!audio_patch_is_valid(patch)) {
        return BAD_VALUE;
    }
    // only one source per audio patch supported for now
    if (patch->num_sources > 1) {
        return INVALID_OPERATION;
    }
    if (patch->sources[0].role != AUDIO_PORT_ROLE_SOURCE) {
        return INVALID_OPERATION;
    }
    for (size_t i = 0; i < patch->num_sinks; i++) {
        if (patch->sinks[i].role != AUDIO_PORT_ROLE_SINK) {
            return INVALID_OPERATION;
        }
    }

    sp<DeviceDescriptor> srcDevice = mAvailableInputDevices.getDeviceFromId(patch->sources[0].id);
    sp<DeviceDescriptor> sinkDevice = mAvailableOutputDevices.getDeviceFromId(patch->sinks[0].id);
    if (srcDevice == nullptr || sinkDevice == nullptr) {
        ALOGW("%s could not create patch, invalid sink and/or source device(s)", __func__);
        return BAD_VALUE;
    }
    ALOGV("%s between source %s and sink %s", __func__,
            srcDevice->toString().c_str(), sinkDevice->toString().c_str());
    audio_port_handle_t portId = PolicyAudioPort::getNextUniqueId();
    // Default attributes, default volume priority, not to infer with non raw audio patches.
    audio_attributes_t attributes = attributes_initializer(AUDIO_USAGE_MEDIA);
    const struct audio_port_config *source = &patch->sources[0];
    sp<SourceClientDescriptor> sourceDesc =
            new SourceClientDescriptor(
                portId, uid, attributes, *source, srcDevice, AUDIO_STREAM_PATCH,
                mEngine->getProductStrategyForAttributes(attributes), toVolumeSource(attributes),
                true);
    sourceDesc->setPreferredDeviceId(sinkDevice->getId());

    status_t status =
            connectAudioSourceToSink(sourceDesc, sinkDevice, patch, *handle, uid, 0 /* delayMs */);

    if (status != NO_ERROR) {
        return INVALID_OPERATION;
    }
    mAudioSources.add(portId, sourceDesc);
    return NO_ERROR;
}

status_t AudioPolicyManager::connectAudioSourceToSink(
        const sp<SourceClientDescriptor>& sourceDesc, const sp<DeviceDescriptor> &sinkDevice,
        const struct audio_patch *patch,
        audio_patch_handle_t &handle,
        uid_t uid, uint32_t delayMs)
{
    status_t status = createAudioPatchInternal(patch, &handle, uid, delayMs, sourceDesc);
    if (status != NO_ERROR || mAudioPatches.indexOfKey(handle) < 0) {
        ALOGW("%s patch panel could not connect device patch, error %d", __func__, status);
        return INVALID_OPERATION;
    }
    sourceDesc->connect(handle, sinkDevice);
    if (isMsdPatch(handle)) {
        return NO_ERROR;
    }
    // SW Bridge? (@todo: HW bridge, keep track of HwOutput for device selection "reconsideration")
    sp<SwAudioOutputDescriptor> swOutput = sourceDesc->swOutput().promote();
    ALOG_ASSERT(swOutput != nullptr, "%s: a swOutput shall always be associated", __func__);
    if (swOutput->getClient(sourceDesc->portId()) != nullptr) {
        ALOGW("%s source portId has already been attached to outputDesc", __func__);
        goto FailurePatchAdded;
    }
    status = swOutput->start();
    if (status != NO_ERROR) {
        goto FailureSourceAdded;
    }
    swOutput->addClient(sourceDesc);
    status = startSource(swOutput, sourceDesc, &delayMs);
    if (status != NO_ERROR) {
        ALOGW("%s failed to start source, error %d", __FUNCTION__, status);
        goto FailureSourceActive;
    }
    if (delayMs != 0) {
        usleep(delayMs * 1000);
    }
    return NO_ERROR;

FailureSourceActive:
    swOutput->stop();
    releaseOutput(sourceDesc->portId());
FailureSourceAdded:
    sourceDesc->setSwOutput(nullptr);
FailurePatchAdded:
    releaseAudioPatchInternal(handle);
    return INVALID_OPERATION;
}

status_t AudioPolicyManager::createAudioPatchInternal(const struct audio_patch *patch,
                                                      audio_patch_handle_t *handle,
                                                      uid_t uid, uint32_t delayMs,
                                                      const sp<SourceClientDescriptor>& sourceDesc)
{
    ALOGV("%s num sources %d num sinks %d", __func__, patch->num_sources, patch->num_sinks);
    sp<AudioPatch> patchDesc;
    ssize_t index = mAudioPatches.indexOfKey(*handle);

    ALOGV("%s source id %d role %d type %d", __func__, patch->sources[0].id,
                                                       patch->sources[0].role,
                                                       patch->sources[0].type);
#if LOG_NDEBUG == 0
    for (size_t i = 0; i < patch->num_sinks; i++) {
        ALOGV("%s sink %zu: id %d role %d type %d", __func__ ,i, patch->sinks[i].id,
                                                                 patch->sinks[i].role,
                                                                 patch->sinks[i].type);
    }
#endif

    if (index >= 0) {
        patchDesc = mAudioPatches.valueAt(index);
        ALOGV("%s mUidCached %d patchDesc->mUid %d uid %d",
              __func__, mUidCached, patchDesc->getUid(), uid);
        if (patchDesc->getUid() != mUidCached && uid != patchDesc->getUid()) {
            return INVALID_OPERATION;
        }
    } else {
        *handle = AUDIO_PATCH_HANDLE_NONE;
    }

    if (patch->sources[0].type == AUDIO_PORT_TYPE_MIX) {
        sp<SwAudioOutputDescriptor> outputDesc = mOutputs.getOutputFromId(patch->sources[0].id);
        if (outputDesc == NULL) {
            ALOGV("%s output not found for id %d", __func__, patch->sources[0].id);
            return BAD_VALUE;
        }
        ALOG_ASSERT(!outputDesc->isDuplicated(),"duplicated output %d in source in ports",
                                                outputDesc->mIoHandle);
        if (patchDesc != 0) {
            if (patchDesc->mPatch.sources[0].id != patch->sources[0].id) {
                ALOGV("%s source id differs for patch current id %d new id %d",
                      __func__, patchDesc->mPatch.sources[0].id, patch->sources[0].id);
                return BAD_VALUE;
            }
        }
        DeviceVector devices;
        for (size_t i = 0; i < patch->num_sinks; i++) {
            // Only support mix to devices connection
            // TODO add support for mix to mix connection
            if (patch->sinks[i].type != AUDIO_PORT_TYPE_DEVICE) {
                ALOGV("%s source mix but sink is not a device", __func__);
                return INVALID_OPERATION;
            }
            sp<DeviceDescriptor> devDesc =
                    mAvailableOutputDevices.getDeviceFromId(patch->sinks[i].id);
            if (devDesc == 0) {
                ALOGV("%s out device not found for id %d", __func__, patch->sinks[i].id);
                return BAD_VALUE;
            }

            if (outputDesc->mProfile->getCompatibilityScore(
                    DeviceVector(devDesc),
                    patch->sources[0].sample_rate,
                    nullptr,  // updatedSamplingRate
                    patch->sources[0].format,
                    nullptr,  // updatedFormat
                    patch->sources[0].channel_mask,
                    nullptr,  // updatedChannelMask
                    AUDIO_OUTPUT_FLAG_NONE /*FIXME*/) == IOProfile::NO_MATCH) {
                ALOGV("%s profile not supported for device %08x", __func__, devDesc->type());
                return INVALID_OPERATION;
            }
            devices.add(devDesc);
        }
        if (devices.size() == 0) {
            return INVALID_OPERATION;
        }

        // TODO: reconfigure output format and channels here
        ALOGV("%s setting device %s on output %d",
              __func__, dumpDeviceTypes(devices.types()).c_str(), outputDesc->mIoHandle);
        setOutputDevices(__func__, outputDesc, devices, true, 0, handle);
        index = mAudioPatches.indexOfKey(*handle);
        if (index >= 0) {
            if (patchDesc != 0 && patchDesc != mAudioPatches.valueAt(index)) {
                ALOGW("%s setOutputDevice() did not reuse the patch provided", __func__);
            }
            patchDesc = mAudioPatches.valueAt(index);
            patchDesc->setUid(uid);
            ALOGV("%s success", __func__);
        } else {
            ALOGW("%s setOutputDevice() failed to create a patch", __func__);
            return INVALID_OPERATION;
        }
    } else if (patch->sources[0].type == AUDIO_PORT_TYPE_DEVICE) {
        if (patch->sinks[0].type == AUDIO_PORT_TYPE_MIX) {
            // input device to input mix connection
            // only one sink supported when connecting an input device to a mix
            if (patch->num_sinks > 1) {
                return INVALID_OPERATION;
            }
            sp<AudioInputDescriptor> inputDesc = mInputs.getInputFromId(patch->sinks[0].id);
            if (inputDesc == NULL) {
                return BAD_VALUE;
            }
            if (patchDesc != 0) {
                if (patchDesc->mPatch.sinks[0].id != patch->sinks[0].id) {
                    return BAD_VALUE;
                }
            }
            sp<DeviceDescriptor> device =
                    mAvailableInputDevices.getDeviceFromId(patch->sources[0].id);
            if (device == 0) {
                return BAD_VALUE;
            }

            if (inputDesc->mProfile->getCompatibilityScore(
                    DeviceVector(device),
                    patch->sinks[0].sample_rate,
                    nullptr, /*updatedSampleRate*/
                    patch->sinks[0].format,
                    nullptr, /*updatedFormat*/
                    patch->sinks[0].channel_mask,
                    nullptr, /*updatedChannelMask*/
                    // FIXME for the parameter type,
                    // and the NONE
                    (audio_output_flags_t)
                    AUDIO_INPUT_FLAG_NONE) == IOProfile::NO_MATCH) {
                return INVALID_OPERATION;
            }
            // TODO: reconfigure output format and channels here
            ALOGV("%s setting device %s on output %d", __func__,
                  device->toString().c_str(), inputDesc->mIoHandle);
            setInputDevice(inputDesc->mIoHandle, device, true, handle);
            index = mAudioPatches.indexOfKey(*handle);
            if (index >= 0) {
                if (patchDesc != 0 && patchDesc != mAudioPatches.valueAt(index)) {
                    ALOGW("%s setInputDevice() did not reuse the patch provided", __func__);
                }
                patchDesc = mAudioPatches.valueAt(index);
                patchDesc->setUid(uid);
                ALOGV("%s success", __func__);
            } else {
                ALOGW("%s setInputDevice() failed to create a patch", __func__);
                return INVALID_OPERATION;
            }
        } else if (patch->sinks[0].type == AUDIO_PORT_TYPE_DEVICE) {
            // device to device connection
            if (patchDesc != 0) {
                if (patchDesc->mPatch.sources[0].id != patch->sources[0].id) {
                    return BAD_VALUE;
                }
            }
            sp<DeviceDescriptor> srcDevice =
                    mAvailableInputDevices.getDeviceFromId(patch->sources[0].id);
            if (srcDevice == 0) {
                return BAD_VALUE;
            }

            //update source and sink with our own data as the data passed in the patch may
            // be incomplete.
            PatchBuilder patchBuilder;
            audio_port_config sourcePortConfig = {};

            // if first sink is to MSD, establish single MSD patch
            if (getMsdAudioOutDevices().contains(
                        mAvailableOutputDevices.getDeviceFromId(patch->sinks[0].id))) {
                ALOGV("%s patching to MSD", __FUNCTION__);
                patchBuilder = buildMsdPatch(false /*msdIsSource*/, srcDevice);
                goto installPatch;
            }

            srcDevice->toAudioPortConfig(&sourcePortConfig, &patch->sources[0]);
            patchBuilder.addSource(sourcePortConfig);

            for (size_t i = 0; i < patch->num_sinks; i++) {
                if (patch->sinks[i].type != AUDIO_PORT_TYPE_DEVICE) {
                    ALOGV("%s source device but one sink is not a device", __func__);
                    return INVALID_OPERATION;
                }
                sp<DeviceDescriptor> sinkDevice =
                        mAvailableOutputDevices.getDeviceFromId(patch->sinks[i].id);
                if (sinkDevice == 0) {
                    return BAD_VALUE;
                }
                audio_port_config sinkPortConfig = {};
                sinkDevice->toAudioPortConfig(&sinkPortConfig, &patch->sinks[i]);
                patchBuilder.addSink(sinkPortConfig);

                // Whatever Sw or Hw bridge, we do attach an SwOutput to an Audio Source for
                // volume management purpose (tracking activity)
                // In case of Hw bridge, it is a Work Around. The mixPort used is the one declared
                // in config XML to reach the sink so that is can be declared as available.
                audio_io_handle_t output = AUDIO_IO_HANDLE_NONE;
                sp<SwAudioOutputDescriptor> outputDesc;
                if (!sourceDesc->isInternal()) {
                    // take care of dynamic routing for SwOutput selection,
                    audio_attributes_t attributes = sourceDesc->attributes();
                    audio_stream_type_t stream = sourceDesc->stream();
                    audio_attributes_t resultAttr;
                    audio_config_t config = AUDIO_CONFIG_INITIALIZER;
                    config.sample_rate = sourceDesc->config().sample_rate;
                    audio_channel_mask_t sourceMask = sourceDesc->config().channel_mask;
                    config.channel_mask =
                            (audio_channel_mask_get_representation(sourceMask)
                                == AUDIO_CHANNEL_REPRESENTATION_INDEX) ? sourceMask
                                    : audio_channel_mask_in_to_out(sourceMask);
                    config.format = sourceDesc->config().format;
                    audio_output_flags_t flags = AUDIO_OUTPUT_FLAG_NONE;
                    audio_port_handle_t selectedDeviceId = AUDIO_PORT_HANDLE_NONE;
                    bool isRequestedDeviceForExclusiveUse = false;
                    output_type_t outputType;
                    bool isSpatialized;
                    bool isBitPerfect;
                    getOutputForAttrInt(&resultAttr, &output, AUDIO_SESSION_NONE, &attributes,
                                        &stream, sourceDesc->uid(), &config, &flags,
                                        &selectedDeviceId, &isRequestedDeviceForExclusiveUse,
                                        nullptr, &outputType, &isSpatialized, &isBitPerfect);
                    if (output == AUDIO_IO_HANDLE_NONE) {
                        ALOGV("%s no output for device %s",
                              __FUNCTION__, sinkDevice->toString().c_str());
                        return INVALID_OPERATION;
                    }
                    outputDesc = mOutputs.valueFor(output);
                    if (outputDesc->isDuplicated()) {
                        ALOGE("%s output is duplicated", __func__);
                        return INVALID_OPERATION;
                    }
                    bool closeOutput = outputDesc->mDirectOpenCount != 0;
                    sourceDesc->setSwOutput(outputDesc, closeOutput);
                } else {
                    // Same for "raw patches" aka created from createAudioPatch API
                    SortedVector<audio_io_handle_t> outputs =
                            getOutputsForDevices(DeviceVector(sinkDevice), mOutputs);
                    // if the sink device is reachable via an opened output stream, request to
                    // go via this output stream by adding a second source to the patch
                    // description
                    output = selectOutput(outputs);
                    if (output == AUDIO_IO_HANDLE_NONE) {
                        ALOGE("%s no output available for internal patch sink", __func__);
                        return INVALID_OPERATION;
                    }
                    outputDesc = mOutputs.valueFor(output);
                    if (outputDesc->isDuplicated()) {
                        ALOGV("%s output for device %s is duplicated",
                              __func__, sinkDevice->toString().c_str());
                        return INVALID_OPERATION;
                    }
                    sourceDesc->setSwOutput(outputDesc, /* closeOutput= */ false);
                }
                // create a software bridge in PatchPanel if:
                // - source and sink devices are on different HW modules OR
                // - audio HAL version is < 3.0
                // - audio HAL version is >= 3.0 but no route has been declared between devices
                // - called from startAudioSource (aka sourceDesc is not internal) and source device
                //   does not have a gain controller
                if (!srcDevice->hasSameHwModuleAs(sinkDevice) ||
                        (srcDevice->getModuleVersionMajor() < 3) ||
                        !srcDevice->getModule()->supportsPatch(srcDevice, sinkDevice) ||
                        (!sourceDesc->isInternal() &&
                         srcDevice->getAudioPort()->getGains().size() == 0)) {
                    // support only one sink device for now to simplify output selection logic
                    if (patch->num_sinks > 1) {
                        return INVALID_OPERATION;
                    }
                    sourceDesc->setUseSwBridge();
                    if (outputDesc != nullptr) {
                        audio_port_config srcMixPortConfig = {};
                        outputDesc->toAudioPortConfig(&srcMixPortConfig, nullptr);
                        // for volume control, we may need a valid stream
                        srcMixPortConfig.ext.mix.usecase.stream =
                            (!sourceDesc->isInternal() || isCallTxAudioSource(sourceDesc)) ?
                                    mEngine->getStreamTypeForAttributes(sourceDesc->attributes()) :
                                    AUDIO_STREAM_PATCH;
                        patchBuilder.addSource(srcMixPortConfig);
                    }
                }
            }
            // TODO: check from routing capabilities in config file and other conflicting patches

installPatch:
            status_t status = installPatch(
                        __func__, index, handle, patchBuilder.patch(), delayMs, uid, &patchDesc);
            if (status != NO_ERROR) {
                ALOGW("%s patch panel could not connect device patch, error %d", __func__, status);
                return INVALID_OPERATION;
            }
        } else {
            return BAD_VALUE;
        }
    } else {
        return BAD_VALUE;
    }
    return NO_ERROR;
}

status_t AudioPolicyManager::releaseAudioPatch(audio_patch_handle_t handle, uid_t uid)
{
    ALOGV("%s patch %d", __func__, handle);
    ssize_t index = mAudioPatches.indexOfKey(handle);

    if (index < 0) {
        return BAD_VALUE;
    }
    sp<AudioPatch> patchDesc = mAudioPatches.valueAt(index);
    ALOGV("%s() mUidCached %d patchDesc->mUid %d uid %d",
          __func__, mUidCached, patchDesc->getUid(), uid);
    if (patchDesc->getUid() != mUidCached && uid != patchDesc->getUid()) {
        return INVALID_OPERATION;
    }
    audio_port_handle_t portId = AUDIO_PORT_HANDLE_NONE;
    for (size_t i = 0; i < mAudioSources.size(); i++)  {
        sp<SourceClientDescriptor> sourceDesc = mAudioSources.valueAt(i);
        if (sourceDesc != nullptr && sourceDesc->getPatchHandle() == handle) {
            portId = sourceDesc->portId();
            break;
        }
    }
    return portId != AUDIO_PORT_HANDLE_NONE ?
                stopAudioSource(portId) : releaseAudioPatchInternal(handle);
}

status_t AudioPolicyManager::releaseAudioPatchInternal(audio_patch_handle_t handle,
                                                       uint32_t delayMs,
                                                       const sp<SourceClientDescriptor>& sourceDesc)
{
    ALOGV("%s patch %d", __func__, handle);
    if (mAudioPatches.indexOfKey(handle) < 0) {
        ALOGE("%s: no patch found with handle=%d", __func__, handle);
        return BAD_VALUE;
    }
    sp<AudioPatch> patchDesc = mAudioPatches.valueFor(handle);
    struct audio_patch *patch = &patchDesc->mPatch;
    patchDesc->setUid(mUidCached);
    if (patch->sources[0].type == AUDIO_PORT_TYPE_MIX) {
        sp<SwAudioOutputDescriptor> outputDesc = mOutputs.getOutputFromId(patch->sources[0].id);
        if (outputDesc == NULL) {
            ALOGV("%s output not found for id %d", __func__, patch->sources[0].id);
            return BAD_VALUE;
        }

        setOutputDevices(__func__, outputDesc,
                         getNewOutputDevices(outputDesc, true /*fromCache*/),
                         true,
                         0,
                         NULL);
    } else if (patch->sources[0].type == AUDIO_PORT_TYPE_DEVICE) {
        if (patch->sinks[0].type == AUDIO_PORT_TYPE_MIX) {
            sp<AudioInputDescriptor> inputDesc = mInputs.getInputFromId(patch->sinks[0].id);
            if (inputDesc == NULL) {
                ALOGV("%s input not found for id %d", __func__, patch->sinks[0].id);
                return BAD_VALUE;
            }
            setInputDevice(inputDesc->mIoHandle,
                           getNewInputDevice(inputDesc),
                           true,
                           NULL);
        } else if (patch->sinks[0].type == AUDIO_PORT_TYPE_DEVICE) {
            status_t status =
                    mpClientInterface->releaseAudioPatch(patchDesc->getAfHandle(), delayMs);
            ALOGV("%s patch panel returned %d patchHandle %d",
                  __func__, status, patchDesc->getAfHandle());
            removeAudioPatch(patchDesc->getHandle());
            nextAudioPortGeneration();
            mpClientInterface->onAudioPatchListUpdate();
            // SW or HW Bridge
            sp<SwAudioOutputDescriptor> outputDesc = nullptr;
            audio_patch_handle_t patchHandle = AUDIO_PATCH_HANDLE_NONE;
            if (patch->num_sources > 1 && patch->sources[1].type == AUDIO_PORT_TYPE_MIX) {
                outputDesc = mOutputs.getOutputFromId(patch->sources[1].id);
            } else if (patch->num_sources == 1 && sourceDesc != nullptr) {
                outputDesc = sourceDesc->swOutput().promote();
            }
            if (outputDesc == nullptr) {
                ALOGW("%s no output for id %d", __func__, patch->sources[0].id);
                // releaseOutput has already called closeOutput in case of direct output
                return NO_ERROR;
            }
            patchHandle = outputDesc->getPatchHandle();
            // While using a HwBridge, force reconsidering device only if not reusing an existing
            // output and no more activity on output (will force to close).
            const bool force = sourceDesc->canCloseOutput() && !outputDesc->isActive();
            // APM pattern is to have always outputs opened / patch realized for reachable devices.
            // Update device may result to NONE (empty), coupled with force, it releases the patch.
            // Reconsider device only for cases:
            //      1 / Active Output
            //      2 / Inactive Output previously hosting HwBridge
            //      3 / Inactive Output previously hosting SwBridge that can be closed.
            bool updateDevice = outputDesc->isActive() || !sourceDesc->useSwBridge() ||
                    sourceDesc->canCloseOutput();
            setOutputDevices(__func__, outputDesc,
                             updateDevice ? getNewOutputDevices(outputDesc, true /*fromCache*/) :
                                            outputDesc->devices(),
                             force,
                             0,
                             patchHandle == AUDIO_PATCH_HANDLE_NONE ? nullptr : &patchHandle);
        } else {
            return BAD_VALUE;
        }
    } else {
        return BAD_VALUE;
    }
    return NO_ERROR;
}

status_t AudioPolicyManager::listAudioPatches(unsigned int *num_patches,
                                              struct audio_patch *patches,
                                              unsigned int *generation)
{
    if (generation == NULL) {
        return BAD_VALUE;
    }
    *generation = curAudioPortGeneration();
    return mAudioPatches.listAudioPatches(num_patches, patches);
}

status_t AudioPolicyManager::setAudioPortConfig(const struct audio_port_config *config)
{
    ALOGV("setAudioPortConfig()");

    if (config == NULL) {
        return BAD_VALUE;
    }
    ALOGV("setAudioPortConfig() on port handle %d", config->id);
    // Only support gain configuration for now
    if (config->config_mask != AUDIO_PORT_CONFIG_GAIN) {
        return INVALID_OPERATION;
    }

    sp<AudioPortConfig> audioPortConfig;
    if (config->type == AUDIO_PORT_TYPE_MIX) {
        if (config->role == AUDIO_PORT_ROLE_SOURCE) {
            sp<SwAudioOutputDescriptor> outputDesc = mOutputs.getOutputFromId(config->id);
            if (outputDesc == NULL) {
                return BAD_VALUE;
            }
            ALOG_ASSERT(!outputDesc->isDuplicated(),
                        "setAudioPortConfig() called on duplicated output %d",
                        outputDesc->mIoHandle);
            audioPortConfig = outputDesc;
        } else if (config->role == AUDIO_PORT_ROLE_SINK) {
            sp<AudioInputDescriptor> inputDesc = mInputs.getInputFromId(config->id);
            if (inputDesc == NULL) {
                return BAD_VALUE;
            }
            audioPortConfig = inputDesc;
        } else {
            return BAD_VALUE;
        }
    } else if (config->type == AUDIO_PORT_TYPE_DEVICE) {
        sp<DeviceDescriptor> deviceDesc;
        if (config->role == AUDIO_PORT_ROLE_SOURCE) {
            deviceDesc = mAvailableInputDevices.getDeviceFromId(config->id);
        } else if (config->role == AUDIO_PORT_ROLE_SINK) {
            deviceDesc = mAvailableOutputDevices.getDeviceFromId(config->id);
        } else {
            return BAD_VALUE;
        }
        if (deviceDesc == NULL) {
            return BAD_VALUE;
        }
        audioPortConfig = deviceDesc;
    } else {
        return BAD_VALUE;
    }

    struct audio_port_config backupConfig = {};
    status_t status = audioPortConfig->applyAudioPortConfig(config, &backupConfig);
    if (status == NO_ERROR) {
        struct audio_port_config newConfig = {};
        audioPortConfig->toAudioPortConfig(&newConfig, config);
        status = mpClientInterface->setAudioPortConfig(&newConfig, 0);
    }
    if (status != NO_ERROR) {
        audioPortConfig->applyAudioPortConfig(&backupConfig);
    }

    return status;
}

void AudioPolicyManager::releaseResourcesForUid(uid_t uid)
{
    clearAudioSources(uid);
    clearAudioPatches(uid);
    clearSessionRoutes(uid);
}

void AudioPolicyManager::clearAudioPatches(uid_t uid)
{
    for (ssize_t i = (ssize_t)mAudioPatches.size() - 1; i >= 0; i--)  {
        sp<AudioPatch> patchDesc = mAudioPatches.valueAt(i);
        if (patchDesc->getUid() == uid) {
            releaseAudioPatch(mAudioPatches.keyAt(i), uid);
        }
    }
}

void AudioPolicyManager::checkStrategyRoute(product_strategy_t ps, audio_io_handle_t ouptutToSkip)
{
    // Take the first attributes following the product strategy as it is used to retrieve the routed
    // device. All attributes wihin a strategy follows the same "routing strategy"
    auto attributes = mEngine->getAllAttributesForProductStrategy(ps).front();
    DeviceVector devices = mEngine->getOutputDevicesForAttributes(attributes, nullptr, false);
    SortedVector<audio_io_handle_t> outputs = getOutputsForDevices(devices, mOutputs);
    std::map<audio_io_handle_t, DeviceVector> outputsToReopen;
    for (size_t j = 0; j < mOutputs.size(); j++) {
        if (mOutputs.keyAt(j) == ouptutToSkip) {
            continue;
        }
        sp<SwAudioOutputDescriptor> outputDesc = mOutputs.valueAt(j);
        if (!outputDesc->isStrategyActive(ps)) {
            continue;
        }
        // If the default device for this strategy is on another output mix,
        // invalidate all tracks in this strategy to force re connection.
        // Otherwise select new device on the output mix.
        if (outputs.indexOf(mOutputs.keyAt(j)) < 0) {
            invalidateStreams(mEngine->getStreamTypesForProductStrategy(ps));
        } else {
            DeviceVector newDevices = getNewOutputDevices(outputDesc, false /*fromCache*/);
            if (outputDesc->mPreferredAttrInfo != nullptr && outputDesc->devices() != newDevices) {
                // If the device is using preferred mixer attributes, the output need to reopen
                // with default configuration when the new selected devices are different from
                // current routing devices.
                outputsToReopen.emplace(mOutputs.keyAt(j), newDevices);
                continue;
            }
            setOutputDevices(__func__, outputDesc, newDevices, false);
        }
    }
    reopenOutputsWithDevices(outputsToReopen);
}

void AudioPolicyManager::clearSessionRoutes(uid_t uid)
{
    // remove output routes associated with this uid
    std::vector<product_strategy_t> affectedStrategies;
    for (size_t i = 0; i < mOutputs.size(); i++) {
        sp<AudioOutputDescriptor> outputDesc = mOutputs.valueAt(i);
        for (const auto& client : outputDesc->getClientIterable()) {
            if (client->hasPreferredDevice() && client->uid() == uid) {
                client->setPreferredDeviceId(AUDIO_PORT_HANDLE_NONE);
                auto clientStrategy = client->strategy();
                if (std::find(begin(affectedStrategies), end(affectedStrategies), clientStrategy) !=
                        end(affectedStrategies)) {
                    continue;
                }
                affectedStrategies.push_back(client->strategy());
            }
        }
    }
    // reroute outputs if necessary
    for (const auto& strategy : affectedStrategies) {
        checkStrategyRoute(strategy, AUDIO_IO_HANDLE_NONE);
    }

    // remove input routes associated with this uid
    SortedVector<audio_source_t> affectedSources;
    for (size_t i = 0; i < mInputs.size(); i++) {
        sp<AudioInputDescriptor> inputDesc = mInputs.valueAt(i);
        for (const auto& client : inputDesc->getClientIterable()) {
            if (client->hasPreferredDevice() && client->uid() == uid) {
                client->setPreferredDeviceId(AUDIO_PORT_HANDLE_NONE);
                affectedSources.add(client->source());
            }
        }
    }
    // reroute inputs if necessary
    SortedVector<audio_io_handle_t> inputsToClose;
    for (size_t i = 0; i < mInputs.size(); i++) {
        sp<AudioInputDescriptor> inputDesc = mInputs.valueAt(i);
        if (affectedSources.indexOf(inputDesc->source()) >= 0) {
            inputsToClose.add(inputDesc->mIoHandle);
        }
    }
    for (const auto& input : inputsToClose) {
        closeInput(input);
    }
}

void AudioPolicyManager::clearAudioSources(uid_t uid)
{
    for (ssize_t i = (ssize_t)mAudioSources.size() - 1; i >= 0; i--)  {
        sp<SourceClientDescriptor> sourceDesc = mAudioSources.valueAt(i);
        if (sourceDesc->uid() == uid) {
            stopAudioSource(mAudioSources.keyAt(i));
        }
    }
}

status_t AudioPolicyManager::acquireSoundTriggerSession(audio_session_t *session,
                                       audio_io_handle_t *ioHandle,
                                       audio_devices_t *device)
{
    *session = (audio_session_t)mpClientInterface->newAudioUniqueId(AUDIO_UNIQUE_ID_USE_SESSION);
    *ioHandle = (audio_io_handle_t)mpClientInterface->newAudioUniqueId(AUDIO_UNIQUE_ID_USE_INPUT);
    audio_attributes_t attr = { .source = AUDIO_SOURCE_HOTWORD };
    sp<DeviceDescriptor> deviceDesc = mEngine->getInputDeviceForAttributes(attr);
    if (deviceDesc == nullptr) {
        return INVALID_OPERATION;
    }
    *device = deviceDesc->type();

    return mSoundTriggerSessions.acquireSession(*session, *ioHandle);
}

status_t AudioPolicyManager::startAudioSource(const struct audio_port_config *source,
                                              const audio_attributes_t *attributes,
                                              audio_port_handle_t *portId,
                                              uid_t uid, bool internal)
{
    ALOGV("%s", __FUNCTION__);
    *portId = AUDIO_PORT_HANDLE_NONE;

    if (source == NULL || attributes == NULL || portId == NULL) {
        ALOGW("%s invalid argument: source %p attributes %p handle %p",
              __FUNCTION__, source, attributes, portId);
        return BAD_VALUE;
    }

    if (source->role != AUDIO_PORT_ROLE_SOURCE ||
            source->type != AUDIO_PORT_TYPE_DEVICE) {
        ALOGW("%s INVALID_OPERATION source->role %d source->type %d",
              __FUNCTION__, source->role, source->type);
        return INVALID_OPERATION;
    }

    sp<DeviceDescriptor> srcDevice =
            mAvailableInputDevices.getDevice(source->ext.device.type,
                                             String8(source->ext.device.address),
                                             AUDIO_FORMAT_DEFAULT);
    if (srcDevice == 0) {
        ALOGW("%s source->ext.device.type %08x not found", __FUNCTION__, source->ext.device.type);
        return BAD_VALUE;
    }

    *portId = PolicyAudioPort::getNextUniqueId();

    sp<SourceClientDescriptor> sourceDesc =
        new SourceClientDescriptor(*portId, uid, *attributes, *source, srcDevice,
                                   mEngine->getStreamTypeForAttributes(*attributes),
                                   mEngine->getProductStrategyForAttributes(*attributes),
                                   toVolumeSource(*attributes), internal);

    status_t status = connectAudioSource(sourceDesc);
    if (status == NO_ERROR) {
        mAudioSources.add(*portId, sourceDesc);
    }
    return status;
}

status_t AudioPolicyManager::connectAudioSource(const sp<SourceClientDescriptor>& sourceDesc)
{
    ALOGV("%s handle %d", __FUNCTION__, sourceDesc->portId());

    // make sure we only have one patch per source.
    disconnectAudioSource(sourceDesc);

    audio_attributes_t attributes = sourceDesc->attributes();
    // May the device (dynamic) have been disconnected/reconnected, id has changed.
    sp<DeviceDescriptor> srcDevice = mAvailableInputDevices.getDevice(
                sourceDesc->srcDevice()->type(),
                String8(sourceDesc->srcDevice()->address().c_str()),
                AUDIO_FORMAT_DEFAULT);
    DeviceVector sinkDevices =
            mEngine->getOutputDevicesForAttributes(attributes, nullptr, false /*fromCache*/);
    ALOG_ASSERT(!sinkDevices.isEmpty(), "connectAudioSource(): no device found for attributes");
    sp<DeviceDescriptor> sinkDevice = sinkDevices.itemAt(0);
    if (!mAvailableOutputDevices.contains(sinkDevice)) {
        ALOGE("%s Device %s not available", __func__, sinkDevice->toString().c_str());
        return INVALID_OPERATION;
    }
    PatchBuilder patchBuilder;
    patchBuilder.addSink(sinkDevice).addSource(srcDevice);
    audio_patch_handle_t handle = AUDIO_PATCH_HANDLE_NONE;

    return connectAudioSourceToSink(
                sourceDesc, sinkDevice, patchBuilder.patch(), handle, mUidCached, 0 /*delayMs*/);
}

status_t AudioPolicyManager::stopAudioSource(audio_port_handle_t portId)
{
    sp<SourceClientDescriptor> sourceDesc = mAudioSources.valueFor(portId);
    ALOGV("%s port ID %d", __FUNCTION__, portId);
    if (sourceDesc == 0) {
        ALOGW("%s unknown source for port ID %d", __FUNCTION__, portId);
        return BAD_VALUE;
    }
    status_t status = disconnectAudioSource(sourceDesc);

    mAudioSources.removeItem(portId);
    return status;
}

status_t AudioPolicyManager::setMasterMono(bool mono)
{
    if (mMasterMono == mono) {
        return NO_ERROR;
    }
    mMasterMono = mono;
    // if enabling mono we close all offloaded devices, which will invalidate the
    // corresponding AudioTrack. The AudioTrack client/MediaPlayer is responsible
    // for recreating the new AudioTrack as non-offloaded PCM.
    //
    // If disabling mono, we leave all tracks as is: we don't know which clients
    // and tracks are able to be recreated as offloaded. The next "song" should
    // play back offloaded.
    if (mMasterMono) {
        Vector<audio_io_handle_t> offloaded;
        for (size_t i = 0; i < mOutputs.size(); ++i) {
            sp<SwAudioOutputDescriptor> desc = mOutputs.valueAt(i);
            if (desc->mFlags & AUDIO_OUTPUT_FLAG_COMPRESS_OFFLOAD) {
                offloaded.push(desc->mIoHandle);
            }
        }
        for (const auto& handle : offloaded) {
            closeOutput(handle);
        }
    }
    // update master mono for all remaining outputs
    for (size_t i = 0; i < mOutputs.size(); ++i) {
        updateMono(mOutputs.keyAt(i));
    }
    return NO_ERROR;
}

status_t AudioPolicyManager::getMasterMono(bool *mono)
{
    *mono = mMasterMono;
    return NO_ERROR;
}

float AudioPolicyManager::getStreamVolumeDB(
        audio_stream_type_t stream, int index, audio_devices_t device)
{
    return computeVolume(getVolumeCurves(stream), toVolumeSource(stream), index, {device});
}

status_t AudioPolicyManager::getSurroundFormats(unsigned int *numSurroundFormats,
                                                audio_format_t *surroundFormats,
                                                bool *surroundFormatsEnabled)
{
    if (numSurroundFormats == nullptr || (*numSurroundFormats != 0 &&
            (surroundFormats == nullptr || surroundFormatsEnabled == nullptr))) {
        return BAD_VALUE;
    }
    ALOGV("%s() numSurroundFormats %d surroundFormats %p surroundFormatsEnabled %p",
            __func__, *numSurroundFormats, surroundFormats, surroundFormatsEnabled);

    size_t formatsWritten = 0;
    size_t formatsMax = *numSurroundFormats;

    *numSurroundFormats = mConfig->getSurroundFormats().size();
    audio_policy_forced_cfg_t forceUse = mEngine->getForceUse(
            AUDIO_POLICY_FORCE_FOR_ENCODED_SURROUND);
    for (const auto& format: mConfig->getSurroundFormats()) {
        if (formatsWritten < formatsMax) {
            surroundFormats[formatsWritten] = format.first;
            bool formatEnabled = true;
            switch (forceUse) {
                case AUDIO_POLICY_FORCE_ENCODED_SURROUND_MANUAL:
                    formatEnabled = mManualSurroundFormats.count(format.first) != 0;
                    break;
                case AUDIO_POLICY_FORCE_ENCODED_SURROUND_NEVER:
                    formatEnabled = false;
                    break;
                default: // AUTO or ALWAYS => true
                    break;
            }
            surroundFormatsEnabled[formatsWritten++] = formatEnabled;
        }
    }
    return NO_ERROR;
}

status_t AudioPolicyManager::getReportedSurroundFormats(unsigned int *numSurroundFormats,
                                                        audio_format_t *surroundFormats) {
    if (numSurroundFormats == nullptr || (*numSurroundFormats != 0 && surroundFormats == nullptr)) {
        return BAD_VALUE;
    }
    ALOGV("%s() numSurroundFormats %d surroundFormats %p",
            __func__, *numSurroundFormats, surroundFormats);

    size_t formatsWritten = 0;
    size_t formatsMax = *numSurroundFormats;
    std::unordered_set<audio_format_t> formats; // Uses primary surround formats only

    // Return formats from all device profiles that have already been resolved by
    // checkOutputsForDevice().
    for (size_t i = 0; i < mAvailableOutputDevices.size(); i++) {
        sp<DeviceDescriptor> device = mAvailableOutputDevices[i];
        audio_devices_t deviceType = device->type();
        // Enabling/disabling formats are applied to only HDMI devices. So, this function
        // returns formats reported by HDMI devices.
        if (deviceType != AUDIO_DEVICE_OUT_HDMI) {
            continue;
        }
        // Formats reported by sink devices
        std::unordered_set<audio_format_t> formatset;
        if (auto it = mReportedFormatsMap.find(device); it != mReportedFormatsMap.end()) {
            formatset.insert(it->second.begin(), it->second.end());
        }

        // Formats hard-coded in the in policy configuration file (if any).
        FormatVector encodedFormats = device->encodedFormats();
        formatset.insert(encodedFormats.begin(), encodedFormats.end());
        // Filter the formats which are supported by the vendor hardware.
        for (auto it = formatset.begin(); it != formatset.end(); ++it) {
            if (mConfig->getSurroundFormats().count(*it) != 0) {
                formats.insert(*it);
            } else {
                for (const auto& pair : mConfig->getSurroundFormats()) {
                    if (pair.second.count(*it) != 0) {
                        formats.insert(pair.first);
                        break;
                    }
                }
            }
        }
    }
    *numSurroundFormats = formats.size();
    for (const auto& format: formats) {
        if (formatsWritten < formatsMax) {
            surroundFormats[formatsWritten++] = format;
        }
    }
    return NO_ERROR;
}

status_t AudioPolicyManager::setSurroundFormatEnabled(audio_format_t audioFormat, bool enabled)
{
    ALOGV("%s() format 0x%X enabled %d", __func__, audioFormat, enabled);
    const auto& formatIter = mConfig->getSurroundFormats().find(audioFormat);
    if (formatIter == mConfig->getSurroundFormats().end()) {
        ALOGW("%s() format 0x%X is not a known surround format", __func__, audioFormat);
        return BAD_VALUE;
    }

    if (mEngine->getForceUse(AUDIO_POLICY_FORCE_FOR_ENCODED_SURROUND) !=
            AUDIO_POLICY_FORCE_ENCODED_SURROUND_MANUAL) {
        ALOGW("%s() not in manual mode for surround sound format selection", __func__);
        return INVALID_OPERATION;
    }

    if ((mManualSurroundFormats.count(audioFormat) != 0) == enabled) {
        return NO_ERROR;
    }

    std::unordered_set<audio_format_t> surroundFormatsBackup(mManualSurroundFormats);
    if (enabled) {
        mManualSurroundFormats.insert(audioFormat);
        for (const auto& subFormat : formatIter->second) {
            mManualSurroundFormats.insert(subFormat);
        }
    } else {
        mManualSurroundFormats.erase(audioFormat);
        for (const auto& subFormat : formatIter->second) {
            mManualSurroundFormats.erase(subFormat);
        }
    }

    sp<SwAudioOutputDescriptor> outputDesc;
    bool profileUpdated = false;
    DeviceVector hdmiOutputDevices = mAvailableOutputDevices.getDevicesFromType(
        AUDIO_DEVICE_OUT_HDMI);
    for (size_t i = 0; i < hdmiOutputDevices.size(); i++) {
        // Simulate reconnection to update enabled surround sound formats.
        String8 address = String8(hdmiOutputDevices[i]->address().c_str());
        std::string name = hdmiOutputDevices[i]->getName();
        status_t status = setDeviceConnectionStateInt(AUDIO_DEVICE_OUT_HDMI,
                                                      AUDIO_POLICY_DEVICE_STATE_UNAVAILABLE,
                                                      address.c_str(),
                                                      name.c_str(),
                                                      AUDIO_FORMAT_DEFAULT);
        if (status != NO_ERROR) {
            continue;
        }
        status = setDeviceConnectionStateInt(AUDIO_DEVICE_OUT_HDMI,
                                             AUDIO_POLICY_DEVICE_STATE_AVAILABLE,
                                             address.c_str(),
                                             name.c_str(),
                                             AUDIO_FORMAT_DEFAULT);
        profileUpdated |= (status == NO_ERROR);
    }
    // FIXME: Why doing this for input HDMI devices if we don't augment their reported formats?
    DeviceVector hdmiInputDevices = mAvailableInputDevices.getDevicesFromType(
                AUDIO_DEVICE_IN_HDMI);
    for (size_t i = 0; i < hdmiInputDevices.size(); i++) {
        // Simulate reconnection to update enabled surround sound formats.
        String8 address = String8(hdmiInputDevices[i]->address().c_str());
        std::string name = hdmiInputDevices[i]->getName();
        status_t status = setDeviceConnectionStateInt(AUDIO_DEVICE_IN_HDMI,
                                                      AUDIO_POLICY_DEVICE_STATE_UNAVAILABLE,
                                                      address.c_str(),
                                                      name.c_str(),
                                                      AUDIO_FORMAT_DEFAULT);
        if (status != NO_ERROR) {
            continue;
        }
        status = setDeviceConnectionStateInt(AUDIO_DEVICE_IN_HDMI,
                                             AUDIO_POLICY_DEVICE_STATE_AVAILABLE,
                                             address.c_str(),
                                             name.c_str(),
                                             AUDIO_FORMAT_DEFAULT);
        profileUpdated |= (status == NO_ERROR);
    }

    if (!profileUpdated) {
        ALOGW("%s() no audio profiles updated, undoing surround formats change", __func__);
        mManualSurroundFormats = std::move(surroundFormatsBackup);
    }

    return profileUpdated ? NO_ERROR : INVALID_OPERATION;
}

void AudioPolicyManager::setAppState(audio_port_handle_t portId, app_state_t state)
{
    ALOGV("%s(portId:%d, state:%d)", __func__, portId, state);
    for (size_t i = 0; i < mInputs.size(); i++) {
        mInputs.valueAt(i)->setAppState(portId, state);
    }
}

bool AudioPolicyManager::isHapticPlaybackSupported()
{
    for (const auto& hwModule : mHwModules) {
        const OutputProfileCollection &outputProfiles = hwModule->getOutputProfiles();
        for (const auto &outProfile : outputProfiles) {
            struct audio_port audioPort;
            outProfile->toAudioPort(&audioPort);
            for (size_t i = 0; i < audioPort.num_channel_masks; i++) {
                if (audioPort.channel_masks[i] & AUDIO_CHANNEL_HAPTIC_ALL) {
                    return true;
                }
            }
        }
    }
    return false;
}

bool AudioPolicyManager::isUltrasoundSupported()
{
    bool hasUltrasoundOutput = false;
    bool hasUltrasoundInput = false;
    for (const auto& hwModule : mHwModules) {
        const OutputProfileCollection &outputProfiles = hwModule->getOutputProfiles();
        if (!hasUltrasoundOutput) {
            for (const auto &outProfile : outputProfiles) {
                if (outProfile->getFlags() & AUDIO_OUTPUT_FLAG_ULTRASOUND) {
                    hasUltrasoundOutput = true;
                    break;
                }
            }
        }

        const InputProfileCollection &inputProfiles = hwModule->getInputProfiles();
        if (!hasUltrasoundInput) {
            for (const auto &inputProfile : inputProfiles) {
                if (inputProfile->getFlags() & AUDIO_INPUT_FLAG_ULTRASOUND) {
                    hasUltrasoundInput = true;
                    break;
                }
            }
        }

        if (hasUltrasoundOutput && hasUltrasoundInput)
            return true;
    }
    return false;
}

bool AudioPolicyManager::isHotwordStreamSupported(bool lookbackAudio)
{
    const auto mask = AUDIO_INPUT_FLAG_HOTWORD_TAP |
        (lookbackAudio ? AUDIO_INPUT_FLAG_HW_LOOKBACK : 0);
    for (const auto& hwModule : mHwModules) {
        const InputProfileCollection &inputProfiles = hwModule->getInputProfiles();
        for (const auto &inputProfile : inputProfiles) {
            if ((inputProfile->getFlags() & mask) == mask) {
                return true;
            }
        }
    }
    return false;
}

bool AudioPolicyManager::isCallScreenModeSupported()
{
    return mConfig->isCallScreenModeSupported();
}


status_t AudioPolicyManager::disconnectAudioSource(const sp<SourceClientDescriptor>& sourceDesc)
{
    ALOGV("%s port Id %d", __FUNCTION__, sourceDesc->portId());
    if (!sourceDesc->isConnected()) {
        ALOGV("%s port Id %d already disconnected", __FUNCTION__, sourceDesc->portId());
        return NO_ERROR;
    }
    sp<SwAudioOutputDescriptor> swOutput = sourceDesc->swOutput().promote();
    if (swOutput != 0) {
        status_t status = stopSource(swOutput, sourceDesc);
        if (status == NO_ERROR) {
            swOutput->stop();
        }
        if (releaseOutput(sourceDesc->portId())) {
            // The output descriptor is reopened to query dynamic profiles. In that case, there is
            // no need to release audio patch here but just return NO_ERROR.
            return NO_ERROR;
        }
    } else {
        sp<HwAudioOutputDescriptor> hwOutputDesc = sourceDesc->hwOutput().promote();
        if (hwOutputDesc != 0) {
          //   close Hwoutput and remove from mHwOutputs
        } else {
            ALOGW("%s source has neither SW nor HW output", __FUNCTION__);
        }
    }
    status_t status = releaseAudioPatchInternal(sourceDesc->getPatchHandle(), 0, sourceDesc);
    sourceDesc->disconnect();
    return status;
}

sp<SourceClientDescriptor> AudioPolicyManager::getSourceForAttributesOnOutput(
        audio_io_handle_t output, const audio_attributes_t &attr)
{
    sp<SourceClientDescriptor> source;
    for (size_t i = 0; i < mAudioSources.size(); i++)  {
        sp<SourceClientDescriptor> sourceDesc = mAudioSources.valueAt(i);
        sp<SwAudioOutputDescriptor> outputDesc = sourceDesc->swOutput().promote();
        if (followsSameRouting(attr, sourceDesc->attributes()) &&
                               outputDesc != 0 && outputDesc->mIoHandle == output) {
            source = sourceDesc;
            break;
        }
    }
    return source;
}

bool AudioPolicyManager::canBeSpatializedInt(const audio_attributes_t *attr,
                                      const audio_config_t *config,
                                      const AudioDeviceTypeAddrVector &devices)  const
{
    // The caller can have the audio attributes criteria ignored by either passing a null ptr or
    // the AUDIO_ATTRIBUTES_INITIALIZER value.
    // If attributes are specified, current policy is to only allow spatialization for media
    // and game usages.
    if (attr != nullptr && *attr != AUDIO_ATTRIBUTES_INITIALIZER) {
        if (attr->usage != AUDIO_USAGE_MEDIA && attr->usage != AUDIO_USAGE_GAME) {
            return false;
        }
        if ((attr->flags & (AUDIO_FLAG_CONTENT_SPATIALIZED | AUDIO_FLAG_NEVER_SPATIALIZE)) != 0) {
            return false;
        }
    }

    // The caller can have the audio config criteria ignored by either passing a null ptr or
    // the AUDIO_CONFIG_INITIALIZER value.
    // If an audio config is specified, current policy is to only allow spatialization for
    // some positional channel masks and PCM format and for stereo if low latency performance
    // mode is not requested.

    if (config != nullptr && *config != AUDIO_CONFIG_INITIALIZER) {
        static const bool stereo_spatialization_enabled =
                property_get_bool("ro.audio.stereo_spatialization_enabled", false);
        const bool channel_mask_spatialized =
                (stereo_spatialization_enabled && com_android_media_audio_stereo_spatialization())
                ? audio_channel_mask_contains_stereo(config->channel_mask)
                : audio_is_channel_mask_spatialized(config->channel_mask);
        if (!channel_mask_spatialized) {
            return false;
        }
        if (!audio_is_linear_pcm(config->format)) {
            return false;
        }
        if (config->channel_mask == AUDIO_CHANNEL_OUT_STEREO
                && ((attr->flags & AUDIO_FLAG_LOW_LATENCY) != 0)) {
            return false;
        }
    }

    sp<IOProfile> profile =
            getSpatializerOutputProfile(config, devices);
    if (profile == nullptr) {
        return false;
    }

    return true;
}

// The Spatializer output is compatible with Haptic use cases if:
// 1. the Spatializer output thread supports Haptic, and format/sampleRate are same
// with client if client haptic channel bits were set, or
// 2. the Spatializer output thread does not support Haptic, and client did not ask haptic by
// including the haptic bits or creating the HapticGenerator effect for same session.
bool AudioPolicyManager::checkHapticCompatibilityOnSpatializerOutput(
        const audio_config_t* config, audio_session_t sessionId) const {
    const auto clientHapticChannel =
            audio_channel_count_from_out_mask(config->channel_mask & AUDIO_CHANNEL_HAPTIC_ALL);
    const auto threadOutputHapticChannel = audio_channel_count_from_out_mask(
            mSpatializerOutput->getChannelMask() & AUDIO_CHANNEL_HAPTIC_ALL);

    if (threadOutputHapticChannel) {
        // check format and sampleRate match if client haptic channel mask exist
        if (clientHapticChannel) {
            return mSpatializerOutput->getFormat() == config->format &&
                   mSpatializerOutput->getSamplingRate() == config->sample_rate;
        }
        return true;
    } else {
        // in the case of the Spatializer output channel mask does not have haptic channel bits, it
        // means haptic use cases (either the client channelmask includes haptic bits, or created a
        // HapticGenerator effect for this session) are not supported.
        return clientHapticChannel == 0 &&
               !mEffects.hasOrphanEffectsForSessionAndType(sessionId, FX_IID_HAPTICGENERATOR);
    }
}

void AudioPolicyManager::checkVirtualizerClientRoutes() {
    std::set<audio_stream_type_t> streamsToInvalidate;
    for (size_t i = 0; i < mOutputs.size(); i++) {
        const sp<SwAudioOutputDescriptor>& desc = mOutputs[i];
        for (const sp<TrackClientDescriptor>& client : desc->getClientIterable()) {
            audio_attributes_t attr = client->attributes();
            DeviceVector devices = mEngine->getOutputDevicesForAttributes(attr, nullptr, false);
            AudioDeviceTypeAddrVector devicesTypeAddress = devices.toTypeAddrVector();
            audio_config_base_t clientConfig = client->config();
            audio_config_t config = audio_config_initializer(&clientConfig);
            if (desc != mSpatializerOutput
                    && canBeSpatializedInt(&attr, &config, devicesTypeAddress)) {
                streamsToInvalidate.insert(client->stream());
            }
        }
    }

    invalidateStreams(StreamTypeVector(streamsToInvalidate.begin(), streamsToInvalidate.end()));
}


bool AudioPolicyManager::isOutputOnlyAvailableRouteToSomeDevice(
        const sp<SwAudioOutputDescriptor>& outputDesc) {
    if (outputDesc->isDuplicated()) {
        return false;
    }
    DeviceVector devices = outputDesc->supportedDevices();
    for (size_t i = 0; i < mOutputs.size(); i++) {
        sp<SwAudioOutputDescriptor> desc = mOutputs.valueAt(i);
        if (desc == outputDesc || desc->isDuplicated()) {
            continue;
        }
        DeviceVector sharedDevices = desc->filterSupportedDevices(devices);
        if (!sharedDevices.isEmpty()
                && (desc->devicesSupportEncodedFormats(sharedDevices.types())
                    == outputDesc->devicesSupportEncodedFormats(sharedDevices.types()))) {
            return false;
        }
    }
    return true;
}


status_t AudioPolicyManager::getSpatializerOutput(const audio_config_base_t *mixerConfig,
                                                        const audio_attributes_t *attr,
                                                        audio_io_handle_t *output) {
    *output = AUDIO_IO_HANDLE_NONE;

    DeviceVector devices = mEngine->getOutputDevicesForAttributes(*attr, nullptr, false);
    AudioDeviceTypeAddrVector devicesTypeAddress = devices.toTypeAddrVector();
    audio_config_t *configPtr = nullptr;
    audio_config_t config;
    if (mixerConfig != nullptr) {
        config = audio_config_initializer(mixerConfig);
        configPtr = &config;
    }
    if (!canBeSpatializedInt(attr, configPtr, devicesTypeAddress)) {
        ALOGV("%s provided attributes or mixer config cannot be spatialized", __func__);
        return BAD_VALUE;
    }

    sp<IOProfile> profile =
            getSpatializerOutputProfile(configPtr, devicesTypeAddress);
    if (profile == nullptr) {
        ALOGV("%s no suitable output profile for provided attributes or mixer config", __func__);
        return BAD_VALUE;
    }

    std::vector<sp<SwAudioOutputDescriptor>> spatializerOutputs;
    for (size_t i = 0; i < mOutputs.size(); i++) {
        sp<SwAudioOutputDescriptor> desc = mOutputs.valueAt(i);
        if (!desc->isDuplicated()
                && (desc->mFlags & AUDIO_OUTPUT_FLAG_SPATIALIZER) != 0) {
            spatializerOutputs.push_back(desc);
            ALOGV("%s adding opened spatializer Output %d", __func__, desc->mIoHandle);
        }
    }
    mSpatializerOutput.clear();
    bool outputsChanged = false;
    for (const auto& desc : spatializerOutputs) {
        if (desc->mProfile == profile
                && (configPtr == nullptr
                   || configPtr->channel_mask == desc->mMixerChannelMask)) {
            mSpatializerOutput = desc;
            ALOGV("%s reusing current spatializer output %d", __func__, desc->mIoHandle);
        } else {
            ALOGV("%s closing spatializerOutput output %d to match channel mask %#x"
                    " and devices %s", __func__, desc->mIoHandle,
                    configPtr != nullptr ? configPtr->channel_mask : 0,
                    devices.toString().c_str());
            closeOutput(desc->mIoHandle);
            outputsChanged = true;
        }
    }

    if (mSpatializerOutput == nullptr) {
        sp<SwAudioOutputDescriptor> desc =
                openOutputWithProfileAndDevice(profile, devices, mixerConfig);
        if (desc != nullptr) {
            mSpatializerOutput = desc;
            outputsChanged = true;
        }
    }

    checkVirtualizerClientRoutes();

    if (outputsChanged) {
        mPreviousOutputs = mOutputs;
        mpClientInterface->onAudioPortListUpdate();
    }

    if (mSpatializerOutput == nullptr) {
        ALOGV("%s could not open spatializer output with requested config", __func__);
        return BAD_VALUE;
    }
    *output = mSpatializerOutput->mIoHandle;
    ALOGV("%s returning new spatializer output %d", __func__, *output);
    return OK;
}

status_t AudioPolicyManager::releaseSpatializerOutput(audio_io_handle_t output) {
    if (mSpatializerOutput == nullptr) {
        return INVALID_OPERATION;
    }
    if (mSpatializerOutput->mIoHandle != output) {
        return BAD_VALUE;
    }

    if (!isOutputOnlyAvailableRouteToSomeDevice(mSpatializerOutput)) {
        ALOGV("%s closing spatializer output %d", __func__, mSpatializerOutput->mIoHandle);
        closeOutput(mSpatializerOutput->mIoHandle);
        //from now on mSpatializerOutput is null
        checkVirtualizerClientRoutes();
    }

    return NO_ERROR;
}

// ----------------------------------------------------------------------------
// AudioPolicyManager
// ----------------------------------------------------------------------------
uint32_t AudioPolicyManager::nextAudioPortGeneration()
{
    return mAudioPortGeneration++;
}

AudioPolicyManager::AudioPolicyManager(const sp<const AudioPolicyConfig>& config,
                                       EngineInstance&& engine,
                                       AudioPolicyClientInterface *clientInterface)
    :
    mUidCached(AID_AUDIOSERVER), // no need to call getuid(), there's only one of us running.
    mConfig(config),
    mEngine(std::move(engine)),
    mpClientInterface(clientInterface),
    mLimitRingtoneVolume(false), mLastVoiceVolume(-1.0f),
    mA2dpSuspended(false),
    mAudioPortGeneration(1),
    mBeaconMuteRefCount(0),
    mBeaconPlayingRefCount(0),
    mBeaconMuted(false),
    mTtsOutputAvailable(false),
    mMasterMono(false),
    mMusicEffectOutput(AUDIO_IO_HANDLE_NONE)
{
}

status_t AudioPolicyManager::initialize() {
    if (mEngine == nullptr) {
        return NO_INIT;
    }
    mEngine->setObserver(this);
    status_t status = mEngine->initCheck();
    if (status != NO_ERROR) {
        LOG_FATAL("Policy engine not initialized(err=%d)", status);
        return status;
    }

    // The actual device selection cache will be updated when calling `updateDevicesAndOutputs`
    // at the end of this function.
    mEngine->initializeDeviceSelectionCache();
    mCommunnicationStrategy = mEngine->getProductStrategyForAttributes(
        mEngine->getAttributesForStreamType(AUDIO_STREAM_VOICE_CALL));

    // after parsing the config, mConfig contain all known devices;
    // open all output streams needed to access attached devices
    onNewAudioModulesAvailableInt(nullptr /*newDevices*/);

    // make sure default device is reachable
    if (const auto defaultOutputDevice = mConfig->getDefaultOutputDevice();
            defaultOutputDevice == nullptr ||
            !mAvailableOutputDevices.contains(defaultOutputDevice)) {
        ALOGE_IF(defaultOutputDevice != nullptr, "Default device %s is unreachable",
                 defaultOutputDevice->toString().c_str());
        status = NO_INIT;
    }
    ALOGW_IF(mPrimaryOutput == nullptr, "The policy configuration does not declare a primary output");

    // Silence ALOGV statements
    property_set("log.tag." LOG_TAG, "D");

    updateDevicesAndOutputs();
    return status;
}

AudioPolicyManager::~AudioPolicyManager()
{
   for (size_t i = 0; i < mOutputs.size(); i++) {
        mOutputs.valueAt(i)->close();
   }
   for (size_t i = 0; i < mInputs.size(); i++) {
        mInputs.valueAt(i)->close();
   }
   mAvailableOutputDevices.clear();
   mAvailableInputDevices.clear();
   mOutputs.clear();
   mInputs.clear();
   mHwModules.clear();
   mManualSurroundFormats.clear();
   mConfig.clear();
}

status_t AudioPolicyManager::initCheck()
{
    return hasPrimaryOutput() ? NO_ERROR : NO_INIT;
}

// ---

void AudioPolicyManager::onNewAudioModulesAvailable()
{
    DeviceVector newDevices;
    onNewAudioModulesAvailableInt(&newDevices);
    if (!newDevices.empty()) {
        nextAudioPortGeneration();
        mpClientInterface->onAudioPortListUpdate();
    }
}

void AudioPolicyManager::onNewAudioModulesAvailableInt(DeviceVector *newDevices)
{
    for (const auto& hwModule : mConfig->getHwModules()) {
        if (std::find(mHwModules.begin(), mHwModules.end(), hwModule) != mHwModules.end()) {
            continue;
        }
        if (hwModule->getHandle() == AUDIO_MODULE_HANDLE_NONE) {
            if (audio_module_handle_t handle = mpClientInterface->loadHwModule(hwModule->getName());
                    handle != AUDIO_MODULE_HANDLE_NONE) {
                hwModule->setHandle(handle);
            } else {
                ALOGW("could not load HW module %s", hwModule->getName());
                continue;
            }
        }
        mHwModules.push_back(hwModule);
        // open all output streams needed to access attached devices.
        // direct outputs are closed immediately after checking the availability of attached devices
        // This also validates mAvailableOutputDevices list
        for (const auto& outProfile : hwModule->getOutputProfiles()) {
            if (!outProfile->canOpenNewIo()) {
                ALOGE("Invalid Output profile max open count %u for profile %s",
                      outProfile->maxOpenCount, outProfile->getTagName().c_str());
                continue;
            }
            if (!outProfile->hasSupportedDevices()) {
                ALOGW("Output profile contains no device on module %s", hwModule->getName());
                continue;
            }
            if ((outProfile->getFlags() & AUDIO_OUTPUT_FLAG_TTS) != 0 ||
                (outProfile->getFlags() & AUDIO_OUTPUT_FLAG_ULTRASOUND) != 0) {
                mTtsOutputAvailable = true;
            }

            const DeviceVector &supportedDevices = outProfile->getSupportedDevices();
            DeviceVector availProfileDevices = supportedDevices.filter(mConfig->getOutputDevices());
            sp<DeviceDescriptor> supportedDevice = 0;
            if (supportedDevices.contains(mConfig->getDefaultOutputDevice())) {
                supportedDevice = mConfig->getDefaultOutputDevice();
            } else {
                // choose first device present in profile's SupportedDevices also part of
                // mAvailableOutputDevices.
                if (availProfileDevices.isEmpty()) {
                    continue;
                }
                supportedDevice = availProfileDevices.itemAt(0);
            }
            if (!mConfig->getOutputDevices().contains(supportedDevice)) {
                continue;
            }
            sp<SwAudioOutputDescriptor> outputDesc = new SwAudioOutputDescriptor(outProfile,
                                                                                 mpClientInterface);
            audio_io_handle_t output = AUDIO_IO_HANDLE_NONE;
            status_t status = outputDesc->open(nullptr /* halConfig */, nullptr /* mixerConfig */,
                                               DeviceVector(supportedDevice),
                                               AUDIO_STREAM_DEFAULT,
                                               AUDIO_OUTPUT_FLAG_NONE, &output);
            if (status != NO_ERROR) {
                ALOGW("Cannot open output stream for devices %s on hw module %s",
                      supportedDevice->toString().c_str(), hwModule->getName());
                continue;
            }
            for (const auto &device : availProfileDevices) {
                // give a valid ID to an attached device once confirmed it is reachable
                if (!device->isAttached()) {
                    device->attach(hwModule);
                    mAvailableOutputDevices.add(device);
                    device->setEncapsulationInfoFromHal(mpClientInterface);
                    if (newDevices) newDevices->add(device);
                    setEngineDeviceConnectionState(device, AUDIO_POLICY_DEVICE_STATE_AVAILABLE);
                }
            }
            if (mPrimaryOutput == nullptr &&
                    outProfile->getFlags() & AUDIO_OUTPUT_FLAG_PRIMARY) {
                mPrimaryOutput = outputDesc;
                mPrimaryModuleHandle = mPrimaryOutput->getModuleHandle();
            }
            if ((outProfile->getFlags() & AUDIO_OUTPUT_FLAG_DIRECT) != 0) {
                outputDesc->close();
            } else {
                addOutput(output, outputDesc);
                setOutputDevices(__func__, outputDesc,
                                 DeviceVector(supportedDevice),
                                 true,
                                 0,
                                 NULL);
            }
        }
        // open input streams needed to access attached devices to validate
        // mAvailableInputDevices list
        for (const auto& inProfile : hwModule->getInputProfiles()) {
            if (!inProfile->canOpenNewIo()) {
                ALOGE("Invalid Input profile max open count %u for profile %s",
                      inProfile->maxOpenCount, inProfile->getTagName().c_str());
                continue;
            }
            if (!inProfile->hasSupportedDevices()) {
                ALOGW("Input profile contains no device on module %s", hwModule->getName());
                continue;
            }
            // chose first device present in profile's SupportedDevices also part of
            // available input devices
            const DeviceVector &supportedDevices = inProfile->getSupportedDevices();
            DeviceVector availProfileDevices = supportedDevices.filter(mConfig->getInputDevices());
            if (availProfileDevices.isEmpty()) {
                ALOGV("%s: Input device list is empty! for profile %s",
                    __func__, inProfile->getTagName().c_str());
                continue;
            }
            sp<AudioInputDescriptor> inputDesc =
                    new AudioInputDescriptor(inProfile, mpClientInterface);

            audio_io_handle_t input = AUDIO_IO_HANDLE_NONE;
            status_t status = inputDesc->open(nullptr,
                                              availProfileDevices.itemAt(0),
                                              AUDIO_SOURCE_MIC,
                                              AUDIO_INPUT_FLAG_NONE,
                                              &input);
            if (status != NO_ERROR) {
                ALOGW("Cannot open input stream for device %s on hw module %s",
                      availProfileDevices.toString().c_str(),
                      hwModule->getName());
                continue;
            }
            for (const auto &device : availProfileDevices) {
                // give a valid ID to an attached device once confirmed it is reachable
                if (!device->isAttached()) {
                    device->attach(hwModule);
                    device->importAudioPortAndPickAudioProfile(inProfile, true);
                    mAvailableInputDevices.add(device);
                    if (newDevices) newDevices->add(device);
                    setEngineDeviceConnectionState(device, AUDIO_POLICY_DEVICE_STATE_AVAILABLE);
                }
            }
            inputDesc->close();
        }
    }

    // Check if spatializer outputs can be closed until used.
    // mOutputs vector never contains duplicated outputs at this point.
    std::vector<audio_io_handle_t> outputsClosed;
    for (size_t i = 0; i < mOutputs.size(); i++) {
        sp<SwAudioOutputDescriptor> desc = mOutputs.valueAt(i);
        if ((desc->mFlags & AUDIO_OUTPUT_FLAG_SPATIALIZER) != 0
                && !isOutputOnlyAvailableRouteToSomeDevice(desc)) {
            outputsClosed.push_back(desc->mIoHandle);
            nextAudioPortGeneration();
            ssize_t index = mAudioPatches.indexOfKey(desc->getPatchHandle());
            if (index >= 0) {
                sp<AudioPatch> patchDesc = mAudioPatches.valueAt(index);
                (void) /*status_t status*/ mpClientInterface->releaseAudioPatch(
                            patchDesc->getAfHandle(), 0);
                mAudioPatches.removeItemsAt(index);
                mpClientInterface->onAudioPatchListUpdate();
            }
            desc->close();
        }
    }
    for (auto output : outputsClosed) {
        removeOutput(output);
    }
}

void AudioPolicyManager::addOutput(audio_io_handle_t output,
                                   const sp<SwAudioOutputDescriptor>& outputDesc)
{
    mOutputs.add(output, outputDesc);
    applyStreamVolumes(outputDesc, DeviceTypeSet(), 0 /* delayMs */, true /* force */);
    updateMono(output); // update mono status when adding to output list
    selectOutputForMusicEffects();
    nextAudioPortGeneration();
}

void AudioPolicyManager::removeOutput(audio_io_handle_t output)
{
    if (mPrimaryOutput != 0 && mPrimaryOutput == mOutputs.valueFor(output)) {
        ALOGV("%s: removing primary output", __func__);
        mPrimaryOutput = nullptr;
    }
    mOutputs.removeItem(output);
    selectOutputForMusicEffects();
}

void AudioPolicyManager::addInput(audio_io_handle_t input,
                                  const sp<AudioInputDescriptor>& inputDesc)
{
    mInputs.add(input, inputDesc);
    nextAudioPortGeneration();
}

status_t AudioPolicyManager::checkOutputsForDevice(const sp<DeviceDescriptor>& device,
                                                   audio_policy_dev_state_t state,
                                                   SortedVector<audio_io_handle_t>& outputs)
{
    audio_devices_t deviceType = device->type();
    const String8 &address = String8(device->address().c_str());
    sp<SwAudioOutputDescriptor> desc;

    if (audio_device_is_digital(deviceType)) {
        // erase all current sample rates, formats and channel masks
        device->clearAudioProfiles();
    }

    if (state == AUDIO_POLICY_DEVICE_STATE_AVAILABLE) {
        // first call getAudioPort to get the supported attributes from the HAL
        struct audio_port_v7 port = {};
        device->toAudioPort(&port);
        status_t status = mpClientInterface->getAudioPort(&port);
        if (status == NO_ERROR) {
            device->importAudioPort(port);
        }

        // then list already open outputs that can be routed to this device
        for (size_t i = 0; i < mOutputs.size(); i++) {
            desc = mOutputs.valueAt(i);
            if (!desc->isDuplicated() && desc->supportsDevice(device)
                    && desc->devicesSupportEncodedFormats({deviceType})) {
                ALOGV("checkOutputsForDevice(): adding opened output %d on device %s",
                      mOutputs.keyAt(i), device->toString().c_str());
                outputs.add(mOutputs.keyAt(i));
            }
        }
        // then look for output profiles that can be routed to this device
        SortedVector< sp<IOProfile> > profiles;
        for (const auto& hwModule : mHwModules) {
            for (size_t j = 0; j < hwModule->getOutputProfiles().size(); j++) {
                sp<IOProfile> profile = hwModule->getOutputProfiles()[j];
                if (profile->supportsDevice(device)) {
                    profiles.add(profile);
                    ALOGV("checkOutputsForDevice(): adding profile %zu from module %s",
                          j, hwModule->getName());
                }
            }
        }

        ALOGV("  found %zu profiles, %zu outputs", profiles.size(), outputs.size());

        if (profiles.isEmpty() && outputs.isEmpty()) {
            ALOGW("checkOutputsForDevice(): No output available for device %04x", deviceType);
            return BAD_VALUE;
        }

        // open outputs for matching profiles if needed. Direct outputs are also opened to
        // query for dynamic parameters and will be closed later by setDeviceConnectionState()
        for (ssize_t profile_index = 0; profile_index < (ssize_t)profiles.size(); profile_index++) {
            sp<IOProfile> profile = profiles[profile_index];

            // nothing to do if one output is already opened for this profile
            size_t j;
            for (j = 0; j < outputs.size(); j++) {
                desc = mOutputs.valueFor(outputs.itemAt(j));
                if (!desc->isDuplicated() && desc->mProfile == profile) {
                    // matching profile: save the sample rates, format and channel masks supported
                    // by the profile in our device descriptor
                    if (audio_device_is_digital(deviceType)) {
                        device->importAudioPortAndPickAudioProfile(profile);
                    }
                    break;
                }
            }
            if (j != outputs.size()) {
                continue;
            }

            if (!profile->canOpenNewIo()) {
                ALOGW("Max Output number %u already opened for this profile %s",
                      profile->maxOpenCount, profile->getTagName().c_str());
                continue;
            }

            ALOGV("opening output for device %08x with params %s profile %p name %s",
                  deviceType, address.c_str(), profile.get(), profile->getName().c_str());
            desc = openOutputWithProfileAndDevice(profile, DeviceVector(device));
            audio_io_handle_t output = desc == nullptr ? AUDIO_IO_HANDLE_NONE : desc->mIoHandle;
            if (output == AUDIO_IO_HANDLE_NONE) {
                ALOGW("checkOutputsForDevice() could not open output for device %x", deviceType);
                profiles.removeAt(profile_index);
                profile_index--;
            } else {
                outputs.add(output);
                // Load digital format info only for digital devices
                if (audio_device_is_digital(deviceType)) {
                    // TODO: when getAudioPort is ready, it may not be needed to import the audio
                    // port but just pick audio profile
                    device->importAudioPortAndPickAudioProfile(profile);
                }

                if (device_distinguishes_on_address(deviceType)) {
                    ALOGV("checkOutputsForDevice(): setOutputDevices %s",
                            device->toString().c_str());
                    setOutputDevices(__func__, desc, DeviceVector(device), true/*force*/,
                                      0/*delay*/, NULL/*patch handle*/);
                }
                ALOGV("checkOutputsForDevice(): adding output %d", output);
            }
        }

        if (profiles.isEmpty()) {
            ALOGW("checkOutputsForDevice(): No output available for device %04x", deviceType);
            return BAD_VALUE;
        }
    } else { // Disconnect
        // check if one opened output is not needed any more after disconnecting one device
        for (size_t i = 0; i < mOutputs.size(); i++) {
            desc = mOutputs.valueAt(i);
            if (!desc->isDuplicated()) {
                // exact match on device
                if (device_distinguishes_on_address(deviceType) && desc->supportsDevice(device)
                        && desc->containsSingleDeviceSupportingEncodedFormats(device)) {
                    outputs.add(mOutputs.keyAt(i));
                } else if (!mAvailableOutputDevices.containsAtLeastOne(desc->supportedDevices())) {
                    ALOGV("checkOutputsForDevice(): disconnecting adding output %d",
                            mOutputs.keyAt(i));
                    outputs.add(mOutputs.keyAt(i));
                }
            }
        }
        // Clear any profiles associated with the disconnected device.
        for (const auto& hwModule : mHwModules) {
            for (size_t j = 0; j < hwModule->getOutputProfiles().size(); j++) {
                sp<IOProfile> profile = hwModule->getOutputProfiles()[j];
                if (!profile->supportsDevice(device)) {
                    continue;
                }
                ALOGV("checkOutputsForDevice(): "
                        "clearing direct output profile %zu on module %s",
                        j, hwModule->getName());
                profile->clearAudioProfiles();
                if (!profile->hasDynamicAudioProfile()) {
                    continue;
                }
                // When a device is disconnected, if there is an IOProfile that contains dynamic
                // profiles and supports the disconnected device, call getAudioPort to repopulate
                // the capabilities of the devices that is supported by the IOProfile.
                for (const auto& supportedDevice : profile->getSupportedDevices()) {
                    if (supportedDevice == device ||
                            !mAvailableOutputDevices.contains(supportedDevice)) {
                        continue;
                    }
                    struct audio_port_v7 port;
                    supportedDevice->toAudioPort(&port);
                    status_t status = mpClientInterface->getAudioPort(&port);
                    if (status == NO_ERROR) {
                        supportedDevice->importAudioPort(port);
                    }
                }
            }
        }
    }
    return NO_ERROR;
}

status_t AudioPolicyManager::checkInputsForDevice(const sp<DeviceDescriptor>& device,
                                                  audio_policy_dev_state_t state)
{
    if (audio_device_is_digital(device->type())) {
        // erase all current sample rates, formats and channel masks
        device->clearAudioProfiles();
    }

    if (state == AUDIO_POLICY_DEVICE_STATE_AVAILABLE) {
        sp<AudioInputDescriptor> desc;

        // first call getAudioPort to get the supported attributes from the HAL
        struct audio_port_v7 port = {};
        device->toAudioPort(&port);
        status_t status = mpClientInterface->getAudioPort(&port);
        if (status == NO_ERROR) {
            device->importAudioPort(port);
        }

        // look for input profiles that can be routed to this device
        SortedVector< sp<IOProfile> > profiles;
        for (const auto& hwModule : mHwModules) {
            for (size_t profile_index = 0;
                 profile_index < hwModule->getInputProfiles().size();
                 profile_index++) {
                sp<IOProfile> profile = hwModule->getInputProfiles()[profile_index];

                if (profile->supportsDevice(device)) {
                    profiles.add(profile);
                    ALOGV("checkInputsForDevice(): adding profile %zu from module %s",
                          profile_index, hwModule->getName());
                }
            }
        }

        if (profiles.isEmpty()) {
            ALOGW("%s: No input profile available for device %s",
                __func__, device->toString().c_str());
            return BAD_VALUE;
        }

        // open inputs for matching profiles if needed. Direct inputs are also opened to
        // query for dynamic parameters and will be closed later by setDeviceConnectionState()
        for (ssize_t profile_index = 0; profile_index < (ssize_t)profiles.size(); profile_index++) {

            sp<IOProfile> profile = profiles[profile_index];

            // nothing to do if one input is already opened for this profile
            size_t input_index;
            for (input_index = 0; input_index < mInputs.size(); input_index++) {
                desc = mInputs.valueAt(input_index);
                if (desc->mProfile == profile) {
                    if (audio_device_is_digital(device->type())) {
                        device->importAudioPortAndPickAudioProfile(profile);
                    }
                    break;
                }
            }
            if (input_index != mInputs.size()) {
                continue;
            }

            if (!profile->canOpenNewIo()) {
                ALOGW("Max Input number %u already opened for this profile %s",
                      profile->maxOpenCount, profile->getTagName().c_str());
                continue;
            }

            desc = new AudioInputDescriptor(profile, mpClientInterface);
            audio_io_handle_t input = AUDIO_IO_HANDLE_NONE;
            status = desc->open(nullptr, device, AUDIO_SOURCE_MIC, AUDIO_INPUT_FLAG_NONE, &input);

            if (status == NO_ERROR) {
                const String8& address = String8(device->address().c_str());
                if (!address.empty()) {
                    char *param = audio_device_address_to_parameter(device->type(), address);
                    mpClientInterface->setParameters(input, String8(param));
                    free(param);
                }
                updateAudioProfiles(device, input, profile);
                if (!profile->hasValidAudioProfile()) {
                    ALOGW("checkInputsForDevice() direct input missing param");
                    desc->close();
                    input = AUDIO_IO_HANDLE_NONE;
                }

                if (input != AUDIO_IO_HANDLE_NONE) {
                    addInput(input, desc);
                }
            } // endif input != 0

            if (input == AUDIO_IO_HANDLE_NONE) {
                ALOGW("%s could not open input for device %s", __func__,
                       device->toString().c_str());
                profiles.removeAt(profile_index);
                profile_index--;
            } else {
                if (audio_device_is_digital(device->type())) {
                    device->importAudioPortAndPickAudioProfile(profile);
                }
                ALOGV("checkInputsForDevice(): adding input %d", input);

                if (checkCloseInput(desc)) {
                    ALOGV("%s closing input %d", __func__, input);
                    closeInput(input);
                }
            }
        } // end scan profiles

        if (profiles.isEmpty()) {
            ALOGW("%s: No input available for device %s", __func__,  device->toString().c_str());
            return BAD_VALUE;
        }
    } else {
        // Disconnect
        // Clear any profiles associated with the disconnected device.
        for (const auto& hwModule : mHwModules) {
            for (size_t profile_index = 0;
                 profile_index < hwModule->getInputProfiles().size();
                 profile_index++) {
                sp<IOProfile> profile = hwModule->getInputProfiles()[profile_index];
                if (profile->supportsDevice(device)) {
                    ALOGV("checkInputsForDevice(): clearing direct input profile %zu on module %s",
                            profile_index, hwModule->getName());
                    profile->clearAudioProfiles();
                }
            }
        }
    } // end disconnect

    return NO_ERROR;
}


void AudioPolicyManager::closeOutput(audio_io_handle_t output)
{
    ALOGV("closeOutput(%d)", output);

    sp<SwAudioOutputDescriptor> closingOutput = mOutputs.valueFor(output);
    if (closingOutput == NULL) {
        ALOGW("closeOutput() unknown output %d", output);
        return;
    }
    const bool closingOutputWasActive = closingOutput->isActive();
    mPolicyMixes.closeOutput(closingOutput, mOutputs);

    // look for duplicated outputs connected to the output being removed.
    for (size_t i = 0; i < mOutputs.size(); i++) {
        sp<SwAudioOutputDescriptor> dupOutput = mOutputs.valueAt(i);
        if (dupOutput->isDuplicated() &&
                (dupOutput->mOutput1 == closingOutput || dupOutput->mOutput2 == closingOutput)) {
            sp<SwAudioOutputDescriptor> remainingOutput =
                dupOutput->mOutput1 == closingOutput ? dupOutput->mOutput2 : dupOutput->mOutput1;
            // As all active tracks on duplicated output will be deleted,
            // and as they were also referenced on the other output, the reference
            // count for their stream type must be adjusted accordingly on
            // the other output.
            const bool wasActive = remainingOutput->isActive();
            // Note: no-op on the closing output where all clients has already been set inactive
            dupOutput->setAllClientsInactive();
            // stop() will be a no op if the output is still active but is needed in case all
            // active streams refcounts where cleared above
            if (wasActive) {
                remainingOutput->stop();
            }
            audio_io_handle_t duplicatedOutput = mOutputs.keyAt(i);
            ALOGV("closeOutput() closing also duplicated output %d", duplicatedOutput);

            mpClientInterface->closeOutput(duplicatedOutput);
            removeOutput(duplicatedOutput);
        }
    }

    nextAudioPortGeneration();

    ssize_t index = mAudioPatches.indexOfKey(closingOutput->getPatchHandle());
    if (index >= 0) {
        sp<AudioPatch> patchDesc = mAudioPatches.valueAt(index);
        (void) /*status_t status*/ mpClientInterface->releaseAudioPatch(
                    patchDesc->getAfHandle(), 0);
        mAudioPatches.removeItemsAt(index);
        mpClientInterface->onAudioPatchListUpdate();
    }

    if (closingOutputWasActive) {
        closingOutput->stop();
    }
    closingOutput->close();
    if (closingOutput->isBitPerfect()) {
        for (const auto device : closingOutput->devices()) {
            device->setPreferredConfig(nullptr);
        }
    }

    removeOutput(output);
    mPreviousOutputs = mOutputs;
    if (closingOutput == mSpatializerOutput) {
        mSpatializerOutput.clear();
    }

    // MSD patches may have been released to support a non-MSD direct output. Reset MSD patch if
    // no direct outputs are open.
    if (!getMsdAudioOutDevices().isEmpty()) {
        bool directOutputOpen = false;
        for (size_t i = 0; i < mOutputs.size(); i++) {
            if (mOutputs[i]->mFlags & AUDIO_OUTPUT_FLAG_DIRECT) {
                directOutputOpen = true;
                break;
            }
        }
        if (!directOutputOpen) {
            ALOGV("no direct outputs open, reset MSD patches");
            // TODO: The MSD patches to be established here may differ to current MSD patches due to
            // how output devices for patching are resolved. Avoid by caching and reusing the
            // arguments to mEngine->getOutputDevicesForAttributes() when resolving which output
            // devices to patch to. This may be complicated by the fact that devices may become
            // unavailable.
            setMsdOutputPatches();
        }
    }

    if (closingOutput->mPreferredAttrInfo != nullptr) {
        closingOutput->mPreferredAttrInfo->resetActiveClient();
    }
}

void AudioPolicyManager::closeInput(audio_io_handle_t input)
{
    ALOGV("closeInput(%d)", input);

    sp<AudioInputDescriptor> inputDesc = mInputs.valueFor(input);
    if (inputDesc == NULL) {
        ALOGW("closeInput() unknown input %d", input);
        return;
    }

    nextAudioPortGeneration();

    sp<DeviceDescriptor> device = inputDesc->getDevice();
    ssize_t index = mAudioPatches.indexOfKey(inputDesc->getPatchHandle());
    if (index >= 0) {
        sp<AudioPatch> patchDesc = mAudioPatches.valueAt(index);
        (void) /*status_t status*/ mpClientInterface->releaseAudioPatch(
                    patchDesc->getAfHandle(), 0);
        mAudioPatches.removeItemsAt(index);
        mpClientInterface->onAudioPatchListUpdate();
    }

    mEffects.putOrphanEffectsForIo(input);
    inputDesc->close();
    mInputs.removeItem(input);

    DeviceVector primaryInputDevices = availablePrimaryModuleInputDevices();
    if (primaryInputDevices.contains(device) &&
            mInputs.activeInputsCountOnDevices(primaryInputDevices) == 0) {
        mpClientInterface->setSoundTriggerCaptureState(false);
    }
}

SortedVector<audio_io_handle_t> AudioPolicyManager::getOutputsForDevices(
            const DeviceVector &devices,
            const SwAudioOutputCollection& openOutputs)
{
    SortedVector<audio_io_handle_t> outputs;

    ALOGVV("%s() devices %s", __func__, devices.toString().c_str());
    for (size_t i = 0; i < openOutputs.size(); i++) {
        ALOGVV("output %zu isDuplicated=%d device=%s",
                i, openOutputs.valueAt(i)->isDuplicated(),
                openOutputs.valueAt(i)->supportedDevices().toString().c_str());
        if (openOutputs.valueAt(i)->supportsAllDevices(devices)
                && openOutputs.valueAt(i)->devicesSupportEncodedFormats(devices.types())) {
            ALOGVV("%s() found output %d", __func__, openOutputs.keyAt(i));
            outputs.add(openOutputs.keyAt(i));
        }
    }
    return outputs;
}

void AudioPolicyManager::checkForDeviceAndOutputChanges(std::function<bool()> onOutputsChecked)
{
    // checkA2dpSuspend must run before checkOutputForAllStrategies so that A2DP
    // output is suspended before any tracks are moved to it
    checkA2dpSuspend();
    checkOutputForAllStrategies();
    checkSecondaryOutputs();
    if (onOutputsChecked != nullptr && onOutputsChecked()) checkA2dpSuspend();
    updateDevicesAndOutputs();
    if (mHwModules.getModuleFromName(AUDIO_HARDWARE_MODULE_ID_MSD) != 0) {
        // TODO: The MSD patches to be established here may differ to current MSD patches due to how
        // output devices for patching are resolved. Nevertheless, AudioTracks affected by device
        // configuration changes will ultimately be rerouted correctly. We can still avoid
        // unnecessary rerouting by caching and reusing the arguments to
        // mEngine->getOutputDevicesForAttributes() when resolving which output devices to patch to.
        // This may be complicated by the fact that devices may become unavailable.
        setMsdOutputPatches();
    }
    // an event that changed routing likely occurred, inform upper layers
    mpClientInterface->onRoutingUpdated();
}

bool AudioPolicyManager::followsSameRouting(const audio_attributes_t &lAttr,
                                            const audio_attributes_t &rAttr) const
{
    return mEngine->getProductStrategyForAttributes(lAttr) ==
            mEngine->getProductStrategyForAttributes(rAttr);
}

void AudioPolicyManager::checkAudioSourceForAttributes(const audio_attributes_t &attr)
{
    for (size_t i = 0; i < mAudioSources.size(); i++)  {
        sp<SourceClientDescriptor> sourceDesc = mAudioSources.valueAt(i);
        if (sourceDesc != nullptr && followsSameRouting(attr, sourceDesc->attributes())
                && sourceDesc->getPatchHandle() == AUDIO_PATCH_HANDLE_NONE
                && !isCallRxAudioSource(sourceDesc) && !sourceDesc->isInternal()) {
            connectAudioSource(sourceDesc);
        }
    }
}

void AudioPolicyManager::clearAudioSourcesForOutput(audio_io_handle_t output)
{
    for (size_t i = 0; i < mAudioSources.size(); i++)  {
        sp<SourceClientDescriptor> sourceDesc = mAudioSources.valueAt(i);
        if (sourceDesc != nullptr && sourceDesc->swOutput().promote() != nullptr
                && sourceDesc->swOutput().promote()->mIoHandle == output) {
            disconnectAudioSource(sourceDesc);
        }
    }
}

void AudioPolicyManager::checkOutputForAttributes(const audio_attributes_t &attr)
{
    auto psId = mEngine->getProductStrategyForAttributes(attr);

    DeviceVector oldDevices = mEngine->getOutputDevicesForAttributes(attr, 0, true /*fromCache*/);
    DeviceVector newDevices = mEngine->getOutputDevicesForAttributes(attr, 0, false /*fromCache*/);

    SortedVector<audio_io_handle_t> srcOutputs = getOutputsForDevices(oldDevices, mPreviousOutputs);
    SortedVector<audio_io_handle_t> dstOutputs = getOutputsForDevices(newDevices, mOutputs);

    uint32_t maxLatency = 0;
    bool unneededUsePrimaryOutputFromPolicyMixes = false;
    std::vector<sp<SwAudioOutputDescriptor>> invalidatedOutputs;
    // take into account dynamic audio policies related changes: if a client is now associated
    // to a different policy mix than at creation time, invalidate corresponding stream
    for (size_t i = 0; i < mPreviousOutputs.size(); i++) {
        const sp<SwAudioOutputDescriptor>& desc = mPreviousOutputs.valueAt(i);
        if (desc->isDuplicated()) {
            continue;
        }
        for (const sp<TrackClientDescriptor>& client : desc->getClientIterable()) {
            if (mEngine->getProductStrategyForAttributes(client->attributes()) != psId) {
                continue;
            }
            sp<AudioPolicyMix> primaryMix;
            status_t status = mPolicyMixes.getOutputForAttr(client->attributes(), client->config(),
                    client->uid(), client->session(), client->flags(), mAvailableOutputDevices,
                    nullptr /* requestedDevice */, primaryMix, nullptr /* secondaryMixes */,
                    unneededUsePrimaryOutputFromPolicyMixes);
            if (status != OK) {
                continue;
            }
            if (client->getPrimaryMix() != primaryMix || client->hasLostPrimaryMix()) {
                if (desc->isStrategyActive(psId) && maxLatency < desc->latency()) {
                    maxLatency = desc->latency();
                }
                invalidatedOutputs.push_back(desc);
            }
        }
    }

    if (srcOutputs != dstOutputs || !invalidatedOutputs.empty()) {
        // get maximum latency of all source outputs to determine the minimum mute time guaranteeing
        // audio from invalidated tracks will be rendered when unmuting
        for (audio_io_handle_t srcOut : srcOutputs) {
            sp<SwAudioOutputDescriptor> desc = mPreviousOutputs.valueFor(srcOut);
            if (desc == nullptr) continue;

            if (desc->isStrategyActive(psId) && maxLatency < desc->latency()) {
                maxLatency = desc->latency();
            }

            bool invalidate = false;
            for (auto client : desc->clientsList(false /*activeOnly*/)) {
                if (desc->isDuplicated() || !desc->mProfile->isDirectOutput()) {
                    // a client on a non direct outputs has necessarily a linear PCM format
                    // so we can call selectOutput() safely
                    const audio_io_handle_t newOutput = selectOutput(dstOutputs,
                                                                     client->flags(),
                                                                     client->config().format,
                                                                     client->config().channel_mask,
                                                                     client->config().sample_rate,
                                                                     client->session());
                    if (newOutput != srcOut) {
                        invalidate = true;
                        break;
                    }
                } else {
                    sp<IOProfile> profile = getProfileForOutput(newDevices,
                                   client->config().sample_rate,
                                   client->config().format,
                                   client->config().channel_mask,
                                   client->flags(),
                                   true /* directOnly */);
                    if (profile != desc->mProfile) {
                        invalidate = true;
                        break;
                    }
                }
            }
            // mute strategy while moving tracks from one output to another
            if (invalidate) {
                invalidatedOutputs.push_back(desc);
                if (desc->isStrategyActive(psId)) {
                    setStrategyMute(psId, true, desc);
                    setStrategyMute(psId, false, desc, maxLatency * LATENCY_MUTE_FACTOR,
                                    newDevices.types());
                }
            }
            sp<SourceClientDescriptor> source = getSourceForAttributesOnOutput(srcOut, attr);
            if (source != nullptr && !isCallRxAudioSource(source) && !source->isInternal()) {
                connectAudioSource(source);
            }
        }

        ALOGV_IF(!(srcOutputs.isEmpty() || dstOutputs.isEmpty()),
              "%s: strategy %d, moving from output %s to output %s", __func__, psId,
              std::to_string(srcOutputs[0]).c_str(),
              std::to_string(dstOutputs[0]).c_str());

        // Move effects associated to this stream from previous output to new output
        if (followsSameRouting(attr, attributes_initializer(AUDIO_USAGE_MEDIA))) {
            selectOutputForMusicEffects();
        }
        // Move tracks associated to this stream (and linked) from previous output to new output
        if (!invalidatedOutputs.empty()) {
            invalidateStreams(mEngine->getStreamTypesForProductStrategy(psId));
            for (sp<SwAudioOutputDescriptor> desc : invalidatedOutputs) {
                desc->setTracksInvalidatedStatusByStrategy(psId);
            }
        }
    }
}

void AudioPolicyManager::checkOutputForAllStrategies()
{
    for (const auto &strategy : mEngine->getOrderedProductStrategies()) {
        auto attributes = mEngine->getAllAttributesForProductStrategy(strategy).front();
        checkOutputForAttributes(attributes);
        checkAudioSourceForAttributes(attributes);
    }
}

void AudioPolicyManager::checkSecondaryOutputs() {
    PortHandleVector clientsToInvalidate;
    TrackSecondaryOutputsMap trackSecondaryOutputs;
    bool unneededUsePrimaryOutputFromPolicyMixes = false;
    for (size_t i = 0; i < mOutputs.size(); i++) {
        const sp<SwAudioOutputDescriptor>& outputDescriptor = mOutputs[i];
        for (const sp<TrackClientDescriptor>& client : outputDescriptor->getClientIterable()) {
            sp<AudioPolicyMix> primaryMix;
            std::vector<sp<AudioPolicyMix>> secondaryMixes;
            status_t status = mPolicyMixes.getOutputForAttr(client->attributes(), client->config(),
                    client->uid(), client->session(), client->flags(), mAvailableOutputDevices,
                    nullptr /* requestedDevice */, primaryMix, &secondaryMixes,
                    unneededUsePrimaryOutputFromPolicyMixes);
            std::vector<sp<SwAudioOutputDescriptor>> secondaryDescs;
            for (auto &secondaryMix : secondaryMixes) {
                sp<SwAudioOutputDescriptor> outputDesc = secondaryMix->getOutput();
                if (outputDesc != nullptr &&
                    outputDesc->mIoHandle != AUDIO_IO_HANDLE_NONE) {
                    secondaryDescs.push_back(outputDesc);
                }
            }

            if (status != OK &&
                (client->flags() & AUDIO_OUTPUT_FLAG_MMAP_NOIRQ) == AUDIO_OUTPUT_FLAG_NONE) {
                // When it failed to query secondary output, only invalidate the client that is not
                // MMAP. The reason is that MMAP stream will not support secondary output.
                clientsToInvalidate.push_back(client->portId());
            } else if (!std::equal(
                    client->getSecondaryOutputs().begin(),
                    client->getSecondaryOutputs().end(),
                    secondaryDescs.begin(), secondaryDescs.end())) {
                if (!audio_is_linear_pcm(client->config().format)) {
                    // If the format is not PCM, the tracks should be invalidated to get correct
                    // behavior when the secondary output is changed.
                    clientsToInvalidate.push_back(client->portId());
                } else {
                    std::vector<wp<SwAudioOutputDescriptor>> weakSecondaryDescs;
                    std::vector<audio_io_handle_t> secondaryOutputIds;
                    for (const auto &secondaryDesc: secondaryDescs) {
                        secondaryOutputIds.push_back(secondaryDesc->mIoHandle);
                        weakSecondaryDescs.push_back(secondaryDesc);
                    }
                    trackSecondaryOutputs.emplace(client->portId(), secondaryOutputIds);
                    client->setSecondaryOutputs(std::move(weakSecondaryDescs));
                }
            }
        }
    }
    if (!trackSecondaryOutputs.empty()) {
        mpClientInterface->updateSecondaryOutputs(trackSecondaryOutputs);
    }
    if (!clientsToInvalidate.empty()) {
        ALOGD("%s Invalidate clients due to fail getting output for attr", __func__);
        mpClientInterface->invalidateTracks(clientsToInvalidate);
    }
}

bool AudioPolicyManager::isScoRequestedForComm() const {
    AudioDeviceTypeAddrVector devices;
    mEngine->getDevicesForRoleAndStrategy(mCommunnicationStrategy, DEVICE_ROLE_PREFERRED, devices);
    for (const auto &device : devices) {
        if (audio_is_bluetooth_out_sco_device(device.mType)) {
            return true;
        }
    }
    return false;
}

bool AudioPolicyManager::isHearingAidUsedForComm() const {
    DeviceVector devices = mEngine->getOutputDevicesForStream(AUDIO_STREAM_VOICE_CALL,
                                                       true /*fromCache*/);
    for (const auto &device : devices) {
        if (device->type() == AUDIO_DEVICE_OUT_HEARING_AID) {
            return true;
        }
    }
    return false;
}


void AudioPolicyManager::checkA2dpSuspend()
{
    audio_io_handle_t a2dpOutput = mOutputs.getA2dpOutput();
    if (a2dpOutput == 0 || mOutputs.isA2dpOffloadedOnPrimary()) {
        mA2dpSuspended = false;
        return;
    }

    bool isScoConnected =
            (mAvailableInputDevices.types().count(AUDIO_DEVICE_IN_BLUETOOTH_SCO_HEADSET) != 0 ||
             !Intersection(mAvailableOutputDevices.types(), getAudioDeviceOutAllScoSet()).empty());
    bool isScoRequested = isScoRequestedForComm();

    // if suspended, restore A2DP output if:
    //      ((SCO device is NOT connected) ||
    //       ((SCO is not requested) &&
    //        (phone state is NOT in call) && (phone state is NOT ringing)))
    //
    // if not suspended, suspend A2DP output if:
    //      (SCO device is connected) &&
    //       ((SCO is requested) ||
    //       ((phone state is in call) || (phone state is ringing)))
    //
    if (mA2dpSuspended) {
        if (!isScoConnected ||
             (!isScoRequested &&
              (mEngine->getPhoneState() != AUDIO_MODE_IN_CALL) &&
              (mEngine->getPhoneState() != AUDIO_MODE_RINGTONE))) {

            mpClientInterface->restoreOutput(a2dpOutput);
            mA2dpSuspended = false;
        }
    } else {
        if (isScoConnected &&
             (isScoRequested ||
              (mEngine->getPhoneState() == AUDIO_MODE_IN_CALL) ||
              (mEngine->getPhoneState() == AUDIO_MODE_RINGTONE))) {

            mpClientInterface->suspendOutput(a2dpOutput);
            mA2dpSuspended = true;
        }
    }
}

DeviceVector AudioPolicyManager::getNewOutputDevices(const sp<SwAudioOutputDescriptor>& outputDesc,
                                                     bool fromCache)
{
    if (outputDesc == nullptr) {
        return DeviceVector{};
    }

    ssize_t index = mAudioPatches.indexOfKey(outputDesc->getPatchHandle());
    if (index >= 0) {
        sp<AudioPatch> patchDesc = mAudioPatches.valueAt(index);
        if (patchDesc->getUid() != mUidCached) {
            ALOGV("%s device %s forced by patch %d", __func__,
                  outputDesc->devices().toString().c_str(), outputDesc->getPatchHandle());
            return  outputDesc->devices();
        }
    }

    // Do not retrieve engine device for outputs through MSD
    // TODO: support explicit routing requests by resetting MSD patch to engine device.
    if (outputDesc->devices() == getMsdAudioOutDevices()) {
        return outputDesc->devices();
    }

    // Honor explicit routing requests only if no client using default routing is active on this
    // input: a specific app can not force routing for other apps by setting a preferred device.
    bool active; // unused
    sp<DeviceDescriptor> device =
        findPreferredDevice(outputDesc, PRODUCT_STRATEGY_NONE, active, mAvailableOutputDevices);
    if (device != nullptr) {
        return DeviceVector(device);
    }

    // Legacy Engine cannot take care of bus devices and mix, so we need to handle the conflict
    // of setForceUse / Default Bus device here
    device = mPolicyMixes.getDeviceAndMixForOutput(outputDesc, mAvailableOutputDevices);
    if (device != nullptr) {
        return DeviceVector(device);
    }

    DeviceVector devices;
    for (const auto &productStrategy : mEngine->getOrderedProductStrategies()) {
        StreamTypeVector streams = mEngine->getStreamTypesForProductStrategy(productStrategy);
        auto hasStreamActive = [&](auto stream) {
            return hasStream(streams, stream) && isStreamActive(stream, 0);
        };

        auto doGetOutputDevicesForVoice = [&]() {
            return hasVoiceStream(streams) && (outputDesc == mPrimaryOutput ||
                outputDesc->isActive(toVolumeSource(AUDIO_STREAM_VOICE_CALL, false))) &&
                (isInCall() ||
                 mOutputs.isStrategyActiveOnSameModule(productStrategy, outputDesc)) &&
                !isStreamActive(AUDIO_STREAM_ENFORCED_AUDIBLE, 0);
        };

        // With low-latency playing on speaker, music on WFD, when the first low-latency
        // output is stopped, getNewOutputDevices checks for a product strategy
        // from the list, as STRATEGY_SONIFICATION comes prior to STRATEGY_MEDIA.
        // If an ALARM or ENFORCED_AUDIBLE stream is supported by the product strategy,
        // devices are returned for STRATEGY_SONIFICATION without checking whether the
        // stream is associated to the output descriptor.
        if (doGetOutputDevicesForVoice() || outputDesc->isStrategyActive(productStrategy) ||
               ((hasStreamActive(AUDIO_STREAM_ALARM) ||
                hasStreamActive(AUDIO_STREAM_ENFORCED_AUDIBLE)) &&
                mOutputs.isStrategyActiveOnSameModule(productStrategy, outputDesc))) {
            // Retrieval of devices for voice DL is done on primary output profile, cannot
            // check the route (would force modifying configuration file for this profile)
            auto attr = mEngine->getAllAttributesForProductStrategy(productStrategy).front();
            devices = mEngine->getOutputDevicesForAttributes(attr, nullptr, fromCache);
            break;
        }
    }
    ALOGV("%s selected devices %s", __func__, devices.toString().c_str());
    return devices;
}

sp<DeviceDescriptor> AudioPolicyManager::getNewInputDevice(
        const sp<AudioInputDescriptor>& inputDesc)
{
    sp<DeviceDescriptor> device;

    ssize_t index = mAudioPatches.indexOfKey(inputDesc->getPatchHandle());
    if (index >= 0) {
        sp<AudioPatch> patchDesc = mAudioPatches.valueAt(index);
        if (patchDesc->getUid() != mUidCached) {
            ALOGV("getNewInputDevice() device %s forced by patch %d",
                  inputDesc->getDevice()->toString().c_str(), inputDesc->getPatchHandle());
            return inputDesc->getDevice();
        }
    }

    // Honor explicit routing requests only if no client using default routing is active on this
    // input: a specific app can not force routing for other apps by setting a preferred device.
    bool active;
    device = findPreferredDevice(inputDesc, AUDIO_SOURCE_DEFAULT, active, mAvailableInputDevices);
    if (device != nullptr) {
        return device;
    }

    // If we are not in call and no client is active on this input, this methods returns
    // a null sp<>, causing the patch on the input stream to be released.
    audio_attributes_t attributes;
    uid_t uid;
    audio_session_t session;
    sp<RecordClientDescriptor> topClient = inputDesc->getHighestPriorityClient();
    if (topClient != nullptr) {
        attributes = topClient->attributes();
        uid = topClient->uid();
        session = topClient->session();
    } else {
        attributes = { .source = AUDIO_SOURCE_DEFAULT };
        uid = 0;
        session = AUDIO_SESSION_NONE;
    }

    if (attributes.source == AUDIO_SOURCE_DEFAULT && isInCall()) {
        attributes.source = AUDIO_SOURCE_VOICE_COMMUNICATION;
    }
    if (attributes.source != AUDIO_SOURCE_DEFAULT) {
        device = mEngine->getInputDeviceForAttributes(attributes, uid, session);
    }

    return device;
}

bool AudioPolicyManager::streamsMatchForvolume(audio_stream_type_t stream1,
                                               audio_stream_type_t stream2) {
    return (stream1 == stream2);
}

status_t AudioPolicyManager::getDevicesForAttributes(
        const audio_attributes_t &attr, AudioDeviceTypeAddrVector *devices, bool forVolume) {
    if (devices == nullptr) {
        return BAD_VALUE;
    }

    DeviceVector curDevices;
    if (status_t status = getDevicesForAttributes(attr, curDevices, forVolume); status != OK) {
        return status;
    }
    for (const auto& device : curDevices) {
        devices->push_back(device->getDeviceTypeAddr());
    }
    return NO_ERROR;
}

void AudioPolicyManager::handleNotificationRoutingForStream(audio_stream_type_t stream) {
    switch(stream) {
    case AUDIO_STREAM_MUSIC:
        checkOutputForAttributes(attributes_initializer(AUDIO_USAGE_NOTIFICATION));
        updateDevicesAndOutputs();
        break;
    default:
        break;
    }
}

uint32_t AudioPolicyManager::handleEventForBeacon(int event) {

    // skip beacon mute management if a dedicated TTS output is available
    if (mTtsOutputAvailable) {
        return 0;
    }

    switch(event) {
    case STARTING_OUTPUT:
        mBeaconMuteRefCount++;
        break;
    case STOPPING_OUTPUT:
        if (mBeaconMuteRefCount > 0) {
            mBeaconMuteRefCount--;
        }
        break;
    case STARTING_BEACON:
        mBeaconPlayingRefCount++;
        break;
    case STOPPING_BEACON:
        if (mBeaconPlayingRefCount > 0) {
            mBeaconPlayingRefCount--;
        }
        break;
    }

    if (mBeaconMuteRefCount > 0) {
        // any playback causes beacon to be muted
        return setBeaconMute(true);
    } else {
        // no other playback: unmute when beacon starts playing, mute when it stops
        return setBeaconMute(mBeaconPlayingRefCount == 0);
    }
}

uint32_t AudioPolicyManager::setBeaconMute(bool mute) {
    ALOGV("setBeaconMute(%d) mBeaconMuteRefCount=%d mBeaconPlayingRefCount=%d",
            mute, mBeaconMuteRefCount, mBeaconPlayingRefCount);
    // keep track of muted state to avoid repeating mute/unmute operations
    if (mBeaconMuted != mute) {
        // mute/unmute AUDIO_STREAM_TTS on all outputs
        ALOGV("\t muting %d", mute);
        uint32_t maxLatency = 0;
        auto ttsVolumeSource = toVolumeSource(AUDIO_STREAM_TTS, false);
        if (ttsVolumeSource == VOLUME_SOURCE_NONE) {
            ALOGV("\t no tts volume source available");
            return 0;
        }
        for (size_t i = 0; i < mOutputs.size(); i++) {
            sp<SwAudioOutputDescriptor> desc = mOutputs.valueAt(i);
            setVolumeSourceMute(ttsVolumeSource, mute/*on*/, desc, 0 /*delay*/, DeviceTypeSet());
            const uint32_t latency = desc->latency() * 2;
            if (desc->isActive(latency * 2) && latency > maxLatency) {
                maxLatency = latency;
            }
        }
        mBeaconMuted = mute;
        return maxLatency;
    }
    return 0;
}

void AudioPolicyManager::updateDevicesAndOutputs()
{
    mEngine->updateDeviceSelectionCache();
    mPreviousOutputs = mOutputs;
}

uint32_t AudioPolicyManager::checkDeviceMuteStrategies(const sp<AudioOutputDescriptor>& outputDesc,
                                                       const DeviceVector &prevDevices,
                                                       uint32_t delayMs)
{
    // mute/unmute strategies using an incompatible device combination
    // if muting, wait for the audio in pcm buffer to be drained before proceeding
    // if unmuting, unmute only after the specified delay
    if (outputDesc->isDuplicated()) {
        return 0;
    }

    uint32_t muteWaitMs = 0;
    DeviceVector devices = outputDesc->devices();
    bool shouldMute = outputDesc->isActive() && (devices.size() >= 2);

    auto productStrategies = mEngine->getOrderedProductStrategies();
    for (const auto &productStrategy : productStrategies) {
        auto attributes = mEngine->getAllAttributesForProductStrategy(productStrategy).front();
        DeviceVector curDevices =
                mEngine->getOutputDevicesForAttributes(attributes, nullptr, false/*fromCache*/);
        curDevices = curDevices.filter(outputDesc->supportedDevices());
        bool mute = shouldMute && curDevices.containsAtLeastOne(devices) && curDevices != devices;
        bool doMute = false;

        if (mute && !outputDesc->isStrategyMutedByDevice(productStrategy)) {
            doMute = true;
            outputDesc->setStrategyMutedByDevice(productStrategy, true);
        } else if (!mute && outputDesc->isStrategyMutedByDevice(productStrategy)) {
            doMute = true;
            outputDesc->setStrategyMutedByDevice(productStrategy, false);
        }
        if (doMute) {
            for (size_t j = 0; j < mOutputs.size(); j++) {
                sp<AudioOutputDescriptor> desc = mOutputs.valueAt(j);
                // skip output if it does not share any device with current output
                if (!desc->supportedDevices().containsAtLeastOne(outputDesc->supportedDevices())) {
                    continue;
                }
                ALOGVV("%s() output %s %s (curDevice %s)", __func__, desc->info().c_str(),
                      mute ? "muting" : "unmuting", curDevices.toString().c_str());
                setStrategyMute(productStrategy, mute, desc, mute ? 0 : delayMs);
                if (desc->isStrategyActive(productStrategy)) {
                    if (mute) {
                        // FIXME: should not need to double latency if volume could be applied
                        // immediately by the audioflinger mixer. We must account for the delay
                        // between now and the next time the audioflinger thread for this output
                        // will process a buffer (which corresponds to one buffer size,
                        // usually 1/2 or 1/4 of the latency).
                        if (muteWaitMs < desc->latency() * 2) {
                            muteWaitMs = desc->latency() * 2;
                        }
                    }
                }
            }
        }
    }

    // temporary mute output if device selection changes to avoid volume bursts due to
    // different per device volumes
    if (outputDesc->isActive() && (devices != prevDevices)) {
        uint32_t tempMuteWaitMs = outputDesc->latency() * 2;

        if (muteWaitMs < tempMuteWaitMs) {
            muteWaitMs = tempMuteWaitMs;
        }

        // If recommended duration is defined, replace temporary mute duration to avoid
        // truncated notifications at beginning, which depends on duration of changing path in HAL.
        // Otherwise, temporary mute duration is conservatively set to 4 times the reported latency.
        uint32_t tempRecommendedMuteDuration = outputDesc->getRecommendedMuteDurationMs();
        uint32_t tempMuteDurationMs = tempRecommendedMuteDuration > 0 ?
                tempRecommendedMuteDuration : outputDesc->latency() * 4;

        for (const auto &activeVs : outputDesc->getActiveVolumeSources()) {
            // make sure that we do not start the temporary mute period too early in case of
            // delayed device change
            setVolumeSourceMute(activeVs, true, outputDesc, delayMs);
            setVolumeSourceMute(activeVs, false, outputDesc, delayMs + tempMuteDurationMs,
                                devices.types());
        }
    }

    // wait for the PCM output buffers to empty before proceeding with the rest of the command
    if (muteWaitMs > delayMs) {
        muteWaitMs -= delayMs;
        usleep(muteWaitMs * 1000);
        return muteWaitMs;
    }
    return 0;
}

uint32_t AudioPolicyManager::setOutputDevices(const char *caller,
                                              const sp<SwAudioOutputDescriptor>& outputDesc,
                                              const DeviceVector &devices,
                                              bool force,
                                              int delayMs,
                                              audio_patch_handle_t *patchHandle,
                                              bool requiresMuteCheck, bool requiresVolumeCheck,
                                              bool skipMuteDelay)
{
    // TODO(b/262404095): Consider if the output need to be reopened.
    std::string logPrefix = std::string("caller ") + caller + outputDesc->info();
    ALOGV("%s %s device %s delayMs %d", __func__, logPrefix.c_str(),
          devices.toString().c_str(), delayMs);
    uint32_t muteWaitMs;

    if (outputDesc->isDuplicated()) {
        muteWaitMs = setOutputDevices(__func__, outputDesc->subOutput1(), devices, force, delayMs,
                nullptr /* patchHandle */, requiresMuteCheck, skipMuteDelay);
        muteWaitMs += setOutputDevices(__func__, outputDesc->subOutput2(), devices, force, delayMs,
                nullptr /* patchHandle */, requiresMuteCheck, skipMuteDelay);
        return muteWaitMs;
    }

    // filter devices according to output selected
    DeviceVector filteredDevices = outputDesc->filterSupportedDevices(devices);
    DeviceVector prevDevices = outputDesc->devices();
    DeviceVector availPrevDevices = mAvailableOutputDevices.filter(prevDevices);

    ALOGV("%s %s prevDevice %s", __func__, logPrefix.c_str(),
          prevDevices.toString().c_str());

    if (!filteredDevices.isEmpty()) {
        outputDesc->setDevices(filteredDevices);
    }

    // if the outputs are not materially active, there is no need to mute.
    if (requiresMuteCheck) {
        muteWaitMs = checkDeviceMuteStrategies(outputDesc, prevDevices, delayMs);
    } else {
        ALOGV("%s: %s suppressing checkDeviceMuteStrategies", __func__,
              logPrefix.c_str());
        muteWaitMs = 0;
    }

    bool outputRouted = outputDesc->isRouted();

    // no need to proceed if new device is not AUDIO_DEVICE_NONE and not supported by current
    // output profile or if new device is not supported AND previous device(s) is(are) still
    // available (otherwise reset device must be done on the output)
    if (!devices.isEmpty() && filteredDevices.isEmpty() && !availPrevDevices.empty()) {
        ALOGV("%s: %s unsupported device %s for output", __func__, logPrefix.c_str(),
              devices.toString().c_str());
        // restore previous device after evaluating strategy mute state
        outputDesc->setDevices(prevDevices);
        return muteWaitMs;
    }

    // Do not change the routing if:
    //      the requested device is AUDIO_DEVICE_NONE
    //      OR the requested device is the same as current device
    //  AND force is not specified
    //  AND the output is connected by a valid audio patch.
    // Doing this check here allows the caller to call setOutputDevices() without conditions
    if ((filteredDevices.isEmpty() || filteredDevices == prevDevices) && !force && outputRouted) {
        ALOGV("%s %s setting same device %s or null device, force=%d, patch handle=%d",
              __func__, logPrefix.c_str(), filteredDevices.toString().c_str(), force,
              outputDesc->getPatchHandle());
        if (requiresVolumeCheck && !filteredDevices.isEmpty()) {
            ALOGV("%s %s setting same device on routed output, force apply volumes",
                  __func__, logPrefix.c_str());
            applyStreamVolumes(outputDesc, filteredDevices.types(), delayMs, true /*force*/);
        }
        return muteWaitMs;
    }

    ALOGV("%s %s changing device to %s", __func__, logPrefix.c_str(),
          filteredDevices.toString().c_str());

    // do the routing
    if (filteredDevices.isEmpty() || mAvailableOutputDevices.filter(filteredDevices).empty()) {
        resetOutputDevice(outputDesc, delayMs, NULL);
    } else {
        PatchBuilder patchBuilder;
        patchBuilder.addSource(outputDesc);
        ALOG_ASSERT(filteredDevices.size() <= AUDIO_PATCH_PORTS_MAX, "Too many sink ports");
        for (const auto &filteredDevice : filteredDevices) {
            patchBuilder.addSink(filteredDevice);
        }

        // Add half reported latency to delayMs when muteWaitMs is null in order
        // to avoid disordered sequence of muting volume and changing devices.
        int actualDelayMs = !skipMuteDelay && muteWaitMs == 0
                ? (delayMs + (outputDesc->latency() / 2)) : delayMs;
        installPatch(__func__, patchHandle, outputDesc.get(), patchBuilder.patch(), actualDelayMs);
    }

    // Since the mute is skip, also skip the apply stream volume as that will be applied externally
    if (!skipMuteDelay) {
        // update stream volumes according to new device
        applyStreamVolumes(outputDesc, filteredDevices.types(), delayMs);
    }

    return muteWaitMs;
}

status_t AudioPolicyManager::resetOutputDevice(const sp<AudioOutputDescriptor>& outputDesc,
                                               int delayMs,
                                               audio_patch_handle_t *patchHandle)
{
    ssize_t index;
    if (patchHandle == nullptr && !outputDesc->isRouted()) {
        return INVALID_OPERATION;
    }
    if (patchHandle) {
        index = mAudioPatches.indexOfKey(*patchHandle);
    } else {
        index = mAudioPatches.indexOfKey(outputDesc->getPatchHandle());
    }
    if (index < 0) {
        return INVALID_OPERATION;
    }
    sp< AudioPatch> patchDesc = mAudioPatches.valueAt(index);
    status_t status = mpClientInterface->releaseAudioPatch(patchDesc->getAfHandle(), delayMs);
    ALOGV("resetOutputDevice() releaseAudioPatch returned %d", status);
    outputDesc->setPatchHandle(AUDIO_PATCH_HANDLE_NONE);
    removeAudioPatch(patchDesc->getHandle());
    nextAudioPortGeneration();
    mpClientInterface->onAudioPatchListUpdate();
    return status;
}

status_t AudioPolicyManager::setInputDevice(audio_io_handle_t input,
                                            const sp<DeviceDescriptor> &device,
                                            bool force,
                                            audio_patch_handle_t *patchHandle)
{
    status_t status = NO_ERROR;

    sp<AudioInputDescriptor> inputDesc = mInputs.valueFor(input);
    if ((device != nullptr) && ((device != inputDesc->getDevice()) || force)) {
        inputDesc->setDevice(device);

        if (mAvailableInputDevices.contains(device)) {
            PatchBuilder patchBuilder;
            patchBuilder.addSink(inputDesc,
            // AUDIO_SOURCE_HOTWORD is for internal use only:
            // handled as AUDIO_SOURCE_VOICE_RECOGNITION by the audio HAL
                    [inputDesc](const PatchBuilder::mix_usecase_t& usecase) {
                        auto result = usecase;
                        if (result.source == AUDIO_SOURCE_HOTWORD && !inputDesc->isSoundTrigger()) {
                            result.source = AUDIO_SOURCE_VOICE_RECOGNITION;
                        }
                        return result; }).
            //only one input device for now
                    addSource(device);
            status = installPatch(__func__, patchHandle, inputDesc.get(), patchBuilder.patch(), 0);
        }
    }
    return status;
}

status_t AudioPolicyManager::resetInputDevice(audio_io_handle_t input,
                                              audio_patch_handle_t *patchHandle)
{
    sp<AudioInputDescriptor> inputDesc = mInputs.valueFor(input);
    ssize_t index;
    if (patchHandle) {
        index = mAudioPatches.indexOfKey(*patchHandle);
    } else {
        index = mAudioPatches.indexOfKey(inputDesc->getPatchHandle());
    }
    if (index < 0) {
        return INVALID_OPERATION;
    }
    sp< AudioPatch> patchDesc = mAudioPatches.valueAt(index);
    status_t status = mpClientInterface->releaseAudioPatch(patchDesc->getAfHandle(), 0);
    ALOGV("resetInputDevice() releaseAudioPatch returned %d", status);
    inputDesc->setPatchHandle(AUDIO_PATCH_HANDLE_NONE);
    removeAudioPatch(patchDesc->getHandle());
    nextAudioPortGeneration();
    mpClientInterface->onAudioPatchListUpdate();
    return status;
}

sp<IOProfile> AudioPolicyManager::getInputProfile(const sp<DeviceDescriptor> &device,
                                                  uint32_t& samplingRate,
                                                  audio_format_t& format,
                                                  audio_channel_mask_t& channelMask,
                                                  audio_input_flags_t flags)
{
    // Choose an input profile based on the requested capture parameters: select the first available
    // profile supporting all requested parameters.
    // The flags can be ignored if it doesn't contain a much match flag.

    using underlying_input_flag_t = std::underlying_type_t<audio_input_flags_t>;
    const underlying_input_flag_t mustMatchFlag = AUDIO_INPUT_FLAG_MMAP_NOIRQ |
                         AUDIO_INPUT_FLAG_HOTWORD_TAP | AUDIO_INPUT_FLAG_HW_LOOKBACK;

    const underlying_input_flag_t oriFlags = flags;

    for (;;) {
        sp<IOProfile> firstInexact = nullptr;
        uint32_t updatedSamplingRate = 0;
        audio_format_t updatedFormat = AUDIO_FORMAT_INVALID;
        audio_channel_mask_t updatedChannelMask = AUDIO_CHANNEL_INVALID;
        for (const auto& hwModule : mHwModules) {
            for (const auto& profile : hwModule->getInputProfiles()) {
                // profile->log();
                //updatedFormat = format;
                if (profile->getCompatibilityScore(
                        DeviceVector(device),
                        samplingRate,
                        &updatedSamplingRate,
                        format,
                        &updatedFormat,
                        channelMask,
                        &updatedChannelMask,
                        // FIXME ugly cast
                        (audio_output_flags_t) flags,
                        true /*exactMatchRequiredForInputFlags*/) == IOProfile::EXACT_MATCH) {
                    samplingRate = updatedSamplingRate;
                    format = updatedFormat;
                    channelMask = updatedChannelMask;
                    return profile;
                }
                if (firstInexact == nullptr
                        && profile->getCompatibilityScore(
                                DeviceVector(device),
                                samplingRate,
                                &updatedSamplingRate,
                                format,
                                &updatedFormat,
                                channelMask,
                                &updatedChannelMask,
                                // FIXME ugly cast
                                (audio_output_flags_t) flags,
                                false /*exactMatchRequiredForInputFlags*/)
                                != IOProfile::NO_MATCH) {
                    firstInexact = profile;
                }
            }
        }

        if (firstInexact != nullptr) {
            samplingRate = updatedSamplingRate;
            format = updatedFormat;
            channelMask = updatedChannelMask;
            return firstInexact;
        } else if (flags & AUDIO_INPUT_FLAG_RAW) {
            flags = (audio_input_flags_t) (flags & ~AUDIO_INPUT_FLAG_RAW); // retry
        } else if ((flags & mustMatchFlag) == AUDIO_INPUT_FLAG_NONE &&
                flags != AUDIO_INPUT_FLAG_NONE && audio_is_linear_pcm(format)) {
            flags = AUDIO_INPUT_FLAG_NONE;
        } else { // fail
            ALOGW("%s could not find profile for device %s, sampling rate %u, format %#x, "
                  "channel mask 0x%X, flags %#x", __func__, device->toString().c_str(),
                  samplingRate, format, channelMask, oriFlags);
            break;
        }
    }

    return nullptr;
}

float AudioPolicyManager::adjustDeviceAttenuationForAbsVolume(IVolumeCurves &curves,
                                                              VolumeSource volumeSource,
                                                              int index,
                                                              const DeviceTypeSet &deviceTypes)
{
    audio_devices_t volumeDevice = Volume::getDeviceForVolume(deviceTypes);
    device_category deviceCategory = Volume::getDeviceCategory({volumeDevice});
    float volumeDb = curves.volIndexToDb(deviceCategory, index);

    if (com_android_media_audio_abs_volume_index_fix()) {
        if (mAbsoluteVolumeDrivingStreams.find(volumeDevice) !=
            mAbsoluteVolumeDrivingStreams.end()) {
            audio_attributes_t attributesToDriveAbs = mAbsoluteVolumeDrivingStreams[volumeDevice];
            auto groupToDriveAbs = mEngine->getVolumeGroupForAttributes(attributesToDriveAbs);
            if (groupToDriveAbs == VOLUME_GROUP_NONE) {
                ALOGD("%s: no group matching with %s", __FUNCTION__,
                      toString(attributesToDriveAbs).c_str());
                return volumeDb;
            }

            float volumeDbMax = curves.volIndexToDb(deviceCategory, curves.getVolumeIndexMax());
            VolumeSource vsToDriveAbs = toVolumeSource(groupToDriveAbs);
            if (vsToDriveAbs == volumeSource) {
                // attenuation is applied by the abs volume controller
                return volumeDbMax;
            } else {
                IVolumeCurves &curvesAbs = getVolumeCurves(vsToDriveAbs);
                int indexAbs = curvesAbs.getVolumeIndex({volumeDevice});
                float volumeDbAbs = curvesAbs.volIndexToDb(deviceCategory, indexAbs);
                float volumeDbAbsMax = curvesAbs.volIndexToDb(deviceCategory,
                                                              curvesAbs.getVolumeIndexMax());
                float newVolumeDb = fminf(volumeDb + volumeDbAbsMax - volumeDbAbs, volumeDbMax);
                ALOGV("%s: abs vol stream %d with attenuation %f is adjusting stream %d from "
                      "attenuation %f to attenuation %f %f", __func__, vsToDriveAbs, volumeDbAbs,
                      volumeSource, volumeDb, newVolumeDb, volumeDbMax);
                return newVolumeDb;
            }
        }
        return volumeDb;
    } else {
        return volumeDb;
    }
}

float AudioPolicyManager::computeVolume(IVolumeCurves &curves,
                                        VolumeSource volumeSource,
                                        int index,
                                        const DeviceTypeSet& deviceTypes,
                                        bool computeInternalInteraction)
{
    float volumeDb = adjustDeviceAttenuationForAbsVolume(curves, volumeSource, index, deviceTypes);
    ALOGV("%s volume source %d, index %d,  devices %s, compute internal %b ", __func__,
          volumeSource, index, dumpDeviceTypes(deviceTypes).c_str(), computeInternalInteraction);

    if (!computeInternalInteraction) {
        return volumeDb;
    }

    ALOGV("%s volume source %d, index %d,  devices %s, compute internal %b ", __func__,
          volumeSource, index, dumpDeviceTypes(deviceTypes).c_str(), computeInternalInteraction);

    if (!computeInternalInteraction) {
        return volumeDb;
    }

    // handle the case of accessibility active while a ringtone is playing: if the ringtone is much
    // louder than the accessibility prompt, the prompt cannot be heard, thus masking the touch
    // exploration of the dialer UI. In this situation, bring the accessibility volume closer to
    // the ringtone volume
    const auto callVolumeSrc = toVolumeSource(AUDIO_STREAM_VOICE_CALL, false);
    const auto ringVolumeSrc = toVolumeSource(AUDIO_STREAM_RING, false);
    const auto musicVolumeSrc = toVolumeSource(AUDIO_STREAM_MUSIC, false);
    const auto alarmVolumeSrc = toVolumeSource(AUDIO_STREAM_ALARM, false);
    const auto a11yVolumeSrc = toVolumeSource(AUDIO_STREAM_ACCESSIBILITY, false);
    if (AUDIO_MODE_RINGTONE == mEngine->getPhoneState() &&
            mOutputs.isActive(ringVolumeSrc, 0)) {
        auto &ringCurves = getVolumeCurves(AUDIO_STREAM_RING);
        const float ringVolumeDb = computeVolume(ringCurves, ringVolumeSrc, index, deviceTypes,
                /* computeInternalInteraction= */ false);
        return ringVolumeDb - 4 > volumeDb ? ringVolumeDb - 4 : volumeDb;
    }

    // in-call: always cap volume by voice volume + some low headroom
    if ((volumeSource != callVolumeSrc && (isInCall() ||
                                           mOutputs.isActiveLocally(callVolumeSrc))) &&
            (volumeSource == toVolumeSource(AUDIO_STREAM_SYSTEM, false) ||
             volumeSource == ringVolumeSrc || volumeSource == musicVolumeSrc ||
             volumeSource == alarmVolumeSrc ||
             volumeSource == toVolumeSource(AUDIO_STREAM_NOTIFICATION, false) ||
             volumeSource == toVolumeSource(AUDIO_STREAM_ENFORCED_AUDIBLE, false) ||
             volumeSource == toVolumeSource(AUDIO_STREAM_DTMF, false) ||
             volumeSource == a11yVolumeSrc)) {
        auto &voiceCurves = getVolumeCurves(callVolumeSrc);
        int voiceVolumeIndex = voiceCurves.getVolumeIndex(deviceTypes);
        const float maxVoiceVolDb =
                computeVolume(voiceCurves, callVolumeSrc, voiceVolumeIndex, deviceTypes,
                              /* computeInternalInteraction= */ false)
                + IN_CALL_EARPIECE_HEADROOM_DB;
        // FIXME: Workaround for call screening applications until a proper audio mode is defined
        // to support this scenario : Exempt the RING stream from the audio cap if the audio was
        // programmatically muted.
        // VOICE_CALL stream has minVolumeIndex > 0 : Users cannot set the volume of voice calls to
        // 0. We don't want to cap volume when the system has programmatically muted the voice call
        // stream. See setVolumeCurveIndex() for more information.
        bool exemptFromCapping =
                ((volumeSource == ringVolumeSrc) || (volumeSource == a11yVolumeSrc))
                && (voiceVolumeIndex == 0);
        ALOGV_IF(exemptFromCapping, "%s volume source %d at vol=%f not capped", __func__,
                 volumeSource, volumeDb);
        if ((volumeDb > maxVoiceVolDb) && !exemptFromCapping) {
            ALOGV("%s volume source %d at vol=%f overriden by volume group %d at vol=%f", __func__,
                  volumeSource, volumeDb, callVolumeSrc, maxVoiceVolDb);
            volumeDb = maxVoiceVolDb;
        }
    }
    // if a headset is connected, apply the following rules to ring tones and notifications
    // to avoid sound level bursts in user's ears:
    // - always attenuate notifications volume by 6dB
    // - attenuate ring tones volume by 6dB unless music is not playing and
    // speaker is part of the select devices
    // - if music is playing, always limit the volume to current music volume,
    // with a minimum threshold at -36dB so that notification is always perceived.
    if (!Intersection(deviceTypes,
            {AUDIO_DEVICE_OUT_BLUETOOTH_A2DP, AUDIO_DEVICE_OUT_BLUETOOTH_A2DP_HEADPHONES,
             AUDIO_DEVICE_OUT_WIRED_HEADSET, AUDIO_DEVICE_OUT_WIRED_HEADPHONE,
             AUDIO_DEVICE_OUT_USB_HEADSET, AUDIO_DEVICE_OUT_HEARING_AID,
             AUDIO_DEVICE_OUT_BLE_HEADSET}).empty() &&
            ((volumeSource == alarmVolumeSrc ||
              volumeSource == ringVolumeSrc) ||
             (volumeSource == toVolumeSource(AUDIO_STREAM_NOTIFICATION, false)) ||
             (volumeSource == toVolumeSource(AUDIO_STREAM_SYSTEM, false)) ||
             ((volumeSource == toVolumeSource(AUDIO_STREAM_ENFORCED_AUDIBLE, false)) &&
              (mEngine->getForceUse(AUDIO_POLICY_FORCE_FOR_SYSTEM) == AUDIO_POLICY_FORCE_NONE))) &&
            curves.canBeMuted()) {

        // when the phone is ringing we must consider that music could have been paused just before
        // by the music application and behave as if music was active if the last music track was
        // just stopped
        if (isStreamActive(AUDIO_STREAM_MUSIC, SONIFICATION_HEADSET_MUSIC_DELAY)
                || mLimitRingtoneVolume) {
            volumeDb += SONIFICATION_HEADSET_VOLUME_FACTOR_DB;
            DeviceTypeSet musicDevice =
                    mEngine->getOutputDevicesForAttributes(attributes_initializer(AUDIO_USAGE_MEDIA),
                                                           nullptr, true /*fromCache*/).types();
            auto &musicCurves = getVolumeCurves(AUDIO_STREAM_MUSIC);
            float musicVolDb = computeVolume(musicCurves,
                                             musicVolumeSrc,
                                             musicCurves.getVolumeIndex(musicDevice),
                                             musicDevice,
                                             /* computeInternalInteraction= */ false);
            float minVolDb = (musicVolDb > SONIFICATION_HEADSET_VOLUME_MIN_DB) ?
                        musicVolDb : SONIFICATION_HEADSET_VOLUME_MIN_DB;
            if (volumeDb > minVolDb) {
                volumeDb = minVolDb;
                ALOGV("computeVolume limiting volume to %f musicVol %f", minVolDb, musicVolDb);
            }
            if (Volume::getDeviceForVolume(deviceTypes) != AUDIO_DEVICE_OUT_SPEAKER
                    &&  !Intersection(deviceTypes, {AUDIO_DEVICE_OUT_BLUETOOTH_A2DP,
                        AUDIO_DEVICE_OUT_BLUETOOTH_A2DP_HEADPHONES}).empty()) {
                // on A2DP, also ensure notification volume is not too low compared to media when
                // intended to be played
                if ((volumeDb > -96.0f) &&
                        (musicVolDb - SONIFICATION_A2DP_MAX_MEDIA_DIFF_DB > volumeDb)) {
                    ALOGV("%s increasing volume for volume source=%d device=%s from %f to %f",
                          __func__, volumeSource, dumpDeviceTypes(deviceTypes).c_str(), volumeDb,
                          musicVolDb - SONIFICATION_A2DP_MAX_MEDIA_DIFF_DB);
                    volumeDb = musicVolDb - SONIFICATION_A2DP_MAX_MEDIA_DIFF_DB;
                }
            }
        } else if ((Volume::getDeviceForVolume(deviceTypes) != AUDIO_DEVICE_OUT_SPEAKER) ||
                   (!(volumeSource == alarmVolumeSrc || volumeSource == ringVolumeSrc))) {
            volumeDb += SONIFICATION_HEADSET_VOLUME_FACTOR_DB;
        }
    }

    return volumeDb;
}

int AudioPolicyManager::rescaleVolumeIndex(int srcIndex,
                                           VolumeSource fromVolumeSource,
                                           VolumeSource toVolumeSource)
{
    if (fromVolumeSource == toVolumeSource) {
        return srcIndex;
    }
    auto &srcCurves = getVolumeCurves(fromVolumeSource);
    auto &dstCurves = getVolumeCurves(toVolumeSource);
    float minSrc = (float)srcCurves.getVolumeIndexMin();
    float maxSrc = (float)srcCurves.getVolumeIndexMax();
    float minDst = (float)dstCurves.getVolumeIndexMin();
    float maxDst = (float)dstCurves.getVolumeIndexMax();

    // preserve mute request or correct range
    if (srcIndex < minSrc) {
        if (srcIndex == 0) {
            return 0;
        }
        srcIndex = minSrc;
    } else if (srcIndex > maxSrc) {
        srcIndex = maxSrc;
    }
    return (int)(minDst + ((srcIndex - minSrc) * (maxDst - minDst)) / (maxSrc - minSrc));
}

status_t AudioPolicyManager::checkAndSetVolume(IVolumeCurves &curves,
                                               VolumeSource volumeSource,
                                               int index,
                                               const sp<AudioOutputDescriptor>& outputDesc,
                                               DeviceTypeSet deviceTypes,
                                               int delayMs,
                                               bool force)
{
    // do not change actual attributes volume if the attributes is muted
    if (outputDesc->isMuted(volumeSource)) {
        ALOGVV("%s: volume source %d muted count %d active=%d", __func__, volumeSource,
               outputDesc->getMuteCount(volumeSource), outputDesc->isActive(volumeSource));
        return NO_ERROR;
    }

    bool isVoiceVolSrc;
    bool isBtScoVolSrc;
    if (!isVolumeConsistentForCalls(
            volumeSource, deviceTypes, isVoiceVolSrc, isBtScoVolSrc, __func__)) {
        // Do not return an error here as AudioService will always set both voice call
        // and Bluetooth SCO volumes due to stream aliasing.
        return NO_ERROR;
    }

    if (deviceTypes.empty()) {
        deviceTypes = outputDesc->devices().types();
        index = curves.getVolumeIndex(deviceTypes);
<<<<<<< HEAD
        ALOGD("%s if deviceTypes is change from none to device %s, need get index %d",
=======
        ALOGV("%s if deviceTypes is change from none to device %s, need get index %d",
>>>>>>> c29fe7dd
                __func__, dumpDeviceTypes(deviceTypes).c_str(), index);
    }

    if (curves.getVolumeIndexMin() < 0 || curves.getVolumeIndexMax() < 0) {
        ALOGE("invalid volume index range");
        return BAD_VALUE;
    }

    float volumeDb = computeVolume(curves, volumeSource, index, deviceTypes);
    if (outputDesc->isFixedVolume(deviceTypes) ||
            // Force VoIP volume to max for bluetooth SCO device except if muted
            (index != 0 && (isVoiceVolSrc || isBtScoVolSrc) &&
                    isSingleDeviceType(deviceTypes, audio_is_bluetooth_out_sco_device))) {
        volumeDb = 0.0f;
    }
    const bool muted = (index == 0) && (volumeDb != 0.0f);
    outputDesc->setVolume(volumeDb, muted, volumeSource, curves.getStreamTypes(),
            deviceTypes, delayMs, force, isVoiceVolSrc);

    if (outputDesc == mPrimaryOutput && (isVoiceVolSrc || isBtScoVolSrc)) {
        setVoiceVolume(index, curves, isVoiceVolSrc, delayMs);
    }
    return NO_ERROR;
}

void AudioPolicyManager::setVoiceVolume(
        int index, IVolumeCurves &curves, bool isVoiceVolSrc, int delayMs) {
    float voiceVolume;
    // Force voice volume to max or mute for Bluetooth SCO as other attenuations are managed
    // by the headset
    if (isVoiceVolSrc) {
        voiceVolume = (float)index/(float)curves.getVolumeIndexMax();
    } else {
        voiceVolume = index == 0 ? 0.0 : 1.0;
    }
    if (voiceVolume != mLastVoiceVolume) {
        mpClientInterface->setVoiceVolume(voiceVolume, delayMs);
        mLastVoiceVolume = voiceVolume;
    }
}

bool AudioPolicyManager::isVolumeConsistentForCalls(VolumeSource volumeSource,
                                                   const DeviceTypeSet& deviceTypes,
                                                   bool& isVoiceVolSrc,
                                                   bool& isBtScoVolSrc,
                                                   const char* caller) {
    const VolumeSource callVolSrc = toVolumeSource(AUDIO_STREAM_VOICE_CALL, false);
    const VolumeSource btScoVolSrc = toVolumeSource(AUDIO_STREAM_BLUETOOTH_SCO, false);
    const bool isScoRequested = isScoRequestedForComm();
    const bool isHAUsed = isHearingAidUsedForComm();

    isVoiceVolSrc = (volumeSource != VOLUME_SOURCE_NONE) && (callVolSrc == volumeSource);
    isBtScoVolSrc = (volumeSource != VOLUME_SOURCE_NONE) && (btScoVolSrc == volumeSource);

    if ((callVolSrc != btScoVolSrc) &&
            ((isVoiceVolSrc && isScoRequested) ||
             (isBtScoVolSrc && !(isScoRequested || isHAUsed))) &&
            !isSingleDeviceType(deviceTypes, AUDIO_DEVICE_OUT_TELEPHONY_TX)) {
        ALOGV("%s cannot set volume group %d volume when is%srequested for comm", caller,
             volumeSource, isScoRequested ? " " : " not ");
        return false;
    }
    return true;
}

void AudioPolicyManager::applyStreamVolumes(const sp<AudioOutputDescriptor>& outputDesc,
                                            const DeviceTypeSet& deviceTypes,
                                            int delayMs,
                                            bool force)
{
    ALOGVV("applyStreamVolumes() for device %s", dumpDeviceTypes(deviceTypes).c_str());
    for (const auto &volumeGroup : mEngine->getVolumeGroups()) {
        auto &curves = getVolumeCurves(toVolumeSource(volumeGroup));
        checkAndSetVolume(curves, toVolumeSource(volumeGroup),
                          curves.getVolumeIndex(deviceTypes),
                          outputDesc, deviceTypes, delayMs, force);
    }
}

void AudioPolicyManager::setStrategyMute(product_strategy_t strategy,
                                         bool on,
                                         const sp<AudioOutputDescriptor>& outputDesc,
                                         int delayMs,
                                         DeviceTypeSet deviceTypes)
{
    std::vector<VolumeSource> sourcesToMute;
    for (auto attributes: mEngine->getAllAttributesForProductStrategy(strategy)) {
        ALOGVV("%s() attributes %s, mute %d, output ID %d", __func__,
               toString(attributes).c_str(), on, outputDesc->getId());
        VolumeSource source = toVolumeSource(attributes, false);
        if ((source != VOLUME_SOURCE_NONE) &&
                (std::find(begin(sourcesToMute), end(sourcesToMute), source)
                        == end(sourcesToMute))) {
            sourcesToMute.push_back(source);
        }
    }
    for (auto source : sourcesToMute) {
        setVolumeSourceMute(source, on, outputDesc, delayMs, deviceTypes);
    }

}

void AudioPolicyManager::setVolumeSourceMute(VolumeSource volumeSource,
                                             bool on,
                                             const sp<AudioOutputDescriptor>& outputDesc,
                                             int delayMs,
                                             DeviceTypeSet deviceTypes)
{
    if (deviceTypes.empty()) {
        deviceTypes = outputDesc->devices().types();
    }
    auto &curves = getVolumeCurves(volumeSource);
    if (on) {
        if (!outputDesc->isMuted(volumeSource)) {
            if (curves.canBeMuted() &&
                    (volumeSource != toVolumeSource(AUDIO_STREAM_ENFORCED_AUDIBLE, false) ||
                     (mEngine->getForceUse(AUDIO_POLICY_FORCE_FOR_SYSTEM) ==
                      AUDIO_POLICY_FORCE_NONE))) {
                checkAndSetVolume(curves, volumeSource, 0, outputDesc, deviceTypes, delayMs);
            }
        }
        // increment mMuteCount after calling checkAndSetVolume() so that volume change is not
        // ignored
        outputDesc->incMuteCount(volumeSource);
    } else {
        if (!outputDesc->isMuted(volumeSource)) {
            ALOGV("%s unmuting non muted attributes!", __func__);
            return;
        }
        if (outputDesc->decMuteCount(volumeSource) == 0) {
            checkAndSetVolume(curves, volumeSource,
                              curves.getVolumeIndex(deviceTypes),
                              outputDesc,
                              deviceTypes,
                              delayMs);
        }
    }
}

bool AudioPolicyManager::isValidAttributes(const audio_attributes_t *paa)
{
    // has flags that map to a stream type?
    if ((paa->flags & (AUDIO_FLAG_AUDIBILITY_ENFORCED | AUDIO_FLAG_SCO | AUDIO_FLAG_BEACON)) != 0) {
        return true;
    }

    // has known usage?
    switch (paa->usage) {
    case AUDIO_USAGE_UNKNOWN:
    case AUDIO_USAGE_MEDIA:
    case AUDIO_USAGE_VOICE_COMMUNICATION:
    case AUDIO_USAGE_VOICE_COMMUNICATION_SIGNALLING:
    case AUDIO_USAGE_ALARM:
    case AUDIO_USAGE_NOTIFICATION:
    case AUDIO_USAGE_NOTIFICATION_TELEPHONY_RINGTONE:
    case AUDIO_USAGE_NOTIFICATION_COMMUNICATION_REQUEST:
    case AUDIO_USAGE_NOTIFICATION_COMMUNICATION_INSTANT:
    case AUDIO_USAGE_NOTIFICATION_COMMUNICATION_DELAYED:
    case AUDIO_USAGE_NOTIFICATION_EVENT:
    case AUDIO_USAGE_ASSISTANCE_ACCESSIBILITY:
    case AUDIO_USAGE_ASSISTANCE_NAVIGATION_GUIDANCE:
    case AUDIO_USAGE_ASSISTANCE_SONIFICATION:
    case AUDIO_USAGE_GAME:
    case AUDIO_USAGE_VIRTUAL_SOURCE:
    case AUDIO_USAGE_ASSISTANT:
    case AUDIO_USAGE_CALL_ASSISTANT:
    case AUDIO_USAGE_EMERGENCY:
    case AUDIO_USAGE_SAFETY:
    case AUDIO_USAGE_VEHICLE_STATUS:
    case AUDIO_USAGE_ANNOUNCEMENT:
        break;
    default:
        return false;
    }
    return true;
}

audio_policy_forced_cfg_t AudioPolicyManager::getForceUse(audio_policy_force_use_t usage)
{
    return mEngine->getForceUse(usage);
}

bool AudioPolicyManager::isInCall() const {
    return isStateInCall(mEngine->getPhoneState());
}

bool AudioPolicyManager::isStateInCall(int state) const {
    return is_state_in_call(state);
}

bool AudioPolicyManager::isCallAudioAccessible() const {
    audio_mode_t mode = mEngine->getPhoneState();
    return (mode == AUDIO_MODE_IN_CALL)
            || (mode == AUDIO_MODE_CALL_SCREEN)
            || (mode == AUDIO_MODE_CALL_REDIRECT);
}

bool AudioPolicyManager::isInCallOrScreening() const {
    audio_mode_t mode = mEngine->getPhoneState();
    return isStateInCall(mode) || mode == AUDIO_MODE_CALL_SCREEN;
}

void AudioPolicyManager::cleanUpForDevice(const sp<DeviceDescriptor>& deviceDesc)
{
    for (ssize_t i = (ssize_t)mAudioSources.size() - 1; i >= 0; i--)  {
        sp<SourceClientDescriptor> sourceDesc = mAudioSources.valueAt(i);
        if (sourceDesc->isConnected() && (sourceDesc->srcDevice()->equals(deviceDesc) ||
                                          sourceDesc->sinkDevice()->equals(deviceDesc))
                && !isCallRxAudioSource(sourceDesc)) {
            disconnectAudioSource(sourceDesc);
        }
    }

    for (ssize_t i = (ssize_t)mAudioPatches.size() - 1; i >= 0; i--)  {
        sp<AudioPatch> patchDesc = mAudioPatches.valueAt(i);
        bool release = false;
        for (size_t j = 0; j < patchDesc->mPatch.num_sources && !release; j++)  {
            const struct audio_port_config *source = &patchDesc->mPatch.sources[j];
            if (source->type == AUDIO_PORT_TYPE_DEVICE &&
                    source->ext.device.type == deviceDesc->type()) {
                release = true;
            }
        }
        const char *address = deviceDesc->address().c_str();
        for (size_t j = 0; j < patchDesc->mPatch.num_sinks && !release; j++)  {
            const struct audio_port_config *sink = &patchDesc->mPatch.sinks[j];
            if (sink->type == AUDIO_PORT_TYPE_DEVICE &&
                    sink->ext.device.type == deviceDesc->type() &&
                    (strnlen(address, AUDIO_DEVICE_MAX_ADDRESS_LEN) == 0
                     || strncmp(sink->ext.device.address, address,
                                 AUDIO_DEVICE_MAX_ADDRESS_LEN) == 0)) {
                release = true;
            }
        }
        if (release) {
            ALOGV("%s releasing patch %u", __FUNCTION__, patchDesc->getHandle());
            releaseAudioPatch(patchDesc->getHandle(), patchDesc->getUid());
        }
    }

    mInputs.clearSessionRoutesForDevice(deviceDesc);

    mHwModules.cleanUpForDevice(deviceDesc);
}

void AudioPolicyManager::modifySurroundFormats(
        const sp<DeviceDescriptor>& devDesc, FormatVector *formatsPtr) {
    std::unordered_set<audio_format_t> enforcedSurround(
            devDesc->encodedFormats().begin(), devDesc->encodedFormats().end());
    std::unordered_set<audio_format_t> allSurround;  // A flat set of all known surround formats
    for (const auto& pair : mConfig->getSurroundFormats()) {
        allSurround.insert(pair.first);
        for (const auto& subformat : pair.second) allSurround.insert(subformat);
    }

    audio_policy_forced_cfg_t forceUse = mEngine->getForceUse(
            AUDIO_POLICY_FORCE_FOR_ENCODED_SURROUND);
    ALOGD("%s: forced use = %d", __FUNCTION__, forceUse);
    // This is the resulting set of formats depending on the surround mode:
    //   'all surround' = allSurround
    //   'enforced surround' = enforcedSurround [may include IEC69137 which isn't raw surround fmt]
    //   'non-surround' = not in 'all surround' and not in 'enforced surround'
    //   'manual surround' = mManualSurroundFormats
    // AUTO:   formats v 'enforced surround'
    // ALWAYS: formats v 'all surround' v 'enforced surround'
    // NEVER:  formats ^ 'non-surround'
    // MANUAL: formats ^ ('non-surround' v 'manual surround' v (IEC69137 ^ 'enforced surround'))

    std::unordered_set<audio_format_t> formatSet;
    if (forceUse == AUDIO_POLICY_FORCE_ENCODED_SURROUND_MANUAL
            || forceUse == AUDIO_POLICY_FORCE_ENCODED_SURROUND_NEVER) {
        // formatSet is (formats ^ 'non-surround')
        for (auto formatIter = formatsPtr->begin(); formatIter != formatsPtr->end(); ++formatIter) {
            if (allSurround.count(*formatIter) == 0 && enforcedSurround.count(*formatIter) == 0) {
                formatSet.insert(*formatIter);
            }
        }
    } else {
        formatSet.insert(formatsPtr->begin(), formatsPtr->end());
    }
    formatsPtr->clear();  // Re-filled from the formatSet at the end.

    if (forceUse == AUDIO_POLICY_FORCE_ENCODED_SURROUND_MANUAL) {
        formatSet.insert(mManualSurroundFormats.begin(), mManualSurroundFormats.end());
        // Enable IEC61937 when in MANUAL mode if it's enforced for this device.
        if (enforcedSurround.count(AUDIO_FORMAT_IEC61937) != 0) {
            formatSet.insert(AUDIO_FORMAT_IEC61937);
        }
    } else if (forceUse != AUDIO_POLICY_FORCE_ENCODED_SURROUND_NEVER) { // AUTO or ALWAYS
        if (forceUse == AUDIO_POLICY_FORCE_ENCODED_SURROUND_ALWAYS) {
            formatSet.insert(allSurround.begin(), allSurround.end());
        }
        formatSet.insert(enforcedSurround.begin(), enforcedSurround.end());
    }
    for (const auto& format : formatSet) {
        formatsPtr->push_back(format);
    }
}

void AudioPolicyManager::modifySurroundChannelMasks(ChannelMaskSet *channelMasksPtr) {
    ChannelMaskSet &channelMasks = *channelMasksPtr;
    audio_policy_forced_cfg_t forceUse = mEngine->getForceUse(
            AUDIO_POLICY_FORCE_FOR_ENCODED_SURROUND);

    // If NEVER, then remove support for channelMasks > stereo.
    if (forceUse == AUDIO_POLICY_FORCE_ENCODED_SURROUND_NEVER) {
        for (auto it = channelMasks.begin(); it != channelMasks.end();) {
            audio_channel_mask_t channelMask = *it;
            if (channelMask & ~AUDIO_CHANNEL_OUT_STEREO) {
                ALOGV("%s: force NEVER, so remove channelMask 0x%08x", __FUNCTION__, channelMask);
                it = channelMasks.erase(it);
            } else {
                ++it;
            }
        }
    // If ALWAYS or MANUAL, then make sure we at least support 5.1
    } else if (forceUse == AUDIO_POLICY_FORCE_ENCODED_SURROUND_ALWAYS
            || forceUse == AUDIO_POLICY_FORCE_ENCODED_SURROUND_MANUAL) {
        bool supports5dot1 = false;
        // Are there any channel masks that can be considered "surround"?
        for (audio_channel_mask_t channelMask : channelMasks) {
            if ((channelMask & AUDIO_CHANNEL_OUT_5POINT1) == AUDIO_CHANNEL_OUT_5POINT1) {
                supports5dot1 = true;
                break;
            }
        }
        // If not then add 5.1 support.
        if (!supports5dot1) {
            channelMasks.insert(AUDIO_CHANNEL_OUT_5POINT1);
            ALOGV("%s: force MANUAL or ALWAYS, so adding channelMask for 5.1 surround", __func__);
        }
    }
}

void AudioPolicyManager::updateAudioProfiles(const sp<DeviceDescriptor>& devDesc,
                                             audio_io_handle_t ioHandle,
                                             const sp<IOProfile>& profile) {
    if (!profile->hasDynamicAudioProfile()) {
        return;
    }

    audio_port_v7 devicePort;
    devDesc->toAudioPort(&devicePort);

    audio_port_v7 mixPort;
    profile->toAudioPort(&mixPort);
    mixPort.ext.mix.handle = ioHandle;

    status_t status = mpClientInterface->getAudioMixPort(&devicePort, &mixPort);
    if (status != NO_ERROR) {
        ALOGE("%s failed to query the attributes of the mix port", __func__);
        return;
    }

    std::set<audio_format_t> supportedFormats;
    for (size_t i = 0; i < mixPort.num_audio_profiles; ++i) {
        supportedFormats.insert(mixPort.audio_profiles[i].format);
    }
    FormatVector formats(supportedFormats.begin(), supportedFormats.end());
    mReportedFormatsMap[devDesc] = formats;

    if (devDesc->type() == AUDIO_DEVICE_OUT_HDMI ||
        isDeviceOfModule(devDesc,AUDIO_HARDWARE_MODULE_ID_MSD)) {
        modifySurroundFormats(devDesc, &formats);
        size_t modifiedNumProfiles = 0;
        for (size_t i = 0; i < mixPort.num_audio_profiles; ++i) {
            if (std::find(formats.begin(), formats.end(), mixPort.audio_profiles[i].format) ==
                formats.end()) {
                // Skip the format that is not present after modifying surround formats.
                continue;
            }
            memcpy(&mixPort.audio_profiles[modifiedNumProfiles], &mixPort.audio_profiles[i],
                   sizeof(struct audio_profile));
            ChannelMaskSet channels(mixPort.audio_profiles[modifiedNumProfiles].channel_masks,
                    mixPort.audio_profiles[modifiedNumProfiles].channel_masks +
                            mixPort.audio_profiles[modifiedNumProfiles].num_channel_masks);
            modifySurroundChannelMasks(&channels);
            std::copy(channels.begin(), channels.end(),
                      std::begin(mixPort.audio_profiles[modifiedNumProfiles].channel_masks));
            mixPort.audio_profiles[modifiedNumProfiles++].num_channel_masks = channels.size();
        }
        mixPort.num_audio_profiles = modifiedNumProfiles;
    }
    profile->importAudioPort(mixPort);
}

status_t AudioPolicyManager::installPatch(const char *caller,
                                          audio_patch_handle_t *patchHandle,
                                          AudioIODescriptorInterface *ioDescriptor,
                                          const struct audio_patch *patch,
                                          int delayMs)
{
    ssize_t index = mAudioPatches.indexOfKey(
            patchHandle && *patchHandle != AUDIO_PATCH_HANDLE_NONE ?
            *patchHandle : ioDescriptor->getPatchHandle());
    sp<AudioPatch> patchDesc;
    status_t status = installPatch(
            caller, index, patchHandle, patch, delayMs, mUidCached, &patchDesc);
    if (status == NO_ERROR) {
        ioDescriptor->setPatchHandle(patchDesc->getHandle());
    }
    return status;
}

status_t AudioPolicyManager::installPatch(const char *caller,
                                          ssize_t index,
                                          audio_patch_handle_t *patchHandle,
                                          const struct audio_patch *patch,
                                          int delayMs,
                                          uid_t uid,
                                          sp<AudioPatch> *patchDescPtr)
{
    sp<AudioPatch> patchDesc;
    audio_patch_handle_t afPatchHandle = AUDIO_PATCH_HANDLE_NONE;
    if (index >= 0) {
        patchDesc = mAudioPatches.valueAt(index);
        afPatchHandle = patchDesc->getAfHandle();
    }

    status_t status = mpClientInterface->createAudioPatch(patch, &afPatchHandle, delayMs);
    ALOGV("%s() AF::createAudioPatch returned %d patchHandle %d num_sources %d num_sinks %d",
            caller, status, afPatchHandle, patch->num_sources, patch->num_sinks);
    if (status == NO_ERROR) {
        if (index < 0) {
            patchDesc = new AudioPatch(patch, uid);
            addAudioPatch(patchDesc->getHandle(), patchDesc);
        } else {
            patchDesc->mPatch = *patch;
        }
        patchDesc->setAfHandle(afPatchHandle);
        if (patchHandle) {
            *patchHandle = patchDesc->getHandle();
        }
        nextAudioPortGeneration();
        mpClientInterface->onAudioPatchListUpdate();
    }
    if (patchDescPtr) *patchDescPtr = patchDesc;
    return status;
}

bool AudioPolicyManager::areAllActiveTracksRerouted(const sp<SwAudioOutputDescriptor>& output)
{
    const TrackClientVector activeClients = output->getActiveClients();
    if (activeClients.empty()) {
        return true;
    }
    ssize_t index = mAudioPatches.indexOfKey(output->getPatchHandle());
    if (index < 0) {
        ALOGE("%s, no audio patch found while there are active clients on output %d",
                __func__, output->getId());
        return false;
    }
    sp<AudioPatch> patchDesc = mAudioPatches.valueAt(index);
    DeviceVector routedDevices;
    for (int i = 0; i < patchDesc->mPatch.num_sinks; ++i) {
        sp<DeviceDescriptor> device = mAvailableOutputDevices.getDeviceFromId(
                patchDesc->mPatch.sinks[i].id);
        if (device == nullptr) {
            ALOGE("%s, no audio device found with id(%d)",
                    __func__, patchDesc->mPatch.sinks[i].id);
            return false;
        }
        routedDevices.add(device);
    }
    for (const auto& client : activeClients) {
        if (client->isInvalid()) {
            // No need to take care about invalidated clients.
            continue;
        }
        sp<DeviceDescriptor> preferredDevice =
                mAvailableOutputDevices.getDeviceFromId(client->preferredDeviceId());
        if (mEngine->getOutputDevicesForAttributes(
                client->attributes(), preferredDevice, false) == routedDevices) {
            return false;
        }
    }
    return true;
}

sp<SwAudioOutputDescriptor> AudioPolicyManager::openOutputWithProfileAndDevice(
        const sp<IOProfile>& profile, const DeviceVector& devices,
        const audio_config_base_t *mixerConfig, const audio_config_t *halConfig,
        audio_output_flags_t flags)
{
    for (const auto& device : devices) {
        // TODO: This should be checking if the profile supports the device combo.
        if (!profile->supportsDevice(device)) {
            ALOGE("%s profile(%s) doesn't support device %#x", __func__, profile->getName().c_str(),
                  device->type());
            return nullptr;
        }
    }
    sp<SwAudioOutputDescriptor> desc = new SwAudioOutputDescriptor(profile, mpClientInterface);
    audio_io_handle_t output = AUDIO_IO_HANDLE_NONE;
    status_t status = desc->open(halConfig, mixerConfig, devices,
            AUDIO_STREAM_DEFAULT, flags, &output);
    if (status != NO_ERROR) {
        ALOGE("%s failed to open output %d", __func__, status);
        return nullptr;
    }
    if ((flags & AUDIO_OUTPUT_FLAG_BIT_PERFECT) == AUDIO_OUTPUT_FLAG_BIT_PERFECT) {
        auto portConfig = desc->getConfig();
        for (const auto& device : devices) {
            device->setPreferredConfig(&portConfig);
        }
    }

    // Here is where the out_set_parameters() for card & device gets called
    sp<DeviceDescriptor> device = devices.getDeviceForOpening();
    const audio_devices_t deviceType = device->type();
    const String8 &address = String8(device->address().c_str());
    if (!address.empty()) {
        char *param = audio_device_address_to_parameter(deviceType, address.c_str());
        mpClientInterface->setParameters(output, String8(param));
        free(param);
    }
    updateAudioProfiles(device, output, profile);
    if (!profile->hasValidAudioProfile()) {
        ALOGW("%s() missing param", __func__);
        desc->close();
        return nullptr;
    } else if (profile->hasDynamicAudioProfile() && halConfig == nullptr) {
        // Reopen the output with the best audio profile picked by APM when the profile supports
        // dynamic audio profile and the hal config is not specified.
        desc->close();
        output = AUDIO_IO_HANDLE_NONE;
        audio_config_t config = AUDIO_CONFIG_INITIALIZER;
        profile->pickAudioProfile(
                config.sample_rate, config.channel_mask, config.format);
        config.offload_info.sample_rate = config.sample_rate;
        config.offload_info.channel_mask = config.channel_mask;
        config.offload_info.format = config.format;

        status = desc->open(&config, mixerConfig, devices, AUDIO_STREAM_DEFAULT, flags, &output);
        if (status != NO_ERROR) {
            return nullptr;
        }
    }

    addOutput(output, desc);
    setOutputDevices(__func__, desc,
                     devices,
                     true,
                     0,
                     NULL);
    sp<DeviceDescriptor> speaker = mAvailableOutputDevices.getDevice(
            AUDIO_DEVICE_OUT_SPEAKER, String8(""), AUDIO_FORMAT_DEFAULT);

    if (audio_is_remote_submix_device(deviceType) && address != "0") {
        sp<AudioPolicyMix> policyMix;
        if (mPolicyMixes.getAudioPolicyMix(deviceType, address, policyMix) == NO_ERROR) {
            policyMix->setOutput(desc);
            desc->mPolicyMix = policyMix;
        } else {
            ALOGW("checkOutputsForDevice() cannot find policy for address %s",
                    address.c_str());
        }

    } else if (hasPrimaryOutput() && speaker != nullptr
            && mPrimaryOutput->supportsDevice(speaker) && !desc->supportsDevice(speaker)
            && ((desc->mFlags & AUDIO_OUTPUT_FLAG_DIRECT) == 0)) {
        // no duplicated output for:
        // - direct outputs
        // - outputs used by dynamic policy mixes
        // - outputs that supports SPEAKER while the primary output does not.
        audio_io_handle_t duplicatedOutput = AUDIO_IO_HANDLE_NONE;

        //TODO: configure audio effect output stage here

        // open a duplicating output thread for the new output and the primary output
        sp<SwAudioOutputDescriptor> dupOutputDesc =
                new SwAudioOutputDescriptor(nullptr, mpClientInterface);
        status = dupOutputDesc->openDuplicating(mPrimaryOutput, desc, &duplicatedOutput);
        if (status == NO_ERROR) {
            // add duplicated output descriptor
            addOutput(duplicatedOutput, dupOutputDesc);
        } else {
            ALOGW("checkOutputsForDevice() could not open dup output for %d and %d",
                  mPrimaryOutput->mIoHandle, output);
            desc->close();
            removeOutput(output);
            nextAudioPortGeneration();
            return nullptr;
        }
    }
    if (mPrimaryOutput == nullptr && profile->getFlags() & AUDIO_OUTPUT_FLAG_PRIMARY) {
        ALOGV("%s(): re-assigning mPrimaryOutput", __func__);
        mPrimaryOutput = desc;
        mPrimaryModuleHandle = mPrimaryOutput->getModuleHandle();
    }
    return desc;
}

status_t AudioPolicyManager::getDevicesForAttributes(
        const audio_attributes_t &attr, DeviceVector &devices, bool forVolume) {
    // Devices are determined in the following precedence:
    //
    // 1) Devices associated with a dynamic policy matching the attributes.  This is often
    //    a remote submix from MIX_ROUTE_FLAG_LOOP_BACK.
    //
    // If no such dynamic policy then
    // 2) Devices containing an active client using setPreferredDevice
    //    with same strategy as the attributes.
    //    (from the default Engine::getOutputDevicesForAttributes() implementation).
    //
    // If no corresponding active client with setPreferredDevice then
    // 3) Devices associated with the strategy determined by the attributes
    //    (from the default Engine::getOutputDevicesForAttributes() implementation).
    //
    // See related getOutputForAttrInt().

    // check dynamic policies but only for primary descriptors (secondary not used for audible
    // audio routing, only used for duplication for playback capture)
    sp<AudioPolicyMix> policyMix;
    bool unneededUsePrimaryOutputFromPolicyMixes = false;
    status_t status = mPolicyMixes.getOutputForAttr(attr, AUDIO_CONFIG_BASE_INITIALIZER,
            0 /*uid unknown here*/, AUDIO_SESSION_NONE, AUDIO_OUTPUT_FLAG_NONE,
            mAvailableOutputDevices, nullptr /* requestedDevice */, policyMix,
            nullptr /* secondaryMixes */, unneededUsePrimaryOutputFromPolicyMixes);
    if (status != OK) {
        return status;
    }

    if (policyMix != nullptr && policyMix->getOutput() != nullptr &&
            // For volume control, skip LOOPBACK mixes which use AUDIO_DEVICE_OUT_REMOTE_SUBMIX
            // as they are unaffected by device/stream volume
            // (per SwAudioOutputDescriptor::isFixedVolume()).
            (!forVolume || policyMix->mDeviceType != AUDIO_DEVICE_OUT_REMOTE_SUBMIX)
            ) {
        sp<DeviceDescriptor> deviceDesc = mAvailableOutputDevices.getDevice(
                policyMix->mDeviceType, policyMix->mDeviceAddress, AUDIO_FORMAT_DEFAULT);
        devices.add(deviceDesc);
    } else {
        // The default Engine::getOutputDevicesForAttributes() uses findPreferredDevice()
        // which selects setPreferredDevice if active.  This means forVolume call
        // will take an active setPreferredDevice, if such exists.

        devices = mEngine->getOutputDevicesForAttributes(
                attr, nullptr /* preferredDevice */, false /* fromCache */);
    }

    if (forVolume) {
        // We alias the device AUDIO_DEVICE_OUT_SPEAKER_SAFE to AUDIO_DEVICE_OUT_SPEAKER
        // for single volume control in AudioService (such relationship should exist if
        // SPEAKER_SAFE is present).
        //
        // (This is unrelated to a different device grouping as Volume::getDeviceCategory)
        DeviceVector speakerSafeDevices =
                devices.getDevicesFromType(AUDIO_DEVICE_OUT_SPEAKER_SAFE);
        if (!speakerSafeDevices.isEmpty()) {
            devices.merge(mAvailableOutputDevices.getDevicesFromType(AUDIO_DEVICE_OUT_SPEAKER));
            devices.remove(speakerSafeDevices);
        }
    }

    return NO_ERROR;
}

status_t AudioPolicyManager::getProfilesForDevices(const DeviceVector& devices,
                                                   AudioProfileVector& audioProfiles,
                                                   uint32_t flags,
                                                   bool isInput) {
    for (const auto& hwModule : mHwModules) {
        // the MSD module checks for different conditions
        if (strcmp(hwModule->getName(), AUDIO_HARDWARE_MODULE_ID_MSD) == 0) {
            continue;
        }
        IOProfileCollection ioProfiles = isInput ? hwModule->getInputProfiles()
                                                 : hwModule->getOutputProfiles();
        for (const auto& profile : ioProfiles) {
            if (!profile->areAllDevicesSupported(devices) ||
                    !profile->isCompatibleProfileForFlags(
                            flags, false /*exactMatchRequiredForInputFlags*/)) {
                continue;
            }
            audioProfiles.addAllValidProfiles(profile->asAudioPort()->getAudioProfiles());
        }
    }

    if (!isInput) {
        // add the direct profiles from MSD if present and has audio patches to all the output(s)
        const auto &msdModule = mHwModules.getModuleFromName(AUDIO_HARDWARE_MODULE_ID_MSD);
        if (msdModule != nullptr) {
            if (msdHasPatchesToAllDevices(devices.toTypeAddrVector())) {
                ALOGV("%s: MSD audio patches set to all output devices.", __func__);
                for (const auto &profile: msdModule->getOutputProfiles()) {
                    if (!profile->asAudioPort()->isDirectOutput()) {
                        continue;
                    }
                    audioProfiles.addAllValidProfiles(profile->asAudioPort()->getAudioProfiles());
                }
            } else {
                ALOGV("%s: MSD audio patches NOT set to all output devices.", __func__);
            }
        }
    }

    return NO_ERROR;
}

sp<SwAudioOutputDescriptor> AudioPolicyManager::reopenOutput(sp<SwAudioOutputDescriptor> outputDesc,
                                                             const audio_config_t *config,
                                                             audio_output_flags_t flags,
                                                             const char* caller) {
    closeOutput(outputDesc->mIoHandle);
    sp<SwAudioOutputDescriptor> preferredOutput = openOutputWithProfileAndDevice(
            outputDesc->mProfile, outputDesc->devices(), nullptr /*mixerConfig*/, config, flags);
    if (preferredOutput == nullptr) {
        ALOGE("%s failed to reopen output device=%d, caller=%s",
              __func__, outputDesc->devices()[0]->getId(), caller);
    }
    return preferredOutput;
}

void AudioPolicyManager::reopenOutputsWithDevices(
        const std::map<audio_io_handle_t, DeviceVector> &outputsToReopen) {
    for (const auto& [output, devices] : outputsToReopen) {
        sp<SwAudioOutputDescriptor> desc = mOutputs.valueFor(output);
        closeOutput(output);
        openOutputWithProfileAndDevice(desc->mProfile, devices);
    }
}

PortHandleVector AudioPolicyManager::getClientsForStream(
        audio_stream_type_t streamType) const {
    PortHandleVector clients;
    for (size_t i = 0; i < mOutputs.size(); ++i) {
        PortHandleVector clientsForStream = mOutputs.valueAt(i)->getClientsForStream(streamType);
        clients.insert(clients.end(), clientsForStream.begin(), clientsForStream.end());
    }
    return clients;
}

void AudioPolicyManager::invalidateStreams(StreamTypeVector streams) const {
    PortHandleVector clients;
    for (auto stream : streams) {
        PortHandleVector clientsForStream = getClientsForStream(stream);
        clients.insert(clients.end(), clientsForStream.begin(), clientsForStream.end());
    }
    mpClientInterface->invalidateTracks(clients);
}

void AudioPolicyManager::updateClientsInternalMute(
        const sp<android::SwAudioOutputDescriptor> &desc) {
    if (!desc->isBitPerfect() ||
        !com::android::media::audioserver::
                fix_concurrent_playback_behavior_with_bit_perfect_client()) {
        // This is only used for bit perfect output now.
        return;
    }
    sp<TrackClientDescriptor> bitPerfectClient = nullptr;
    bool bitPerfectClientInternalMute = false;
    std::vector<media::TrackInternalMuteInfo> clientsInternalMute;
    for (const sp<TrackClientDescriptor>& client : desc->getActiveClients()) {
        if ((client->flags() & AUDIO_OUTPUT_FLAG_BIT_PERFECT) != AUDIO_OUTPUT_FLAG_NONE) {
            bitPerfectClient = client;
            continue;
        }
        bool muted = false;
        if (client->stream() == AUDIO_STREAM_SYSTEM) {
            // System sound is muted.
            muted = true;
        } else {
            bitPerfectClientInternalMute = true;
        }
        if (client->setInternalMute(muted)) {
            auto result = legacy2aidl_audio_port_handle_t_int32_t(client->portId());
            if (!result.ok()) {
                ALOGE("%s, failed to convert port id(%d) to aidl", __func__, client->portId());
                continue;
            }
            media::TrackInternalMuteInfo info;
            info.portId = result.value();
            info.muted = client->getInternalMute();
            clientsInternalMute.push_back(std::move(info));
        }
    }
    if (bitPerfectClient != nullptr &&
        bitPerfectClient->setInternalMute(bitPerfectClientInternalMute)) {
        auto result = legacy2aidl_audio_port_handle_t_int32_t(bitPerfectClient->portId());
        if (result.ok()) {
            media::TrackInternalMuteInfo info;
            info.portId = result.value();
            info.muted = bitPerfectClient->getInternalMute();
            clientsInternalMute.push_back(std::move(info));
        } else {
            ALOGE("%s, failed to convert port id(%d) of bit perfect client to aidl",
                  __func__, bitPerfectClient->portId());
        }
    }
    if (!clientsInternalMute.empty()) {
        if (status_t status = mpClientInterface->setTracksInternalMute(clientsInternalMute);
                status != NO_ERROR) {
            ALOGE("%s, failed to update tracks internal mute, err=%d", __func__, status);
        }
    }
}

} // namespace android<|MERGE_RESOLUTION|>--- conflicted
+++ resolved
@@ -8079,13 +8079,6 @@
         return volumeDb;
     }
 
-    ALOGV("%s volume source %d, index %d,  devices %s, compute internal %b ", __func__,
-          volumeSource, index, dumpDeviceTypes(deviceTypes).c_str(), computeInternalInteraction);
-
-    if (!computeInternalInteraction) {
-        return volumeDb;
-    }
-
     // handle the case of accessibility active while a ringtone is playing: if the ringtone is much
     // louder than the accessibility prompt, the prompt cannot be heard, thus masking the touch
     // exploration of the dialer UI. In this situation, bring the accessibility volume closer to
@@ -8252,11 +8245,7 @@
     if (deviceTypes.empty()) {
         deviceTypes = outputDesc->devices().types();
         index = curves.getVolumeIndex(deviceTypes);
-<<<<<<< HEAD
-        ALOGD("%s if deviceTypes is change from none to device %s, need get index %d",
-=======
         ALOGV("%s if deviceTypes is change from none to device %s, need get index %d",
->>>>>>> c29fe7dd
                 __func__, dumpDeviceTypes(deviceTypes).c_str(), index);
     }
 
