{
  "presubmit": [
    {
       "name": "audiopolicy_tests"
<<<<<<< HEAD
=======
    },
    {
      "name": "GtsGmscoreHostTestCases",
      "keywords": ["primary-device"],
      "options" : [
        {
          "include-filter": "com.google.android.gts.audio.AudioHostTest#testTwoChannelCapturing"
        }
      ]
    },
    {
      "name": "CtsNativeMediaAAudioTestCases",
      "options" : [
        {
          "include-filter": "android.nativemedia.aaudio.AAudioTests#AAudioBasic.*"
        }
      ]
>>>>>>> 986c16c9
    }
  ]
}<|MERGE_RESOLUTION|>--- conflicted
+++ resolved
@@ -2,8 +2,6 @@
   "presubmit": [
     {
        "name": "audiopolicy_tests"
-<<<<<<< HEAD
-=======
     },
     {
       "name": "GtsGmscoreHostTestCases",
@@ -21,7 +19,6 @@
           "include-filter": "android.nativemedia.aaudio.AAudioTests#AAudioBasic.*"
         }
       ]
->>>>>>> 986c16c9
     }
   ]
 }