--- conflicted
+++ resolved
@@ -500,8 +500,6 @@
               Eq(STATUS_BAD_VALUE));
 }
 
-<<<<<<< HEAD
-=======
 TEST_F(VirtualCameraServiceTest, TestCameraShellCmdWithInputFps) {
   EXPECT_THAT(execute_shell_command("enable_test_camera --input_fps=15"),
               Eq(NO_ERROR));
@@ -537,7 +535,6 @@
   EXPECT_THAT(getCameraSensorOrienation(cameraIds[0]), Optional(Eq(0)));
 }
 
->>>>>>> b853f86e
 }  // namespace
 }  // namespace virtualcamera
 }  // namespace companion
