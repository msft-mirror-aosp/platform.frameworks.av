/*
 * Copyright (C) 2020 The Android Open Source Project
 *
 * Licensed under the Apache License, Version 2.0 (the "License");
 * you may not use this file except in compliance with the License.
 * You may obtain a copy of the License at
 *
 *      http://www.apache.org/licenses/LICENSE-2.0
 *
 * Unless required by applicable law or agreed to in writing, software
 * distributed under the License is distributed on an "AS IS" BASIS,
 * WITHOUT WARRANTIES OR CONDITIONS OF ANY KIND, either express or implied.
 * See the License for the specific language governing permissions and
 * limitations under the License.
 */
#ifndef ANDROID_SERVERS_CAMERA_SESSION_CONFIGURATION_UTILS_H
#define ANDROID_SERVERS_CAMERA_SESSION_CONFIGURATION_UTILS_H

#include <android/hardware/camera2/BnCameraDeviceUser.h>
#include <android/hardware/camera2/ICameraDeviceCallbacks.h>
#include <camera/camera2/OutputConfiguration.h>
#include <camera/camera2/SessionConfiguration.h>
#include <camera/camera2/SubmitInfo.h>
#include <camera/StringUtils.h>
#include <aidl/android/hardware/camera/device/ICameraDevice.h>
#include <android/hardware/camera/device/3.4/ICameraDeviceSession.h>
#include <android/hardware/camera/device/3.7/ICameraDeviceSession.h>

#include <device3/Camera3StreamInterface.h>
#include <utils/IPCTransport.h>

#include <set>
#include <stdint.h>

#include "SessionConfigurationUtilsHost.h"

// Convenience methods for constructing binder::Status objects for error returns

#define STATUS_ERROR(errorCode, errorString) \
    binder::Status::fromServiceSpecificError(errorCode, \
            fmt::sprintf("%s:%d: %s", __FUNCTION__, __LINE__, errorString).c_str())

#define STATUS_ERROR_FMT(errorCode, errorString, ...) \
    binder::Status::fromServiceSpecificError(errorCode, \
            fmt::sprintf("%s:%d: " errorString, __FUNCTION__, __LINE__, \
                    __VA_ARGS__).c_str())

namespace android {
namespace camera3 {

typedef enum camera_request_template {
    CAMERA_TEMPLATE_PREVIEW = 1,
    CAMERA_TEMPLATE_STILL_CAPTURE = 2,
    CAMERA_TEMPLATE_VIDEO_RECORD = 3,
    CAMERA_TEMPLATE_VIDEO_SNAPSHOT = 4,
    CAMERA_TEMPLATE_ZERO_SHUTTER_LAG = 5,
    CAMERA_TEMPLATE_MANUAL = 6,
    CAMERA_TEMPLATE_COUNT,
    CAMERA_VENDOR_TEMPLATE_START = 0x40000000
} camera_request_template_t;

typedef std::function<CameraMetadata (const std::string &, bool overrideForPerfClass)>
        metadataGetter;

class StreamConfiguration {
public:
    int32_t format;
    int32_t width;
    int32_t height;
    int32_t isInput;
    static void getStreamConfigurations(
            const CameraMetadata &static_info, bool maxRes,
            std::unordered_map<int, std::vector<StreamConfiguration>> *scm);
    static void getStreamConfigurations(
            const CameraMetadata &static_info, int configuration,
            std::unordered_map<int, std::vector<StreamConfiguration>> *scm);
};

// Holds the default StreamConfigurationMap and Maximum resolution
// StreamConfigurationMap for a camera device.
struct StreamConfigurationPair {
    std::unordered_map<int, std::vector<camera3::StreamConfiguration>>
            mDefaultStreamConfigurationMap;
    std::unordered_map<int, std::vector<camera3::StreamConfiguration>>
            mMaximumResolutionStreamConfigurationMap;
};

namespace SessionConfigurationUtils {

camera3::Size getMaxJpegResolution(const CameraMetadata &metadata,
        bool ultraHighResolution);

size_t getUHRMaxJpegBufferSize(camera3::Size uhrMaxJpegSize,
        camera3::Size defaultMaxJpegSize, size_t defaultMaxJpegBufferSize);

int64_t euclidDistSquare(int32_t x0, int32_t y0, int32_t x1, int32_t y1);

// Find the closest dimensions for a given format in available stream configurations with
// a width <= ROUNDING_WIDTH_CAP
bool roundBufferDimensionNearest(int32_t width, int32_t height, int32_t format,
        android_dataspace dataSpace, const CameraMetadata& info, bool maxResolution,
        /*out*/int32_t* outWidth, /*out*/int32_t* outHeight);

// check if format is not custom format
bool isPublicFormat(int32_t format);

// Create a Surface from an IGraphicBufferProducer. Returns error if
// IGraphicBufferProducer's property doesn't match with streamInfo
binder::Status createSurfaceFromGbp(
        camera3::OutputStreamInfo& streamInfo, bool isStreamInfoValid,
        sp<Surface>& surface, const sp<IGraphicBufferProducer>& gbp,
        const std::string &logicalCameraId, const CameraMetadata &physicalCameraMetadata,
        const std::vector<int32_t> &sensorPixelModesUsed,  int64_t dynamicRangeProfile,
        int64_t streamUseCase, int timestampBase, int mirrorMode,
        int32_t colorSpace);

//check if format is 10-bit output compatible
bool is10bitCompatibleFormat(int32_t format, android_dataspace_t dataSpace);

// check if the dynamic range requires 10-bit output
bool is10bitDynamicRangeProfile(int64_t dynamicRangeProfile);

// Check if the device supports a given dynamicRangeProfile
bool isDynamicRangeProfileSupported(int64_t dynamicRangeProfile, const CameraMetadata& staticMeta);

bool deviceReportsColorSpaces(const CameraMetadata& staticMeta);

bool isColorSpaceSupported(int32_t colorSpace, int32_t format, android_dataspace dataSpace,
        int64_t dynamicRangeProfile, const CameraMetadata& staticMeta);

bool dataSpaceFromColorSpace(android_dataspace *dataSpace, int32_t colorSpace);

bool isStreamUseCaseSupported(int64_t streamUseCase, const CameraMetadata &deviceInfo);

void mapStreamInfo(const OutputStreamInfo &streamInfo,
        camera3::camera_stream_rotation_t rotation, const std::string &physicalId,
        int32_t groupId, aidl::android::hardware::camera::device::Stream *stream /*out*/);

// Check that the physicalCameraId passed in is spported by the camera
// device.
binder::Status checkPhysicalCameraId(
const std::vector<std::string> &physicalCameraIds, const std::string &physicalCameraId,
const std::string &logicalCameraId);

binder::Status checkSurfaceType(size_t numBufferProducers,
bool deferredConsumer, int surfaceType);

binder::Status checkOperatingMode(int operatingMode,
const CameraMetadata &staticInfo, const std::string &cameraId);

binder::Status
convertToHALStreamCombination(
    const SessionConfiguration& sessionConfiguration,
    const std::string &logicalCameraId, const CameraMetadata &deviceInfo,
    bool isCompositeJpegRDisabled, metadataGetter getMetadata,
    const std::vector<std::string> &physicalCameraIds,
    aidl::android::hardware::camera::device::StreamConfiguration &streamConfiguration,
    bool overrideForPerfClass, metadata_vendor_id_t vendorTagId,
    bool checkSessionParams, bool *earlyExit);

StreamConfigurationPair getStreamConfigurationPair(const CameraMetadata &metadata);

status_t checkAndOverrideSensorPixelModesUsed(
        const std::vector<int32_t> &sensorPixelModesUsed, int format, int width, int height,
        const CameraMetadata &staticInfo,
        std::unordered_set<int32_t> *overriddenSensorPixelModesUsed);

bool targetPerfClassPrimaryCamera(
        const std::set<std::string>& perfClassPrimaryCameraIds, const std::string& cameraId,
        int32_t targetSdkVersion);

// Utility method that maps AIDL request templates.
binder::Status mapRequestTemplateFromClient(const std::string& cameraId, int templateId,
        camera_request_template_t* tempId /*out*/);

status_t mapRequestTemplateToAidl(camera_request_template_t templateId,
        aidl::android::hardware::camera::device::RequestTemplate* tempId /*out*/);

void filterParameters(const CameraMetadata& src, const CameraMetadata& deviceInfo,
        metadata_vendor_id_t vendorTagId, CameraMetadata& dst);
<<<<<<< HEAD
=======

template <typename T> bool contains(std::set<T> container, T value) {
    return container.find(value) != container.end();
}
>>>>>>> 38b856f7

constexpr int32_t MAX_SURFACES_PER_STREAM = 4;

constexpr int32_t ROUNDING_WIDTH_CAP = 1920;

constexpr int32_t SDK_VERSION_S = 31;
extern int32_t PERF_CLASS_LEVEL;
extern bool IS_PERF_CLASS;
constexpr int32_t PERF_CLASS_JPEG_THRESH_W = 1920;
constexpr int32_t PERF_CLASS_JPEG_THRESH_H = 1080;

} // SessionConfigurationUtils
} // camera3
} // android

#endif<|MERGE_RESOLUTION|>--- conflicted
+++ resolved
@@ -178,13 +178,10 @@
 
 void filterParameters(const CameraMetadata& src, const CameraMetadata& deviceInfo,
         metadata_vendor_id_t vendorTagId, CameraMetadata& dst);
-<<<<<<< HEAD
-=======
 
 template <typename T> bool contains(std::set<T> container, T value) {
     return container.find(value) != container.end();
 }
->>>>>>> 38b856f7
 
 constexpr int32_t MAX_SURFACES_PER_STREAM = 4;
 
