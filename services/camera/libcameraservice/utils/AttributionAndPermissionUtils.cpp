--- conflicted
+++ resolved
@@ -111,27 +111,6 @@
     return;
 }
 
-<<<<<<< HEAD
-bool AttributionAndPermissionUtils::checkAutomotivePrivilegedClient(const std::string &cameraId,
-        const AttributionSourceState &attributionSource) {
-    if (isAutomotivePrivilegedClient(attributionSource.uid)) {
-        // If cameraId is empty, then it means that this check is not used for the
-        // purpose of accessing a specific camera, hence grant permission just
-        // based on uid to the automotive privileged client.
-        if (cameraId.empty())
-            return true;
-
-        auto cameraService = mCameraService.promote();
-        if (cameraService == nullptr) {
-            ALOGE("%s: CameraService unavailable.", __FUNCTION__);
-            return false;
-        }
-
-        // If this call is used for accessing a specific camera then cam_id must be provided.
-        // In that case, only pre-grants the permission for accessing the exterior system only
-        // camera.
-        return cameraService->isAutomotiveExteriorSystemCamera(cameraId);
-=======
 binder::Status AttributionAndPermissionUtils::resolveAttributionSource(
         /*inout*/ AttributionSourceState& resolvedAttributionSource, const std::string& methodName,
         const std::optional<std::string>& cameraIdMaybe) {
@@ -160,7 +139,6 @@
     AttributionSourceState clientAttribution = attributionSource;
     if (!flags::check_full_attribution_source_chain() && !clientAttribution.next.empty()) {
         clientAttribution.next.clear();
->>>>>>> 85e2dbf8
     }
 
     if (checkAutomotivePrivilegedClient(cameraId, clientAttribution)) {
