/*
 * Copyright (C) 2008 The Android Open Source Project
 *
 * Licensed under the Apache License, Version 2.0 (the "License");
 * you may not use this file except in compliance with the License.
 * You may obtain a copy of the License at
 *
 *      http://www.apache.org/licenses/LICENSE-2.0
 *
 * Unless required by applicable law or agreed to in writing, software
 * distributed under the License is distributed on an "AS IS" BASIS,
 * WITHOUT WARRANTIES OR CONDITIONS OF ANY KIND, either express or implied.
 * See the License for the specific language governing permissions and
 * limitations under the License.
 */

#ifndef ANDROID_SERVERS_CAMERA_CAMERASERVICE_H
#define ANDROID_SERVERS_CAMERA_CAMERASERVICE_H

#include <android/content/AttributionSourceState.h>
#include <android/hardware/BnCameraService.h>
#include <android/hardware/BnSensorPrivacyListener.h>
#include <android/hardware/ICameraServiceListener.h>
#include <android/hardware/camera2/BnCameraInjectionSession.h>
#include <android/hardware/camera2/ICameraInjectionCallback.h>

#include <cutils/multiuser.h>
#include <utils/Vector.h>
#include <utils/KeyedVector.h>
#include <binder/ActivityManager.h>
#include <binder/AppOpsManager.h>
#include <binder/BinderService.h>
#include <binder/IServiceManager.h>
#include <binder/IActivityManager.h>
#include <binder/IAppOpsCallback.h>
#include <binder/IUidObserver.h>
#include <hardware/camera.h>
#include <sensorprivacy/SensorPrivacyManager.h>

#include <android/hardware/camera/common/1.0/types.h>

#include <camera/VendorTagDescriptor.h>
#include <camera/CaptureResult.h>
#include <camera/CameraParameters.h>
#include <camera/camera2/ConcurrentCamera.h>

#include "CameraFlashlight.h"

#include "common/CameraProviderManager.h"
#include "media/RingBuffer.h"
#include "utils/AutoConditionLock.h"
#include "utils/ClientManager.h"
#include "utils/IPCTransport.h"
#include "utils/CameraServiceProxyWrapper.h"
#include "utils/AttributionAndPermissionUtils.h"
#include "utils/VirtualDeviceCameraIdMapper.h"

#include <set>
#include <string>
#include <list>
#include <map>
#include <memory>
#include <mutex>
#include <optional>
#include <utility>
#include <unordered_map>
#include <unordered_set>
#include <vector>

namespace android {

extern volatile int32_t gLogLevel;

class MemoryHeapBase;
class MediaPlayer;

class CameraService :
    public BinderService<CameraService>,
    public virtual ::android::hardware::BnCameraService,
    public virtual IBinder::DeathRecipient,
    public virtual CameraProviderManager::StatusListener,
    public virtual IServiceManager::LocalRegistrationCallback,
    public AttributionAndPermissionUtilsEncapsulator
{
    friend class BinderService<CameraService>;
    friend class CameraOfflineSessionClient;
public:
    class Client;
    class BasicClient;
    class OfflineClient;

    // The effective API level.  The Camera2 API running in LEGACY mode counts as API_1.
    enum apiLevel {
        API_1 = 1,
        API_2 = 2
    };

    // 3 second busy timeout when other clients are connecting
    static const nsecs_t DEFAULT_CONNECT_TIMEOUT_NS = 3000000000;

    // 1 second busy timeout when other clients are disconnecting
    static const nsecs_t DEFAULT_DISCONNECT_TIMEOUT_NS = 1000000000;

    // Default number of messages to store in eviction log
    static const size_t DEFAULT_EVENT_LOG_LENGTH = 100;

    // Event log ID
    static const int SN_EVENT_LOG_ID = 0x534e4554;

    // Keep this in sync with frameworks/base/core/java/android/os/UserHandle.java
    static const userid_t USER_SYSTEM = 0;

    // Register camera service
    static void instantiate();

    // Implementation of BinderService<T>
    static char const* getServiceName() { return "media.camera"; }

    // Implementation of IServiceManager::LocalRegistrationCallback
    virtual void onServiceRegistration(const String16& name, const sp<IBinder>& binder) override;

                        // Non-null arguments for cameraServiceProxyWrapper should be provided for
                        // testing purposes only.
                        CameraService(std::shared_ptr<CameraServiceProxyWrapper>
                                cameraServiceProxyWrapper = nullptr,
                                std::shared_ptr<AttributionAndPermissionUtils>
                                attributionAndPermissionUtils = nullptr);
    virtual             ~CameraService();

    /////////////////////////////////////////////////////////////////////
    // HAL Callbacks - implements CameraProviderManager::StatusListener

    virtual void        onDeviceStatusChanged(const std::string &cameraId,
            CameraDeviceStatus newHalStatus) override;
    virtual void        onDeviceStatusChanged(const std::string &cameraId,
            const std::string &physicalCameraId,
            CameraDeviceStatus newHalStatus) override;
    // This method may hold CameraProviderManager::mInterfaceMutex as a part
    // of calling getSystemCameraKind() internally. Care should be taken not to
    // directly / indirectly call this from callers who also hold
    // mInterfaceMutex.
    virtual void        onTorchStatusChanged(const std::string& cameraId,
            TorchModeStatus newStatus) override;
    // Does not hold CameraProviderManager::mInterfaceMutex.
    virtual void        onTorchStatusChanged(const std::string& cameraId,
            TorchModeStatus newStatus,
            SystemCameraKind kind) override;
    virtual void        onNewProviderRegistered() override;

    /////////////////////////////////////////////////////////////////////
    // ICameraService
    // IMPORTANT: All binder calls that deal with logicalCameraId should use
    // resolveCameraId(logicalCameraId, deviceId, devicePolicy) to arrive at the correct
    // cameraId to perform the operation on (in case of contexts
    // associated with virtual devices).
    virtual binder::Status     getNumberOfCameras(int32_t type,
            const AttributionSourceState& clientAttribution,
            int32_t devicePolicy, int32_t* numCameras);

    virtual binder::Status     getCameraInfo(int cameraId, int rotationOverride,
            const AttributionSourceState& clientAttribution,
            int32_t devicePolicy, hardware::CameraInfo* cameraInfo) override;
    virtual binder::Status     getCameraCharacteristics(const std::string& cameraId,
            int targetSdkVersion, int rotationOverride,
            const AttributionSourceState& clientAttribution,
            int32_t devicePolicy, CameraMetadata* cameraInfo) override;
    virtual binder::Status     getCameraVendorTagDescriptor(
            /*out*/
            hardware::camera2::params::VendorTagDescriptor* desc);
    virtual binder::Status     getCameraVendorTagCache(
            /*out*/
            hardware::camera2::params::VendorTagDescriptorCache* cache);

    virtual binder::Status     connect(const sp<hardware::ICameraClient>& cameraClient,
            int32_t cameraId, int targetSdkVersion, int rotationOverride, bool forceSlowJpegMode,
            const AttributionSourceState& clientAttribution,
            int32_t devicePolicy, /*out*/ sp<hardware::ICamera>* device) override;

    virtual binder::Status     connectDevice(
            const sp<hardware::camera2::ICameraDeviceCallbacks>& cameraCb,
            const std::string& cameraId, int scoreOffset, int targetSdkVersion,
            int rotationOverride, const AttributionSourceState& clientAttribution,
            int32_t devicePolicy,
            /*out*/
            sp<hardware::camera2::ICameraDeviceUser>* device);

    virtual binder::Status    addListener(const sp<hardware::ICameraServiceListener>& listener,
            /*out*/
            std::vector<hardware::CameraStatus>* cameraStatuses);
    virtual binder::Status    removeListener(
            const sp<hardware::ICameraServiceListener>& listener);

    virtual binder::Status getConcurrentCameraIds(
        /*out*/
        std::vector<hardware::camera2::utils::ConcurrentCameraIdCombination>* concurrentCameraIds);

    virtual binder::Status isConcurrentSessionConfigurationSupported(
        const std::vector<hardware::camera2::utils::CameraIdAndSessionConfiguration>& sessions,
        int targetSdkVersion, const AttributionSourceState& clientAttribution, int32_t devicePolicy,
        /*out*/bool* supported);

    virtual binder::Status    getLegacyParameters(
            int32_t cameraId,
            /*out*/
            std::string* parameters);

    virtual binder::Status    setTorchMode(const std::string& cameraId, bool enabled,
            const sp<IBinder>& clientBinder, const AttributionSourceState& clientAttribution,
            int32_t devicePolicy);

    virtual binder::Status    turnOnTorchWithStrengthLevel(const std::string& cameraId,
            int32_t torchStrength, const sp<IBinder>& clientBinder,
            const AttributionSourceState& clientAttribution,
            int32_t devicePolicy);

    virtual binder::Status    getTorchStrengthLevel(const std::string& cameraId,
            const AttributionSourceState& clientAttribution,
            int32_t devicePolicy, int32_t* torchStrength);

    virtual binder::Status    notifySystemEvent(int32_t eventId,
            const std::vector<int32_t>& args);

    virtual binder::Status    notifyDeviceStateChange(int64_t newState);

    virtual binder::Status    notifyDisplayConfigurationChange();

    // OK = supports api of that version, -EOPNOTSUPP = does not support
    virtual binder::Status    supportsCameraApi(
            const std::string& cameraId, int32_t apiVersion,
            /*out*/
            bool *isSupported);

    virtual binder::Status    isHiddenPhysicalCamera(
            const std::string& cameraId,
            /*out*/
            bool *isSupported);

    virtual binder::Status injectCamera(
            const std::string& packageName, const std::string& internalCamId,
            const std::string& externalCamId,
            const sp<hardware::camera2::ICameraInjectionCallback>& callback,
            /*out*/
            sp<hardware::camera2::ICameraInjectionSession>* cameraInjectionSession);

    virtual binder::Status reportExtensionSessionStats(
            const hardware::CameraExtensionSessionStats& stats, std::string* sessionKey /*out*/);

    virtual binder::Status injectSessionParams(
            const std::string& cameraId,
            const hardware::camera2::impl::CameraMetadataNative& sessionParams);

    virtual binder::Status createDefaultRequest(const std::string& cameraId, int templateId,
            const AttributionSourceState& clientAttribution, int32_t devicePolicy,
            /*out*/
            hardware::camera2::impl::CameraMetadataNative* request);

    virtual binder::Status isSessionConfigurationWithParametersSupported(
            const std::string& cameraId, int targetSdkVersion,
            const SessionConfiguration& sessionConfiguration,
            const AttributionSourceState& clientAttribution, int32_t devicePolicy,
            /*out*/ bool* supported);

    virtual binder::Status getSessionCharacteristics(
            const std::string& cameraId, int targetSdkVersion, int rotationOverride,
            const SessionConfiguration& sessionConfiguration,
            const AttributionSourceState& clientAttribution,
            int32_t devicePolicy, /*out*/ CameraMetadata* outMetadata);

    // Extra permissions checks
    virtual status_t    onTransact(uint32_t code, const Parcel& data,
                                   Parcel* reply, uint32_t flags);

    virtual status_t    dump(int fd, const Vector<String16>& args);

    virtual status_t    shellCommand(int in, int out, int err, const Vector<String16>& args);

    binder::Status      addListenerHelper(const sp<hardware::ICameraServiceListener>& listener,
            /*out*/
            std::vector<hardware::CameraStatus>* cameraStatuses, bool isVendor = false,
            bool isProcessLocalTest = false);

    // Monitored UIDs availability notification
    void                notifyMonitoredUids();
    void                notifyMonitoredUids(const std::unordered_set<uid_t> &notifyUidSet);

    // Stores current open session device info in temp file.
    void cacheDump();

    // Register an offline client for a given active camera id
    status_t addOfflineClient(const std::string &cameraId, sp<BasicClient> offlineClient);

    /////////////////////////////////////////////////////////////////////
    // Client functionality

    enum sound_kind {
        SOUND_SHUTTER = 0,
        SOUND_RECORDING_START = 1,
        SOUND_RECORDING_STOP = 2,
        NUM_SOUNDS
    };

    void                playSound(sound_kind kind);
    void                loadSoundLocked(sound_kind kind);
    void                decreaseSoundRef();
    void                increaseSoundRef();

    /////////////////////////////////////////////////////////////////////
    // CameraDeviceFactory functionality
    std::pair<int, IPCTransport>    getDeviceVersion(const std::string& cameraId,
            int rotationOverride,
            int* portraitRotation,
            int* facing = nullptr, int* orientation = nullptr);

    /////////////////////////////////////////////////////////////////////
    // Methods to be used in CameraService class tests only
    //
    // CameraService class test method only - clear static variables in the
    // cameraserver process, which otherwise might affect multiple test runs.
    void                clearCachedVariables();

    // Add test listener, linkToDeath won't be called since this is for process
    // local testing.
    binder::Status    addListenerTest(const sp<hardware::ICameraServiceListener>& listener,
            /*out*/
            std::vector<hardware::CameraStatus>* cameraStatuses);

    /////////////////////////////////////////////////////////////////////
    // Shared utilities
    static binder::Status filterGetInfoErrorCode(status_t err);

    /**
     * Returns true if the device is an automotive device and cameraId is system
     * only camera which has characteristic AUTOMOTIVE_LOCATION value as either
     * AUTOMOTIVE_LOCATION_EXTERIOR_LEFT,AUTOMOTIVE_LOCATION_EXTERIOR_RIGHT,
     * AUTOMOTIVE_LOCATION_EXTERIOR_FRONT or AUTOMOTIVE_LOCATION_EXTERIOR_REAR.
     */
    bool isAutomotiveExteriorSystemCamera(const std::string& cameraId) const;

    /////////////////////////////////////////////////////////////////////
    // CameraClient functionality

    class BasicClient :
        public virtual RefBase,
        public AttributionAndPermissionUtilsEncapsulator {
    friend class CameraService;
    public:
        virtual status_t       initialize(sp<CameraProviderManager> manager,
                const std::string& monitorTags) = 0;
        virtual binder::Status disconnect();

        // because we can't virtually inherit IInterface, which breaks
        // virtual inheritance
        virtual sp<IBinder>    asBinderWrapper() = 0;

        // Return the remote callback binder object (e.g. ICameraDeviceCallbacks)
        sp<IBinder>            getRemote() {
            return mRemoteBinder;
        }

        bool getOverrideToPortrait() const {
            return mRotationOverride == ICameraService::ROTATION_OVERRIDE_OVERRIDE_TO_PORTRAIT;
        }

        // Disallows dumping over binder interface
        virtual status_t dump(int fd, const Vector<String16>& args);
        // Internal dump method to be called by CameraService
        virtual status_t dumpClient(int fd, const Vector<String16>& args) = 0;

        virtual status_t startWatchingTags(const std::string &tags, int outFd);
        virtual status_t stopWatchingTags(int outFd);
        virtual status_t dumpWatchedEventsToVector(std::vector<std::string> &out);

        // Return the package name for this client
        virtual std::string getPackageName() const;

        // Return the camera facing for this client
        virtual int getCameraFacing() const;

        // Return the camera orientation for this client
        virtual int getCameraOrientation() const;

        // Notify client about a fatal error
        virtual void notifyError(int32_t errorCode,
                const CaptureResultExtras& resultExtras) = 0;

        // Get the UID of the application client using this
        virtual uid_t getClientUid() const;

        // Get the PID of the application client using this
        virtual int getClientPid() const;

        // Check what API level is used for this client. This is used to determine which
        // superclass this can be cast to.
        virtual bool canCastToApiClient(apiLevel level) const;

        // Block the client form using the camera
        virtual void block();

        // set audio restriction from client
        // Will call into camera service and hold mServiceLock
        virtual status_t setAudioRestriction(int32_t mode);

        // Get current global audio restriction setting
        // Will call into camera service and hold mServiceLock
        virtual int32_t getServiceAudioRestriction() const;

        // Get current audio restriction setting for this client
        virtual int32_t getAudioRestriction() const;

        static bool isValidAudioRestriction(int32_t mode);

        // Override rotate-and-crop AUTO behavior
        virtual status_t setRotateAndCropOverride(uint8_t rotateAndCrop, bool fromHal = false) = 0;

        // Override autoframing AUTO behaviour
        virtual status_t setAutoframingOverride(uint8_t autoframingValue) = 0;

        // Whether the client supports camera muting (black only output)
        virtual bool supportsCameraMute() = 0;

        // Set/reset camera mute
        virtual status_t setCameraMute(bool enabled) = 0;

        // Set Camera service watchdog
        virtual status_t setCameraServiceWatchdog(bool enabled) = 0;

        // Set stream use case overrides
        virtual void setStreamUseCaseOverrides(
                const std::vector<int64_t>& useCaseOverrides) = 0;

        // Clear stream use case overrides
        virtual void clearStreamUseCaseOverrides() = 0;

        // Whether the client supports camera zoom override
        virtual bool supportsZoomOverride() = 0;

        // Set/reset zoom override
        virtual status_t setZoomOverride(int32_t zoomOverride) = 0;

        // The injection camera session to replace the internal camera
        // session.
        virtual status_t injectCamera(const std::string& injectedCamId,
                sp<CameraProviderManager> manager) = 0;

        // Stop the injection camera and restore to internal camera session.
        virtual status_t stopInjection() = 0;

        // Inject session parameters into an existing session.
        virtual status_t injectSessionParams(
                const hardware::camera2::impl::CameraMetadataNative& sessionParams) = 0;

    protected:
        BasicClient(const sp<CameraService>& cameraService,
                const sp<IBinder>& remoteCallback,
                std::shared_ptr<AttributionAndPermissionUtils> attributionAndPermissionUtils,
                const std::string& clientPackageName,
                bool nativeClient,
                const std::optional<std::string>& clientFeatureId,
                const std::string& cameraIdStr,
                int cameraFacing,
                int sensorOrientation,
                int clientPid,
                uid_t clientUid,
                int servicePid,
                int rotationOverride);

        virtual ~BasicClient();

        // the instance is in the middle of destruction. When this is set,
        // the instance should not be accessed from callback.
        // CameraService's mClientLock should be acquired to access this.
        // - subclasses should set this to true in their destructors.
        bool                            mDestructionStarted;

        // these are initialized in the constructor.
        static sp<CameraService>        sCameraService;
        const std::string               mCameraIdStr;
        const int                       mCameraFacing;
        const int                       mOrientation;
        std::string                     mClientPackageName;
        bool                            mSystemNativeClient;
        std::optional<std::string>      mClientFeatureId;
        pid_t                           mClientPid;
        const uid_t                     mClientUid;
        const pid_t                     mServicePid;
        bool                            mDisconnected;
        bool                            mUidIsTrusted;
        int                             mRotationOverride;

        mutable Mutex                   mAudioRestrictionLock;
        int32_t                         mAudioRestriction;

        // - The app-side Binder interface to receive callbacks from us
        sp<IBinder>                     mRemoteBinder;   // immutable after constructor

        // Permissions management methods for camera lifecycle

        // Notify rest of system/apps about camera opening, and check appops
        virtual status_t                startCameraOps();
        // Notify rest of system/apps about camera starting to stream data, and confirm appops
        virtual status_t                startCameraStreamingOps();
        // Notify rest of system/apps about camera stopping streaming data
        virtual status_t                finishCameraStreamingOps();
        // Notify rest of system/apps about camera closing
        virtual status_t                finishCameraOps();
        // Handle errors for start/checkOps
        virtual status_t                handleAppOpMode(int32_t mode);
        // Just notify camera appops to trigger unblocking dialog if sensor
        // privacy is enabled and camera mute is not supported
        virtual status_t                noteAppOp();

        std::unique_ptr<AppOpsManager>  mAppOpsManager = nullptr;

        class OpsCallback : public BnAppOpsCallback {
        public:
            explicit OpsCallback(wp<BasicClient> client);
            virtual void opChanged(int32_t op, const String16& packageName);

        private:
            wp<BasicClient> mClient;

        }; // class OpsCallback

        sp<OpsCallback> mOpsCallback;
        // Track whether checkOps was called successfully, to avoid
        // finishing what we didn't start, on camera open.
        bool            mOpsActive;
        // Track whether startOps was called successfully on start of
        // camera streaming.
        bool            mOpsStreaming;

        // IAppOpsCallback interface, indirected through opListener
        virtual void opChanged(int32_t op, const String16& packageName);
    }; // class BasicClient

    class Client : public hardware::BnCamera, public BasicClient
    {
    public:
        typedef hardware::ICameraClient TCamCallbacks;

        // ICamera interface (see ICamera for details)
        virtual binder::Status disconnect();
        virtual status_t      connect(const sp<hardware::ICameraClient>& client) = 0;
        virtual status_t      lock() = 0;
        virtual status_t      unlock() = 0;
        virtual status_t      setPreviewTarget(const sp<IGraphicBufferProducer>& bufferProducer)=0;
        virtual void          setPreviewCallbackFlag(int flag) = 0;
        virtual status_t      setPreviewCallbackTarget(
                const sp<IGraphicBufferProducer>& callbackProducer) = 0;
        virtual status_t      startPreview() = 0;
        virtual void          stopPreview() = 0;
        virtual bool          previewEnabled() = 0;
        virtual status_t      setVideoBufferMode(int32_t videoBufferMode) = 0;
        virtual status_t      startRecording() = 0;
        virtual void          stopRecording() = 0;
        virtual bool          recordingEnabled() = 0;
        virtual void          releaseRecordingFrame(const sp<IMemory>& mem) = 0;
        virtual status_t      autoFocus() = 0;
        virtual status_t      cancelAutoFocus() = 0;
        virtual status_t      takePicture(int msgType) = 0;
        virtual status_t      setParameters(const String8& params) = 0;
        virtual String8       getParameters() const = 0;
        virtual status_t      sendCommand(int32_t cmd, int32_t arg1, int32_t arg2) = 0;
        virtual status_t      setVideoTarget(const sp<IGraphicBufferProducer>& bufferProducer) = 0;

        // Interface used by CameraService
        Client(const sp<CameraService>& cameraService,
                const sp<hardware::ICameraClient>& cameraClient,
                std::shared_ptr<AttributionAndPermissionUtils> attributionAndPermissionUtils,
                const std::string& clientPackageName,
                bool systemNativeClient,
                const std::optional<std::string>& clientFeatureId,
                const std::string& cameraIdStr,
                int api1CameraId,
                int cameraFacing,
                int sensorOrientation,
                int clientPid,
                uid_t clientUid,
                int servicePid,
                int rotationOverride);
        ~Client();

        // return our camera client
        const sp<hardware::ICameraClient>&    getRemoteCallback() {
            return mRemoteCallback;
        }

        virtual sp<IBinder> asBinderWrapper() {
            return asBinder(this);
        }

        virtual void         notifyError(int32_t errorCode,
                                         const CaptureResultExtras& resultExtras);

        // Check what API level is used for this client. This is used to determine which
        // superclass this can be cast to.
        virtual bool canCastToApiClient(apiLevel level) const;

        void setImageDumpMask(int /*mask*/) { }
    protected:
        // Initialized in constructor

        // - The app-side Binder interface to receive callbacks from us
        sp<hardware::ICameraClient>               mRemoteCallback;

        int mCameraId;  // All API1 clients use integer camera IDs
    }; // class Client

    /**
     * A listener class that implements the LISTENER interface for use with a ClientManager, and
     * implements the following methods:
     *    void onClientRemoved(const ClientDescriptor<KEY, VALUE>& descriptor);
     *    void onClientAdded(const ClientDescriptor<KEY, VALUE>& descriptor);
     */
    class ClientEventListener {
    public:
        void onClientAdded(const resource_policy::ClientDescriptor<std::string,
                sp<CameraService::BasicClient>>& descriptor);
        void onClientRemoved(const resource_policy::ClientDescriptor<std::string,
                sp<CameraService::BasicClient>>& descriptor);
    }; // class ClientEventListener

    typedef std::shared_ptr<resource_policy::ClientDescriptor<std::string,
            sp<CameraService::BasicClient>>> DescriptorPtr;

    /**
     * A container class for managing active camera clients that are using HAL devices.  Active
     * clients are represented by ClientDescriptor objects that contain strong pointers to the
     * actual BasicClient subclass binder interface implementation.
     *
     * This class manages the eviction behavior for the camera clients.  See the parent class
     * implementation in utils/ClientManager for the specifics of this behavior.
     */
    class CameraClientManager : public resource_policy::ClientManager<std::string,
            sp<CameraService::BasicClient>, ClientEventListener> {
    public:
        CameraClientManager();
        virtual ~CameraClientManager();

        /**
         * Return a strong pointer to the active BasicClient for this camera ID, or an empty
         * if none exists.
         */
        sp<CameraService::BasicClient> getCameraClient(const std::string& id) const;

        /**
         * Return a string describing the current state.
         */
        std::string toString() const;

        /**
         * Make a ClientDescriptor object wrapping the given BasicClient strong pointer.
         */
        static DescriptorPtr makeClientDescriptor(const std::string& key,
                const sp<BasicClient>& value, int32_t cost,
                const std::set<std::string>& conflictingKeys, int32_t score,
                int32_t ownerId, int32_t state, int oomScoreOffset, bool systemNativeClient);

        /**
         * Make a ClientDescriptor object wrapping the given BasicClient strong pointer with
         * values intialized from a prior ClientDescriptor.
         */
        static DescriptorPtr makeClientDescriptor(const sp<BasicClient>& value,
                const CameraService::DescriptorPtr& partial, int oomScoreOffset,
                bool systemNativeClient);

    }; // class CameraClientManager

    int32_t updateAudioRestriction();
    int32_t updateAudioRestrictionLocked();

private:

    // TODO: b/263304156 update this to make use of a death callback for more
    // robust/fault tolerant logging
    static const sp<IActivityManager>& getActivityManager() {
        static const char* kActivityService = "activity";
        static const auto activityManager = []() -> sp<IActivityManager> {
            const sp<IServiceManager> sm(defaultServiceManager());
            if (sm != nullptr) {
                 return interface_cast<IActivityManager>(sm->checkService(String16(kActivityService)));
            }
            return nullptr;
        }();
        return activityManager;
    }

    /**
     * Typesafe version of device status, containing both the HAL-layer and the service interface-
     * layer values.
     */
    enum class StatusInternal : int32_t {
        NOT_PRESENT = static_cast<int32_t>(CameraDeviceStatus::NOT_PRESENT),
        PRESENT = static_cast<int32_t>(CameraDeviceStatus::PRESENT),
        ENUMERATING = static_cast<int32_t>(CameraDeviceStatus::ENUMERATING),
        NOT_AVAILABLE = static_cast<int32_t>(hardware::ICameraServiceListener::STATUS_NOT_AVAILABLE),
        UNKNOWN = static_cast<int32_t>(hardware::ICameraServiceListener::STATUS_UNKNOWN)
    };

    friend int32_t format_as(StatusInternal s);

    /**
     * Container class for the state of each logical camera device, including: ID, status, and
     * dependencies on other devices.  The mapping of camera ID -> state saved in mCameraStates
     * represents the camera devices advertised by the HAL (and any USB devices, when we add
     * those).
     *
     * This container does NOT represent an active camera client.  These are represented using
     * the ClientDescriptors stored in mActiveClientManager.
     */
    class CameraState {
    public:

        /**
         * Make a new CameraState and set the ID, cost, and conflicting devices using the values
         * returned in the HAL's camera_info struct for each device.
         */
        CameraState(const std::string& id, int cost, const std::set<std::string>& conflicting,
                SystemCameraKind deviceKind, const std::vector<std::string>& physicalCameras);
        virtual ~CameraState();

        /**
         * Return the status for this device.
         *
         * This method acquires mStatusLock.
         */
        StatusInternal getStatus() const;

        /**
         * This function updates the status for this camera device, unless the given status
         * is in the given list of rejected status states, and execute the function passed in
         * with a signature onStatusUpdateLocked(const std::string&, int32_t)
         * if the status has changed.
         *
         * This method is idempotent, and will not result in the function passed to
         * onStatusUpdateLocked being called more than once for the same arguments.
         * This method aquires mStatusLock.
         */
        template<class Func>
        void updateStatus(StatusInternal status,
                const std::string& cameraId,
                std::initializer_list<StatusInternal> rejectSourceStates,
                Func onStatusUpdatedLocked);

        /**
         * Return the last set CameraParameters object generated from the information returned by
         * the HAL for this device (or an empty CameraParameters object if none has been set).
         */
        CameraParameters getShimParams() const;

        /**
         * Set the CameraParameters for this device.
         */
        void setShimParams(const CameraParameters& params);

        /**
         * Return the resource_cost advertised by the HAL for this device.
         */
        int getCost() const;

        /**
         * Return a set of the IDs of conflicting devices advertised by the HAL for this device.
         */
        std::set<std::string> getConflicting() const;

        /**
         * Return the kind (SystemCameraKind) of this camera device.
         */
        SystemCameraKind getSystemCameraKind() const;

        /**
         * Return whether this camera is a logical multi-camera and has a
         * particular physical sub-camera.
         */
        bool containsPhysicalCamera(const std::string& physicalCameraId) const;

        /**
         * Add/Remove the unavailable physical camera ID.
         */
        bool addUnavailablePhysicalId(const std::string& physicalId);
        bool removeUnavailablePhysicalId(const std::string& physicalId);

        /**
         * Set and get client package name.
         */
        void setClientPackage(const std::string& clientPackage);
        std::string getClientPackage() const;

        /**
         * Return the unavailable physical ids for this device.
         *
         * This method acquires mStatusLock.
         */
        std::vector<std::string> getUnavailablePhysicalIds() const;
    private:
        const std::string mId;
        StatusInternal mStatus; // protected by mStatusLock
        const int mCost;
        std::set<std::string> mConflicting;
        std::set<std::string> mUnavailablePhysicalIds;
        std::string mClientPackage;
        mutable Mutex mStatusLock;
        CameraParameters mShimParams;
        const SystemCameraKind mSystemCameraKind;
        const std::vector<std::string> mPhysicalCameras; // Empty if not a logical multi-camera
    }; // class CameraState

    // Observer for UID lifecycle enforcing that UIDs in idle
    // state cannot use the camera to protect user privacy.
    class UidPolicy :
        public BnUidObserver,
        public virtual IBinder::DeathRecipient,
        public virtual IServiceManager::LocalRegistrationCallback {
    public:
        explicit UidPolicy(sp<CameraService> service)
                : mRegistered(false), mService(service) {}

        void registerSelf();
        void unregisterSelf();

        bool isUidActive(uid_t uid, const std::string &callingPackage);
        int32_t getProcState(uid_t uid);

        // IUidObserver
        void onUidGone(uid_t uid, bool disabled) override;
        void onUidActive(uid_t uid) override;
        void onUidIdle(uid_t uid, bool disabled) override;
        void onUidStateChanged(uid_t uid, int32_t procState, int64_t procStateSeq,
                int32_t capability) override;
        void onUidProcAdjChanged(uid_t uid, int adj) override;

        void addOverrideUid(uid_t uid, const std::string &callingPackage, bool active);
        void removeOverrideUid(uid_t uid, const std::string &callingPackage);

        void registerMonitorUid(uid_t uid, bool openCamera);
        void unregisterMonitorUid(uid_t uid, bool closeCamera);

        // Implementation of IServiceManager::LocalRegistrationCallback
        virtual void onServiceRegistration(const String16& name,
                        const sp<IBinder>& binder) override;
        // IBinder::DeathRecipient implementation
        virtual void binderDied(const wp<IBinder> &who);
    private:
        bool isUidActiveLocked(uid_t uid, const std::string &callingPackage);
        int32_t getProcStateLocked(uid_t uid);
        void updateOverrideUid(uid_t uid, const std::string &callingPackage, bool active,
                bool insert);
        void registerWithActivityManager();

        struct MonitoredUid {
            int32_t procState;
            int32_t procAdj;
            bool hasCamera;
            size_t refCount;
        };

        Mutex mUidLock;
        bool mRegistered;
        ActivityManager mAm;
        wp<CameraService> mService;
        std::unordered_set<uid_t> mActiveUids;
        // Monitored uid map
        std::unordered_map<uid_t, MonitoredUid> mMonitoredUids;
        std::unordered_map<uid_t, bool> mOverrideUids;
        sp<IBinder> mObserverToken;
    }; // class UidPolicy

    // If sensor privacy is enabled then all apps, including those that are active, should be
    // prevented from accessing the camera.
    class SensorPrivacyPolicy : public hardware::BnSensorPrivacyListener,
            public virtual IBinder::DeathRecipient,
            public virtual IServiceManager::LocalRegistrationCallback,
            public AttributionAndPermissionUtilsEncapsulator {
        public:
            explicit SensorPrivacyPolicy(wp<CameraService> service,
                    std::shared_ptr<AttributionAndPermissionUtils> attributionAndPermissionUtils)
                    : AttributionAndPermissionUtilsEncapsulator(attributionAndPermissionUtils),
                      mService(service),
                      mSensorPrivacyEnabled(false),
                    mCameraPrivacyState(SensorPrivacyManager::DISABLED), mRegistered(false) {}

            void registerSelf();
            void unregisterSelf();

            bool isSensorPrivacyEnabled();
            bool isCameraPrivacyEnabled();
            int getCameraPrivacyState();
            bool isCameraPrivacyEnabled(const String16& packageName);

            binder::Status onSensorPrivacyChanged(int toggleType, int sensor,
                                                  bool enabled);
            binder::Status onSensorPrivacyStateChanged(int toggleType, int sensor, int state);

            // Implementation of IServiceManager::LocalRegistrationCallback
            virtual void onServiceRegistration(const String16& name,
                                               const sp<IBinder>& binder) override;
            // IBinder::DeathRecipient implementation
            virtual void binderDied(const wp<IBinder> &who);

        private:
            SensorPrivacyManager mSpm;
            wp<CameraService> mService;
            Mutex mSensorPrivacyLock;
            bool mSensorPrivacyEnabled;
            int mCameraPrivacyState;
            bool mRegistered;

            bool hasCameraPrivacyFeature();
            void registerWithSensorPrivacyManager();
    };

    sp<UidPolicy> mUidPolicy;

    sp<SensorPrivacyPolicy> mSensorPrivacyPolicy;

    std::shared_ptr<CameraServiceProxyWrapper> mCameraServiceProxyWrapper;

    // Delay-load the Camera HAL module
    virtual void onFirstRef();

    // Eumerate all camera providers in the system
    status_t enumerateProviders();

    // Add/remove a new camera to camera and torch state lists or remove an unplugged one
    // Caller must not hold mServiceLock
    void addStates(const std::string& id);
    void removeStates(const std::string& id);

    // Check if we can connect, before we acquire the service lock.
<<<<<<< HEAD
    // If clientPid/clientUid are USE_CALLING_PID/USE_CALLING_UID, they will be overwritten with
    // the calling pid/uid.
    binder::Status validateConnectLocked(const std::string& cameraId, const std::string& clientName,
            /*inout*/int& clientUid, /*inout*/int& clientPid) const;
    binder::Status validateClientPermissionsLocked(const std::string& cameraId,
            const std::string& clientName, /*inout*/int& clientUid, /*inout*/int& clientPid) const;

    // If clientPackageNameMaybe is empty, attempts to resolve the package name.
    std::string resolvePackageName(int clientUid, const std::string& clientPackageNameMaybe) const;
=======
    binder::Status validateConnectLocked(const std::string& cameraId,
                                         const AttributionSourceState& clientAttribution) const;
    binder::Status validateClientPermissionsLocked(
            const std::string& cameraId, const AttributionSourceState& clientAttribution) const;

>>>>>>> 85e2dbf8
    void logConnectionAttempt(int clientPid, const std::string& clientPackageName,
        const std::string& cameraId, apiLevel effectiveApiLevel) const;

    bool isCameraPrivacyEnabled(const String16& packageName,const std::string& cameraId,
           int clientPid, int ClientUid);

    // Handle active client evictions, and update service state.
    // Only call with with mServiceLock held.
    status_t handleEvictionsLocked(const std::string& cameraId, int clientPid,
        apiLevel effectiveApiLevel, const sp<IBinder>& remoteCallback,
        const std::string& packageName, int scoreOffset, bool systemNativeClient,
        /*out*/
        sp<BasicClient>* client,
        std::shared_ptr<resource_policy::ClientDescriptor<std::string, sp<BasicClient>>>* partial);

    // Should an operation attempt on a cameraId be rejected ? (this can happen
    // under various conditions. For example if a camera device is advertised as
    // system only or hidden secure camera, amongst possible others.
    bool shouldRejectSystemCameraConnection(const std::string& cameraId) const;

    // Should a device status update be skipped for a particular camera device ? (this can happen
    // under various conditions. For example if a camera device is advertised as
    // system only or hidden secure camera, amongst possible others.
    bool shouldSkipStatusUpdates(SystemCameraKind systemCameraKind, bool isVendorListener,
            int clientPid, int clientUid);

    // Gets the kind of camera device (i.e public, hidden secure or system only)
    // getSystemCameraKind() needs mInterfaceMutex which might lead to deadlocks
    // if held along with mStatusListenerLock (depending on lock ordering, b/141756275), it is
    // recommended that we don't call this function with mStatusListenerLock held.
    status_t getSystemCameraKind(const std::string& cameraId, SystemCameraKind *kind) const;

    // Update the set of API1Compatible camera devices without including system
    // cameras and secure cameras. This is used for hiding system only cameras
    // from clients using camera1 api and not having android.permission.SYSTEM_CAMERA.
    // This function expects @param normalDeviceIds, to have normalDeviceIds
    // sorted in alpha-numeric order.
    void filterAPI1SystemCameraLocked(const std::vector<std::string> &normalDeviceIds);

    // Single implementation shared between the various connect calls
    template <class CALLBACK, class CLIENT>
    binder::Status connectHelper(const sp<CALLBACK>& cameraCb, const std::string& cameraId,
                                 int api1CameraId, const AttributionSourceState& clientAttribution,
                                 bool systemNativeClient, apiLevel effectiveApiLevel,
                                 bool shimUpdateOnly, int scoreOffset, int targetSdkVersion,
                                 int rotationOverride, bool forceSlowJpegMode,
                                 const std::string& originalCameraId, bool isNonSystemNdk,
                                 /*out*/ sp<CLIENT>& device);

    // Lock guarding camera service state
    Mutex               mServiceLock;

    // Condition to use with mServiceLock, used to handle simultaneous connect calls from clients
    std::shared_ptr<WaitableMutexWrapper> mServiceLockWrapper;

    // Return NO_ERROR if the device with a give ID can be connected to
    status_t checkIfDeviceIsUsable(const std::string& cameraId) const;

    // Container for managing currently active application-layer clients
    CameraClientManager mActiveClientManager;

    // Adds client logs during open session to the file pointed by fd.
    void dumpOpenSessionClientLogs(int fd, const Vector<String16>& args,
            const std::string& cameraId);

    // Adds client logs during closed session to the file pointed by fd.
    void dumpClosedSessionClientLogs(int fd, const std::string& cameraId);

    binder::Status isSessionConfigurationWithParametersSupportedUnsafe(
            const std::string& cameraId, const SessionConfiguration& sessionConfiguration,
            bool overrideForPerfClass, /*out*/ bool* supported);

    // Mapping from camera ID -> state for each device, map is protected by mCameraStatesLock
    std::map<std::string, std::shared_ptr<CameraState>> mCameraStates;

    // Mutex guarding mCameraStates map
    mutable Mutex mCameraStatesLock;

    /**
     * Resolve the (potentially remapped) camera id for the given input camera id and the given
     * device id and device policy (for the device associated with the context of the caller).
     *
     * For any context associated with a virtual device with custom camera policy, this will return
     * the actual camera id if inputCameraId corresponds to the mapped id of a virtual camera
     * (for virtual devices with custom camera policy, the back and front virtual cameras of that
     * device would have 0 and 1 respectively as their mapped camera id).
     */
    std::optional<std::string> resolveCameraId(
            const std::string& inputCameraId,
            int32_t deviceId,
            int32_t devicePolicy);

    // Circular buffer for storing event logging for dumps
    RingBuffer<std::string> mEventLog;
    Mutex mLogLock;

    // set of client package names to watch. if this set contains 'all', then all clients will
    // be watched. Access should be guarded by mLogLock
    std::set<std::string> mWatchedClientPackages;
    // cache of last monitored tags dump immediately before the client disconnects. If a client
    // re-connects, its entry is not updated until it disconnects again. Access should be guarded
    // by mLogLock
    std::map<std::string, std::string> mWatchedClientsDumpCache;

    // The last monitored tags set by client
    std::string mMonitorTags;

    // Currently allowed user IDs
    std::set<userid_t> mAllowedUsers;

    /**
     * Get the camera state for a given camera id.
     *
     * This acquires mCameraStatesLock.
     */
    std::shared_ptr<CameraService::CameraState> getCameraState(const std::string& cameraId) const;

    /**
     * Evict client who's remote binder has died.  Returns true if this client was in the active
     * list and was disconnected.
     *
     * This method acquires mServiceLock.
     */
    bool evictClientIdByRemote(const wp<IBinder>& cameraClient);

    /**
     * Remove the given client from the active clients list; does not disconnect the client.
     *
     * This method acquires mServiceLock.
     */
    void removeByClient(const BasicClient* client);

    /**
     * Add new client to active clients list after conflicting clients have disconnected using the
     * values set in the partial descriptor passed in to construct the actual client descriptor.
     * This is typically called at the end of a connect call.
     *
     * This method must be called with mServiceLock held.
     */
    void finishConnectLocked(const sp<BasicClient>& client, const DescriptorPtr& desc,
            int oomScoreOffset, bool systemNativeClient);

    /**
     * Returns the underlying camera Id string mapped to a camera id int
     * Empty string is returned when the cameraIdInt is invalid.
     */
    std::string cameraIdIntToStr(int cameraIdInt, int32_t deviceId, int32_t devicePolicy);

    /**
     * Returns the underlying camera Id string mapped to a camera id int
     * Empty string is returned when the cameraIdInt is invalid.
     */
    std::string cameraIdIntToStrLocked(int cameraIdInt, int32_t deviceId, int32_t devicePolicy);

    /**
     * Remove a single client corresponding to the given camera id from the list of active clients.
     * If none exists, return an empty strongpointer.
     *
     * This method must be called with mServiceLock held.
     */
    sp<CameraService::BasicClient> removeClientLocked(const std::string& cameraId);

    /**
     * Handle a notification that the current device user has changed.
     */
    void doUserSwitch(const std::vector<int32_t>& newUserIds);

    /**
     * Add an event log message.
     */
    void logEvent(const std::string &event);

    /**
     * Add an event log message that a client has been disconnected.
     */
    void logDisconnected(const std::string &cameraId, int clientPid,
            const std::string &clientPackage);

    /**
     * Add an event log message that a client has been disconnected from offline device.
     */
    void logDisconnectedOffline(const std::string &cameraId, int clientPid,
            const std::string &clientPackage);

    /**
     * Add an event log message that an offline client has been connected.
     */
    void logConnectedOffline(const std::string &cameraId, int clientPid,
            const std::string &clientPackage);

    /**
     * Add an event log message that a client has been connected.
     */
    void logConnected(const std::string &cameraId, int clientPid, const std::string &clientPackage);

    /**
     * Add an event log message that a client's connect attempt has been rejected.
     */
    void logRejected(const std::string &cameraId, int clientPid, const std::string &clientPackage,
            const std::string &reason);

    /**
     * Add an event log message when a client calls setTorchMode succesfully.
     */
    void logTorchEvent(const std::string &cameraId, const std::string &torchState, int clientPid);

    /**
     * Add an event log message that the current device user has been switched.
     */
    void logUserSwitch(const std::set<userid_t>& oldUserIds,
        const std::set<userid_t>& newUserIds);

    /**
     * Add an event log message that a device has been removed by the HAL
     */
    void logDeviceRemoved(const std::string &cameraId, const std::string &reason);

    /**
     * Add an event log message that a device has been added by the HAL
     */
    void logDeviceAdded(const std::string &cameraId, const std::string &reason);

    /**
     * Add an event log message that a client has unexpectedly died.
     */
    void logClientDied(int clientPid, const std::string &reason);

    /**
     * Add a event log message that a serious service-level error has occured
     * The errorCode should be one of the Android Errors
     */
    void logServiceError(const std::string &msg, int errorCode);

    /**
     * Dump the event log to an FD
     */
    void dumpEventLog(int fd);

    void cacheClientTagDumpIfNeeded(const std::string &cameraId, BasicClient *client);

    /**
     * This method will acquire mServiceLock
     */
    void updateCameraNumAndIds();

    /**
     * Filter camera characteristics for S Performance class primary cameras.
     * mServiceLock should be locked.
     */
    void filterSPerfClassCharacteristicsLocked();

    // File descriptor to temp file used for caching previous open
    // session dumpsys info.
    int mMemFd;

    // Number of camera devices (excluding hidden secure cameras)
    int                 mNumberOfCameras;
    // Number of camera devices (excluding hidden secure cameras and
    // system cameras)
    int                 mNumberOfCamerasWithoutSystemCamera;

    std::vector<std::string> mNormalDeviceIds;
    std::vector<std::string> mNormalDeviceIdsWithoutSystemCamera;
    std::set<std::string> mPerfClassPrimaryCameraIds;

    // sounds
    sp<MediaPlayer>     newMediaPlayer(const char *file);

    Mutex               mSoundLock;
    sp<MediaPlayer>     mSoundPlayer[NUM_SOUNDS];
    int                 mSoundRef;  // reference count (release all MediaPlayer when 0)

    // Basic flag on whether the camera subsystem is in a usable state
    bool                mInitialized;

    sp<CameraProviderManager> mCameraProviderManager;

    class ServiceListener : public virtual IBinder::DeathRecipient {
        public:
            ServiceListener(sp<CameraService> parent, sp<hardware::ICameraServiceListener> listener,
                    int uid, int pid, bool isVendorClient, bool openCloseCallbackAllowed)
                    : mParent(parent), mListener(listener), mListenerUid(uid), mListenerPid(pid),
                      mIsVendorListener(isVendorClient),
                      mOpenCloseCallbackAllowed(openCloseCallbackAllowed) { }

            status_t initialize(bool isProcessLocalTest) {
                if (isProcessLocalTest) {
                    return OK;
                }
                return IInterface::asBinder(mListener)->linkToDeath(this);
            }

            template<typename... args_t>
            void handleBinderStatus(const binder::Status &ret, const char *logOnError,
                    args_t... args) {
                if (!ret.isOk() &&
                        (ret.exceptionCode() != binder::Status::Exception::EX_TRANSACTION_FAILED
                        || !mLastTransactFailed)) {
                    ALOGE(logOnError, args...);
                }

                // If the transaction failed, the process may have died (or other things, see
                // b/28321379). Mute consecutive errors from this listener to avoid log spam.
                if (ret.exceptionCode() == binder::Status::Exception::EX_TRANSACTION_FAILED) {
                    if (!mLastTransactFailed) {
                        ALOGE("%s: Muting similar errors from listener %d:%d", __FUNCTION__,
                                mListenerUid, mListenerPid);
                    }
                    mLastTransactFailed = true;
                } else {
                    // Reset mLastTransactFailed when binder becomes healthy again.
                    mLastTransactFailed = false;
                }
            }

            virtual void binderDied(const wp<IBinder> &/*who*/) {
                auto parent = mParent.promote();
                if (parent.get() != nullptr) {
                    parent->removeListener(mListener);
                }
            }

            int getListenerUid() { return mListenerUid; }
            int getListenerPid() { return mListenerPid; }
            sp<hardware::ICameraServiceListener> getListener() { return mListener; }
            bool isVendorListener() { return mIsVendorListener; }
            bool isOpenCloseCallbackAllowed() { return mOpenCloseCallbackAllowed; }

        private:
            wp<CameraService> mParent;
            sp<hardware::ICameraServiceListener> mListener;
            int mListenerUid = -1;
            int mListenerPid = -1;
            bool mIsVendorListener = false;
            bool mOpenCloseCallbackAllowed = false;

            // Flag for preventing log spam when binder becomes unhealthy
            bool mLastTransactFailed = false;
    };

    // Guarded by mStatusListenerMutex
    std::vector<sp<ServiceListener>> mListenerList;

    Mutex       mStatusListenerLock;

    /**
     * Update the status for the given camera id (if that device exists), and broadcast the
     * status update to all current ICameraServiceListeners if the status has changed.  Any
     * statuses in rejectedSourceStates will be ignored.
     *
     * This method must be idempotent.
     * This method acquires mStatusLock and mStatusListenerLock.
     * For any virtual camera, this method must pass its mapped camera id and device id to
     * ICameraServiceListeners (using mVirtualDeviceCameraIdMapper).
     */
    void updateStatus(StatusInternal status,
            const std::string& cameraId,
            std::initializer_list<StatusInternal>
                rejectedSourceStates);
    void updateStatus(StatusInternal status,
            const std::string& cameraId);

    /**
     * Update the opened/closed status of the given camera id.
     *
     * This method acqiures mStatusListenerLock.
     */
    void updateOpenCloseStatus(const std::string& cameraId, bool open,
            const std::string& packageName);

    // flashlight control
    sp<CameraFlashlight> mFlashlight;
    // guard mTorchStatusMap
    Mutex                mTorchStatusMutex;
    // guard mTorchClientMap
    Mutex                mTorchClientMapMutex;
    // guard mTorchUidMap
    Mutex                mTorchUidMapMutex;
    // camera id -> torch status
    KeyedVector<std::string, TorchModeStatus>
            mTorchStatusMap;
    // camera id -> torch client binder
    // only store the last client that turns on each camera's torch mode
    KeyedVector<std::string, sp<IBinder>> mTorchClientMap;
    // camera id -> [incoming uid, current uid] pair
    std::map<std::string, std::pair<int, int>> mTorchUidMap;

    // check and handle if torch client's process has died
    void handleTorchClientBinderDied(const wp<IBinder> &who);

    // handle torch mode status change and invoke callbacks. mTorchStatusMutex
    // should be locked.
    void onTorchStatusChangedLocked(const std::string& cameraId,
            TorchModeStatus newStatus,
            SystemCameraKind systemCameraKind);

    // get a camera's torch status. mTorchStatusMutex should be locked.
    status_t getTorchStatusLocked(const std::string &cameraId,
             TorchModeStatus *status) const;

    // set a camera's torch status. mTorchStatusMutex should be locked.
    status_t setTorchStatusLocked(const std::string &cameraId,
            TorchModeStatus status);

    // notify physical camera status when the physical camera is public.
    // Expects mStatusListenerLock to be locked.
    void notifyPhysicalCameraStatusLocked(int32_t status, const std::string& physicalCameraId,
            const std::list<std::string>& logicalCameraIds, SystemCameraKind deviceKind,
            int32_t virtualDeviceId);

    // get list of logical cameras which are backed by physicalCameraId
    std::list<std::string> getLogicalCameras(const std::string& physicalCameraId);


    // IBinder::DeathRecipient implementation
    virtual void        binderDied(const wp<IBinder> &who);

    /**
     * Initialize and cache the metadata used by the HAL1 shim for a given cameraId.
     *
     * Sets Status to a service-specific error on failure
     */
    binder::Status      initializeShimMetadata(int cameraId);

    /**
     * Get the cached CameraParameters for the camera. If they haven't been
     * cached yet, then initialize them for the first time.
     *
     * Sets Status to a service-specific error on failure
     */
    binder::Status      getLegacyParametersLazy(int cameraId, /*out*/CameraParameters* parameters);

    // Blocks all clients from the UID
    void blockClientsForUid(uid_t uid);

    // Blocks all active clients.
    void blockAllClients();

    // Blocks clients whose privacy is enabled.
    void blockPrivacyEnabledClients();

    // Overrides the UID state as if it is idle
    status_t handleSetUidState(const Vector<String16>& args, int err);

    // Clears the override for the UID state
    status_t handleResetUidState(const Vector<String16>& args, int err);

    // Gets the UID state
    status_t handleGetUidState(const Vector<String16>& args, int out, int err);

    // Set the rotate-and-crop AUTO override behavior
    status_t handleSetRotateAndCrop(const Vector<String16>& args);

    // Get the rotate-and-crop AUTO override behavior
    status_t handleGetRotateAndCrop(int out);

    // Set the autoframing AUTO override behaviour.
    status_t handleSetAutoframing(const Vector<String16>& args);

    // Get the autoframing AUTO override behaviour
    status_t handleGetAutoframing(int out);

    // Set the mask for image dump to disk
    status_t handleSetImageDumpMask(const Vector<String16>& args);

    // Get the mask for image dump to disk
    status_t handleGetImageDumpMask(int out);

    // Set the camera mute state
    status_t handleSetCameraMute(const Vector<String16>& args);

    // Set the stream use case overrides
    status_t handleSetStreamUseCaseOverrides(const Vector<String16>& args);

    // Clear the stream use case overrides
    void handleClearStreamUseCaseOverrides();

    // Set or clear the zoom override flag
    status_t handleSetZoomOverride(const Vector<String16>& args);

    // Set Camera Id remapping using 'cmd'
    status_t handleCameraIdRemapping(const Vector<String16>& args, int errFd);

    // Handle 'watch' command as passed through 'cmd'
    status_t handleWatchCommand(const Vector<String16> &args, int inFd, int outFd);

    // Set the camera service watchdog
    status_t handleSetCameraServiceWatchdog(const Vector<String16>& args);

    // Enable tag monitoring of the given tags in provided clients
    status_t startWatchingTags(const Vector<String16> &args, int outFd);

    // Disable tag monitoring
    status_t stopWatchingTags(int outFd);

    // Clears mWatchedClientsDumpCache
    status_t clearCachedMonitoredTagDumps(int outFd);

    // Print events of monitored tags in all cached and attached clients
    status_t printWatchedTags(int outFd);

    // Print events of monitored tags in all attached clients as they are captured. New events are
    // fetched every `refreshMillis` ms
    // NOTE: This function does not terminate until user passes '\n' to inFd.
    status_t printWatchedTagsUntilInterrupt(const Vector<String16> &args, int inFd, int outFd);

    // Parses comma separated clients list and adds them to mWatchedClientPackages.
    // Does not acquire mLogLock before modifying mWatchedClientPackages. It is the caller's
    // responsibility to acquire mLogLock before calling this function.
    void parseClientsToWatchLocked(const std::string &clients);

    // Prints the shell command help
    status_t printHelp(int out);

    // Returns true if client should monitor tags based on the contents of mWatchedClientPackages.
    // Acquires mLogLock before querying mWatchedClientPackages.
    bool isClientWatched(const BasicClient *client);

    // Returns true if client should monitor tags based on the contents of mWatchedClientPackages.
    // Does not acquire mLogLock before querying mWatchedClientPackages. It is the caller's
    // responsibility to acquire mLogLock before calling this functions.
    bool isClientWatchedLocked(const BasicClient *client);

    // Filters out fingerprintable keys if the calling process does not have CAMERA permission.
    // Note: function caller should ensure that shouldRejectSystemCameraConnection is checked
    // for the calling process before calling this function.
    binder::Status filterSensitiveMetadataIfNeeded(const std::string& cameraId,
                                                   CameraMetadata* metadata);

    /**
     * Get the current system time as a formatted string.
     */
    static std::string getFormattedCurrentTime();

    static binder::Status makeClient(const sp<CameraService>& cameraService,
            const sp<IInterface>& cameraCb, const std::string& packageName,
            bool systemNativeClient, const std::optional<std::string>& featureId,
            const std::string& cameraId, int api1CameraId, int facing, int sensorOrientation,
            int clientPid, uid_t clientUid, int servicePid,
            std::pair<int, IPCTransport> deviceVersionAndIPCTransport, apiLevel effectiveApiLevel,
            bool overrideForPerfClass, int rotationOverride, bool forceSlowJpegMode,
            const std::string& originalCameraId,
            /*out*/ sp<BasicClient>* client);

    static std::string toString(std::set<userid_t> intSet);
    static int32_t mapToInterface(TorchModeStatus status);
    static StatusInternal mapToInternal(CameraDeviceStatus status);
    static int32_t mapToInterface(StatusInternal status);


    void broadcastTorchModeStatus(const std::string& cameraId,
            TorchModeStatus status, SystemCameraKind systemCameraKind);

    void broadcastTorchStrengthLevel(const std::string& cameraId, int32_t newTorchStrengthLevel);

    void disconnectClient(const std::string& id, sp<BasicClient> clientToDisconnect);

    // Regular online and offline devices must not be in conflict at camera service layer.
    // Use separate keys for offline devices.
    static const std::string kOfflineDevice;

    // Sentinel value to be stored in `mWatchedClientsPackages` to indicate that all clients should
    // be watched.
    static const std::string kWatchAllClientsFlag;

    // TODO: right now each BasicClient holds one AppOpsManager instance.
    // We can refactor the code so all of clients share this instance
    AppOpsManager mAppOps;

    // Aggreated audio restriction mode for all camera clients
    int32_t mAudioRestriction;

    // Current override cmd rotate-and-crop mode; AUTO means no override
    uint8_t mOverrideRotateAndCropMode = ANDROID_SCALER_ROTATE_AND_CROP_AUTO;

    // Current autoframing mode
    uint8_t mOverrideAutoframingMode = ANDROID_CONTROL_AUTOFRAMING_AUTO;

    // Current image dump mask
    uint8_t mImageDumpMask = 0;

    // Current camera mute mode
    bool mOverrideCameraMuteMode = false;

    // Camera Service watchdog flag
    bool mCameraServiceWatchdogEnabled = true;

    // Current stream use case overrides
    std::vector<int64_t> mStreamUseCaseOverrides;

    // Current zoom override value
    int32_t mZoomOverrideValue = -1;

    /**
     * A listener class that implements the IBinder::DeathRecipient interface
     * for use to call back the error state injected by the external camera, and
     * camera service can kill the injection when binder signals process death.
     */
    class InjectionStatusListener : public virtual IBinder::DeathRecipient {
        public:
            InjectionStatusListener(sp<CameraService> parent) : mParent(parent) {}

            void addListener(const sp<hardware::camera2::ICameraInjectionCallback>& callback);
            void removeListener();
            void notifyInjectionError(const std::string &injectedCamId, status_t err);

            // IBinder::DeathRecipient implementation
            virtual void binderDied(const wp<IBinder>& who);

        private:
            Mutex mListenerLock;
            wp<CameraService> mParent;
            sp<hardware::camera2::ICameraInjectionCallback> mCameraInjectionCallback;
    };

    sp<InjectionStatusListener> mInjectionStatusListener;

    /**
     * A class that implements the hardware::camera2::BnCameraInjectionSession interface
     */
    class CameraInjectionSession : public hardware::camera2::BnCameraInjectionSession {
        public:
            CameraInjectionSession(sp<CameraService> parent) : mParent(parent) {}
            virtual ~CameraInjectionSession() {}
            binder::Status stopInjection() override;

        private:
            Mutex mInjectionSessionLock;
            wp<CameraService> mParent;
    };

    // When injecting the camera, it will check whether the injecting camera status is unavailable.
    // If it is, the disconnect function will be called to to prevent camera access on the device.
    status_t checkIfInjectionCameraIsPresent(const std::string& externalCamId,
            sp<BasicClient> clientSp);

    void clearInjectionParameters();

    // This is the existing camera id being replaced.
    std::string mInjectionInternalCamId;
    // This is the external camera Id replacing the internalId.
    std::string mInjectionExternalCamId;
    bool mInjectionInitPending = false;
    // Guard mInjectionInternalCamId and mInjectionInitPending.
    Mutex mInjectionParametersLock;

    // Track the folded/unfoled device state. 0 == UNFOLDED, 4 == FOLDED
    int64_t mDeviceState;

    void updateTorchUidMapLocked(const std::string& cameraId, int uid);

    VirtualDeviceCameraIdMapper mVirtualDeviceCameraIdMapper;
};

} // namespace android

#endif<|MERGE_RESOLUTION|>--- conflicted
+++ resolved
@@ -927,23 +927,11 @@
     void removeStates(const std::string& id);
 
     // Check if we can connect, before we acquire the service lock.
-<<<<<<< HEAD
-    // If clientPid/clientUid are USE_CALLING_PID/USE_CALLING_UID, they will be overwritten with
-    // the calling pid/uid.
-    binder::Status validateConnectLocked(const std::string& cameraId, const std::string& clientName,
-            /*inout*/int& clientUid, /*inout*/int& clientPid) const;
-    binder::Status validateClientPermissionsLocked(const std::string& cameraId,
-            const std::string& clientName, /*inout*/int& clientUid, /*inout*/int& clientPid) const;
-
-    // If clientPackageNameMaybe is empty, attempts to resolve the package name.
-    std::string resolvePackageName(int clientUid, const std::string& clientPackageNameMaybe) const;
-=======
     binder::Status validateConnectLocked(const std::string& cameraId,
                                          const AttributionSourceState& clientAttribution) const;
     binder::Status validateClientPermissionsLocked(
             const std::string& cameraId, const AttributionSourceState& clientAttribution) const;
 
->>>>>>> 85e2dbf8
     void logConnectionAttempt(int clientPid, const std::string& clientPackageName,
         const std::string& cameraId, apiLevel effectiveApiLevel) const;
 
