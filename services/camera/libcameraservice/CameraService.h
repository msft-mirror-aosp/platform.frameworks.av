/*
 * Copyright (C) 2008 The Android Open Source Project
 *
 * Licensed under the Apache License, Version 2.0 (the "License");
 * you may not use this file except in compliance with the License.
 * You may obtain a copy of the License at
 *
 *      http://www.apache.org/licenses/LICENSE-2.0
 *
 * Unless required by applicable law or agreed to in writing, software
 * distributed under the License is distributed on an "AS IS" BASIS,
 * WITHOUT WARRANTIES OR CONDITIONS OF ANY KIND, either express or implied.
 * See the License for the specific language governing permissions and
 * limitations under the License.
 */

#ifndef ANDROID_SERVERS_CAMERA_CAMERASERVICE_H
#define ANDROID_SERVERS_CAMERA_CAMERASERVICE_H

#include <android/hardware/BnCameraService.h>
#include <android/hardware/BnSensorPrivacyListener.h>
#include <android/hardware/ICameraServiceListener.h>
#include <android/hardware/camera2/BnCameraInjectionSession.h>
#include <android/hardware/camera2/ICameraInjectionCallback.h>

#include <cutils/multiuser.h>
#include <utils/Vector.h>
#include <utils/KeyedVector.h>
#include <binder/ActivityManager.h>
#include <binder/AppOpsManager.h>
#include <binder/BinderService.h>
#include <binder/IServiceManager.h>
#include <binder/IActivityManager.h>
#include <binder/IAppOpsCallback.h>
#include <binder/IUidObserver.h>
#include <hardware/camera.h>
#include <sensorprivacy/SensorPrivacyManager.h>

#include <android/hardware/camera/common/1.0/types.h>

#include <camera/VendorTagDescriptor.h>
#include <camera/CaptureResult.h>
#include <camera/CameraParameters.h>
#include <camera/camera2/ConcurrentCamera.h>

#include "CameraFlashlight.h"

#include "common/CameraProviderManager.h"
#include "media/RingBuffer.h"
#include "utils/AutoConditionLock.h"
#include "utils/ClientManager.h"
#include "utils/IPCTransport.h"
#include "utils/CameraServiceProxyWrapper.h"

#include <set>
#include <string>
#include <list>
#include <map>
#include <memory>
#include <optional>
#include <utility>
#include <unordered_map>
#include <unordered_set>

namespace android {

extern volatile int32_t gLogLevel;

class MemoryHeapBase;
class MediaPlayer;

class CameraService :
    public BinderService<CameraService>,
    public virtual ::android::hardware::BnCameraService,
    public virtual IBinder::DeathRecipient,
    public virtual CameraProviderManager::StatusListener,
    public virtual IServiceManager::LocalRegistrationCallback
{
    friend class BinderService<CameraService>;
    friend class CameraOfflineSessionClient;
public:
    class Client;
    class BasicClient;
    class OfflineClient;

    // The effective API level.  The Camera2 API running in LEGACY mode counts as API_1.
    enum apiLevel {
        API_1 = 1,
        API_2 = 2
    };

    // 3 second busy timeout when other clients are connecting
    static const nsecs_t DEFAULT_CONNECT_TIMEOUT_NS = 3000000000;

    // 1 second busy timeout when other clients are disconnecting
    static const nsecs_t DEFAULT_DISCONNECT_TIMEOUT_NS = 1000000000;

    // Default number of messages to store in eviction log
    static const size_t DEFAULT_EVENT_LOG_LENGTH = 100;

    // Event log ID
    static const int SN_EVENT_LOG_ID = 0x534e4554;

    // Register camera service
    static void instantiate();

    // Implementation of BinderService<T>
    static char const* getServiceName() { return "media.camera"; }

    // Implementation of IServiceManager::LocalRegistrationCallback
    virtual void onServiceRegistration(const String16& name, const sp<IBinder>& binder) override;

                        // Non-null arguments for cameraServiceProxyWrapper should be provided for
                        // testing purposes only.
                        CameraService(std::shared_ptr<CameraServiceProxyWrapper>
                                cameraServiceProxyWrapper = nullptr);
    virtual             ~CameraService();

    /////////////////////////////////////////////////////////////////////
    // HAL Callbacks - implements CameraProviderManager::StatusListener

    virtual void        onDeviceStatusChanged(const std::string &cameraId,
            CameraDeviceStatus newHalStatus) override;
    virtual void        onDeviceStatusChanged(const std::string &cameraId,
            const std::string &physicalCameraId,
            CameraDeviceStatus newHalStatus) override;
    // This method may hold CameraProviderManager::mInterfaceMutex as a part
    // of calling getSystemCameraKind() internally. Care should be taken not to
    // directly / indirectly call this from callers who also hold
    // mInterfaceMutex.
    virtual void        onTorchStatusChanged(const std::string& cameraId,
            TorchModeStatus newStatus) override;
    // Does not hold CameraProviderManager::mInterfaceMutex.
    virtual void        onTorchStatusChanged(const std::string& cameraId,
            TorchModeStatus newStatus,
            SystemCameraKind kind) override;
    virtual void        onNewProviderRegistered() override;

    /////////////////////////////////////////////////////////////////////
    // ICameraService
    virtual binder::Status     getNumberOfCameras(int32_t type, int32_t* numCameras);

    virtual binder::Status     getCameraInfo(int cameraId, bool overrideToPortrait,
            hardware::CameraInfo* cameraInfo) override;
    virtual binder::Status     getCameraCharacteristics(const std::string& cameraId,
            int targetSdkVersion, bool overrideToPortrait, CameraMetadata* cameraInfo) override;
    virtual binder::Status     getCameraVendorTagDescriptor(
            /*out*/
            hardware::camera2::params::VendorTagDescriptor* desc);
    virtual binder::Status     getCameraVendorTagCache(
            /*out*/
            hardware::camera2::params::VendorTagDescriptorCache* cache);

    virtual binder::Status     connect(const sp<hardware::ICameraClient>& cameraClient,
            int32_t cameraId, const std::string& clientPackageName,
            int32_t clientUid, int clientPid, int targetSdkVersion,
            bool overrideToPortrait, bool forceSlowJpegMode,
            /*out*/
            sp<hardware::ICamera>* device) override;

    virtual binder::Status     connectDevice(
            const sp<hardware::camera2::ICameraDeviceCallbacks>& cameraCb,
            const std::string& cameraId,
            const std::string& clientPackageName, const std::optional<std::string>& clientFeatureId,
            int32_t clientUid, int scoreOffset, int targetSdkVersion, bool overrideToPortrait,
            /*out*/
            sp<hardware::camera2::ICameraDeviceUser>* device);

    virtual binder::Status    addListener(const sp<hardware::ICameraServiceListener>& listener,
            /*out*/
            std::vector<hardware::CameraStatus>* cameraStatuses);
    virtual binder::Status    removeListener(
            const sp<hardware::ICameraServiceListener>& listener);

    virtual binder::Status getConcurrentCameraIds(
        /*out*/
        std::vector<hardware::camera2::utils::ConcurrentCameraIdCombination>* concurrentCameraIds);

    virtual binder::Status isConcurrentSessionConfigurationSupported(
        const std::vector<hardware::camera2::utils::CameraIdAndSessionConfiguration>& sessions,
        int targetSdkVersion, /*out*/bool* supported);

    virtual binder::Status    getLegacyParameters(
            int32_t cameraId,
            /*out*/
            std::string* parameters);

    virtual binder::Status    setTorchMode(const std::string& cameraId, bool enabled,
            const sp<IBinder>& clientBinder);

    virtual binder::Status    turnOnTorchWithStrengthLevel(const std::string& cameraId,
            int32_t torchStrength, const sp<IBinder>& clientBinder);

    virtual binder::Status    getTorchStrengthLevel(const std::string& cameraId,
            int32_t* torchStrength);

    virtual binder::Status    notifySystemEvent(int32_t eventId,
            const std::vector<int32_t>& args);

    virtual binder::Status    notifyDeviceStateChange(int64_t newState);

    virtual binder::Status    notifyDisplayConfigurationChange();

    // OK = supports api of that version, -EOPNOTSUPP = does not support
    virtual binder::Status    supportsCameraApi(
            const std::string& cameraId, int32_t apiVersion,
            /*out*/
            bool *isSupported);

    virtual binder::Status    isHiddenPhysicalCamera(
            const std::string& cameraId,
            /*out*/
            bool *isSupported);

    virtual binder::Status injectCamera(
            const std::string& packageName, const std::string& internalCamId,
            const std::string& externalCamId,
            const sp<hardware::camera2::ICameraInjectionCallback>& callback,
            /*out*/
            sp<hardware::camera2::ICameraInjectionSession>* cameraInjectionSession);

    virtual binder::Status reportExtensionSessionStats(
            const hardware::CameraExtensionSessionStats& stats, String16* sessionKey /*out*/);

    // Extra permissions checks
    virtual status_t    onTransact(uint32_t code, const Parcel& data,
                                   Parcel* reply, uint32_t flags);

    virtual status_t    dump(int fd, const Vector<String16>& args);

    virtual status_t    shellCommand(int in, int out, int err, const Vector<String16>& args);

    binder::Status      addListenerHelper(const sp<hardware::ICameraServiceListener>& listener,
            /*out*/
            std::vector<hardware::CameraStatus>* cameraStatuses, bool isVendor = false,
            bool isProcessLocalTest = false);

    // Monitored UIDs availability notification
    void                notifyMonitoredUids();
    void                notifyMonitoredUids(const std::unordered_set<uid_t> &notifyUidSet);

    // Stores current open session device info in temp file.
    void cacheDump();

    // Register an offline client for a given active camera id
    status_t addOfflineClient(const std::string &cameraId, sp<BasicClient> offlineClient);

    /////////////////////////////////////////////////////////////////////
    // Client functionality

    enum sound_kind {
        SOUND_SHUTTER = 0,
        SOUND_RECORDING_START = 1,
        SOUND_RECORDING_STOP = 2,
        NUM_SOUNDS
    };

    void                playSound(sound_kind kind);
    void                loadSoundLocked(sound_kind kind);
    void                decreaseSoundRef();
    void                increaseSoundRef();

    /////////////////////////////////////////////////////////////////////
    // CameraDeviceFactory functionality
    std::pair<int, IPCTransport>    getDeviceVersion(const std::string& cameraId,
            bool overrideToPortrait, int* portraitRotation,
            int* facing = nullptr, int* orientation = nullptr);

    /////////////////////////////////////////////////////////////////////
    // Methods to be used in CameraService class tests only
    //
    // CameraService class test method only - clear static variables in the
    // cameraserver process, which otherwise might affect multiple test runs.
    void                clearCachedVariables();

    // Add test listener, linkToDeath won't be called since this is for process
    // local testing.
    binder::Status    addListenerTest(const sp<hardware::ICameraServiceListener>& listener,
            /*out*/
            std::vector<hardware::CameraStatus>* cameraStatuses);

    /////////////////////////////////////////////////////////////////////
    // Shared utilities
    static binder::Status filterGetInfoErrorCode(status_t err);

    /////////////////////////////////////////////////////////////////////
    // CameraClient functionality

    class BasicClient : public virtual RefBase {
    friend class CameraService;
    public:
        virtual status_t       initialize(sp<CameraProviderManager> manager,
                const std::string& monitorTags) = 0;
        virtual binder::Status disconnect();

        // because we can't virtually inherit IInterface, which breaks
        // virtual inheritance
        virtual sp<IBinder>    asBinderWrapper() = 0;

        // Return the remote callback binder object (e.g. ICameraDeviceCallbacks)
        sp<IBinder>            getRemote() {
            return mRemoteBinder;
        }

        bool getOverrideToPortrait() const {
            return mOverrideToPortrait;
        }

        // Disallows dumping over binder interface
        virtual status_t dump(int fd, const Vector<String16>& args);
        // Internal dump method to be called by CameraService
        virtual status_t dumpClient(int fd, const Vector<String16>& args) = 0;

        virtual status_t startWatchingTags(const std::string &tags, int outFd);
        virtual status_t stopWatchingTags(int outFd);
        virtual status_t dumpWatchedEventsToVector(std::vector<std::string> &out);

        // Return the package name for this client
        virtual std::string getPackageName() const;

        // Return the camera facing for this client
        virtual int getCameraFacing() const;

        // Return the camera orientation for this client
        virtual int getCameraOrientation() const;

        // Notify client about a fatal error
        virtual void notifyError(int32_t errorCode,
                const CaptureResultExtras& resultExtras) = 0;

        // Get the UID of the application client using this
        virtual uid_t getClientUid() const;

        // Get the PID of the application client using this
        virtual int getClientPid() const;

        // Check what API level is used for this client. This is used to determine which
        // superclass this can be cast to.
        virtual bool canCastToApiClient(apiLevel level) const;

        // Block the client form using the camera
        virtual void block();

        // set audio restriction from client
        // Will call into camera service and hold mServiceLock
        virtual status_t setAudioRestriction(int32_t mode);

        // Get current global audio restriction setting
        // Will call into camera service and hold mServiceLock
        virtual int32_t getServiceAudioRestriction() const;

        // Get current audio restriction setting for this client
        virtual int32_t getAudioRestriction() const;

        static bool isValidAudioRestriction(int32_t mode);

        // Override rotate-and-crop AUTO behavior
        virtual status_t setRotateAndCropOverride(uint8_t rotateAndCrop) = 0;

        // Override autoframing AUTO behaviour
        virtual status_t setAutoframingOverride(uint8_t autoframingValue) = 0;

        // Whether the client supports camera muting (black only output)
        virtual bool supportsCameraMute() = 0;

        // Set/reset camera mute
        virtual status_t setCameraMute(bool enabled) = 0;

        // Set Camera service watchdog
        virtual status_t setCameraServiceWatchdog(bool enabled) = 0;

        // Set stream use case overrides
        virtual void setStreamUseCaseOverrides(
                const std::vector<int64_t>& useCaseOverrides) = 0;

        // Clear stream use case overrides
        virtual void clearStreamUseCaseOverrides() = 0;

        // Whether the client supports camera zoom override
        virtual bool supportsZoomOverride() = 0;

        // Set/reset zoom override
        virtual status_t setZoomOverride(int32_t zoomOverride) = 0;

        // The injection camera session to replace the internal camera
        // session.
        virtual status_t injectCamera(const std::string& injectedCamId,
                sp<CameraProviderManager> manager) = 0;

        // Stop the injection camera and restore to internal camera session.
        virtual status_t stopInjection() = 0;

    protected:
        BasicClient(const sp<CameraService>& cameraService,
                const sp<IBinder>& remoteCallback,
                const std::string& clientPackageName,
                bool nativeClient,
                const std::optional<std::string>& clientFeatureId,
                const std::string& cameraIdStr,
                int cameraFacing,
                int sensorOrientation,
                int clientPid,
                uid_t clientUid,
                int servicePid,
                bool overrideToPortrait);

        virtual ~BasicClient();

        // the instance is in the middle of destruction. When this is set,
        // the instance should not be accessed from callback.
        // CameraService's mClientLock should be acquired to access this.
        // - subclasses should set this to true in their destructors.
        bool                            mDestructionStarted;

        // these are initialized in the constructor.
        static sp<CameraService>        sCameraService;
        const std::string               mCameraIdStr;
        const int                       mCameraFacing;
        const int                       mOrientation;
        std::string                     mClientPackageName;
        bool                            mSystemNativeClient;
        std::optional<std::string>      mClientFeatureId;
        pid_t                           mClientPid;
        const uid_t                     mClientUid;
        const pid_t                     mServicePid;
        bool                            mDisconnected;
        bool                            mUidIsTrusted;
        bool                            mOverrideToPortrait;

        mutable Mutex                   mAudioRestrictionLock;
        int32_t                         mAudioRestriction;

        // - The app-side Binder interface to receive callbacks from us
        sp<IBinder>                     mRemoteBinder;   // immutable after constructor

        // Permissions management methods for camera lifecycle

        // Notify rest of system/apps about camera opening, and check appops
        virtual status_t                startCameraOps();
        // Notify rest of system/apps about camera starting to stream data, and confirm appops
        virtual status_t                startCameraStreamingOps();
        // Notify rest of system/apps about camera stopping streaming data
        virtual status_t                finishCameraStreamingOps();
        // Notify rest of system/apps about camera closing
        virtual status_t                finishCameraOps();
        // Handle errors for start/checkOps
        virtual status_t                handleAppOpMode(int32_t mode);
        // Just notify camera appops to trigger unblocking dialog if sensor
        // privacy is enabled and camera mute is not supported
        virtual status_t                noteAppOp();

        std::unique_ptr<AppOpsManager>  mAppOpsManager = nullptr;

        class OpsCallback : public BnAppOpsCallback {
        public:
            explicit OpsCallback(wp<BasicClient> client);
            virtual void opChanged(int32_t op, const String16& packageName);

        private:
            wp<BasicClient> mClient;

        }; // class OpsCallback

        sp<OpsCallback> mOpsCallback;
        // Track whether checkOps was called successfully, to avoid
        // finishing what we didn't start, on camera open.
        bool            mOpsActive;
        // Track whether startOps was called successfully on start of
        // camera streaming.
        bool            mOpsStreaming;

        // IAppOpsCallback interface, indirected through opListener
        virtual void opChanged(int32_t op, const String16& packageName);
    }; // class BasicClient

    class Client : public hardware::BnCamera, public BasicClient
    {
    public:
        typedef hardware::ICameraClient TCamCallbacks;

        // ICamera interface (see ICamera for details)
        virtual binder::Status disconnect();
        virtual status_t      connect(const sp<hardware::ICameraClient>& client) = 0;
        virtual status_t      lock() = 0;
        virtual status_t      unlock() = 0;
        virtual status_t      setPreviewTarget(const sp<IGraphicBufferProducer>& bufferProducer)=0;
        virtual void          setPreviewCallbackFlag(int flag) = 0;
        virtual status_t      setPreviewCallbackTarget(
                const sp<IGraphicBufferProducer>& callbackProducer) = 0;
        virtual status_t      startPreview() = 0;
        virtual void          stopPreview() = 0;
        virtual bool          previewEnabled() = 0;
        virtual status_t      setVideoBufferMode(int32_t videoBufferMode) = 0;
        virtual status_t      startRecording() = 0;
        virtual void          stopRecording() = 0;
        virtual bool          recordingEnabled() = 0;
        virtual void          releaseRecordingFrame(const sp<IMemory>& mem) = 0;
        virtual status_t      autoFocus() = 0;
        virtual status_t      cancelAutoFocus() = 0;
        virtual status_t      takePicture(int msgType) = 0;
        virtual status_t      setParameters(const String8& params) = 0;
        virtual String8       getParameters() const = 0;
        virtual status_t      sendCommand(int32_t cmd, int32_t arg1, int32_t arg2) = 0;
        virtual status_t      setVideoTarget(const sp<IGraphicBufferProducer>& bufferProducer) = 0;

        // Interface used by CameraService
        Client(const sp<CameraService>& cameraService,
                const sp<hardware::ICameraClient>& cameraClient,
                const std::string& clientPackageName,
                bool systemNativeClient,
                const std::optional<std::string>& clientFeatureId,
                const std::string& cameraIdStr,
                int api1CameraId,
                int cameraFacing,
                int sensorOrientation,
                int clientPid,
                uid_t clientUid,
                int servicePid,
                bool overrideToPortrait);
        ~Client();

        // return our camera client
        const sp<hardware::ICameraClient>&    getRemoteCallback() {
            return mRemoteCallback;
        }

        virtual sp<IBinder> asBinderWrapper() {
            return asBinder(this);
        }

        virtual void         notifyError(int32_t errorCode,
                                         const CaptureResultExtras& resultExtras);

        // Check what API level is used for this client. This is used to determine which
        // superclass this can be cast to.
        virtual bool canCastToApiClient(apiLevel level) const;

        void setImageDumpMask(int /*mask*/) { }
    protected:
        // Initialized in constructor

        // - The app-side Binder interface to receive callbacks from us
        sp<hardware::ICameraClient>               mRemoteCallback;

        int mCameraId;  // All API1 clients use integer camera IDs
    }; // class Client

    /**
     * A listener class that implements the LISTENER interface for use with a ClientManager, and
     * implements the following methods:
     *    void onClientRemoved(const ClientDescriptor<KEY, VALUE>& descriptor);
     *    void onClientAdded(const ClientDescriptor<KEY, VALUE>& descriptor);
     */
    class ClientEventListener {
    public:
        void onClientAdded(const resource_policy::ClientDescriptor<std::string,
                sp<CameraService::BasicClient>>& descriptor);
        void onClientRemoved(const resource_policy::ClientDescriptor<std::string,
                sp<CameraService::BasicClient>>& descriptor);
    }; // class ClientEventListener

    typedef std::shared_ptr<resource_policy::ClientDescriptor<std::string,
            sp<CameraService::BasicClient>>> DescriptorPtr;

    /**
     * A container class for managing active camera clients that are using HAL devices.  Active
     * clients are represented by ClientDescriptor objects that contain strong pointers to the
     * actual BasicClient subclass binder interface implementation.
     *
     * This class manages the eviction behavior for the camera clients.  See the parent class
     * implementation in utils/ClientManager for the specifics of this behavior.
     */
    class CameraClientManager : public resource_policy::ClientManager<std::string,
            sp<CameraService::BasicClient>, ClientEventListener> {
    public:
        CameraClientManager();
        virtual ~CameraClientManager();

        /**
         * Return a strong pointer to the active BasicClient for this camera ID, or an empty
         * if none exists.
         */
        sp<CameraService::BasicClient> getCameraClient(const std::string& id) const;

        /**
         * Return a string describing the current state.
         */
        std::string toString() const;

        /**
         * Make a ClientDescriptor object wrapping the given BasicClient strong pointer.
         */
        static DescriptorPtr makeClientDescriptor(const std::string& key,
                const sp<BasicClient>& value, int32_t cost,
                const std::set<std::string>& conflictingKeys, int32_t score,
                int32_t ownerId, int32_t state, int oomScoreOffset, bool systemNativeClient);

        /**
         * Make a ClientDescriptor object wrapping the given BasicClient strong pointer with
         * values intialized from a prior ClientDescriptor.
         */
        static DescriptorPtr makeClientDescriptor(const sp<BasicClient>& value,
                const CameraService::DescriptorPtr& partial, int oomScoreOffset,
                bool systemNativeClient);

    }; // class CameraClientManager

    int32_t updateAudioRestriction();
    int32_t updateAudioRestrictionLocked();

private:

    // TODO: b/263304156 update this to make use of a death callback for more
    // robust/fault tolerant logging
    static const sp<IActivityManager>& getActivityManager() {
        static const char* kActivityService = "activity";
        static const auto activityManager = []() -> sp<IActivityManager> {
            const sp<IServiceManager> sm(defaultServiceManager());
            if (sm != nullptr) {
                 return interface_cast<IActivityManager>(sm->checkService(String16(kActivityService)));
            }
            return nullptr;
        }();
        return activityManager;
    }

    /**
     * Typesafe version of device status, containing both the HAL-layer and the service interface-
     * layer values.
     */
    enum class StatusInternal : int32_t {
        NOT_PRESENT = static_cast<int32_t>(CameraDeviceStatus::NOT_PRESENT),
        PRESENT = static_cast<int32_t>(CameraDeviceStatus::PRESENT),
        ENUMERATING = static_cast<int32_t>(CameraDeviceStatus::ENUMERATING),
        NOT_AVAILABLE = static_cast<int32_t>(hardware::ICameraServiceListener::STATUS_NOT_AVAILABLE),
        UNKNOWN = static_cast<int32_t>(hardware::ICameraServiceListener::STATUS_UNKNOWN)
    };

    /**
     * Container class for the state of each logical camera device, including: ID, status, and
     * dependencies on other devices.  The mapping of camera ID -> state saved in mCameraStates
     * represents the camera devices advertised by the HAL (and any USB devices, when we add
     * those).
     *
     * This container does NOT represent an active camera client.  These are represented using
     * the ClientDescriptors stored in mActiveClientManager.
     */
    class CameraState {
    public:

        /**
         * Make a new CameraState and set the ID, cost, and conflicting devices using the values
         * returned in the HAL's camera_info struct for each device.
         */
        CameraState(const std::string& id, int cost, const std::set<std::string>& conflicting,
                SystemCameraKind deviceKind, const std::vector<std::string>& physicalCameras);
        virtual ~CameraState();

        /**
         * Return the status for this device.
         *
         * This method acquires mStatusLock.
         */
        StatusInternal getStatus() const;

        /**
         * This function updates the status for this camera device, unless the given status
         * is in the given list of rejected status states, and execute the function passed in
         * with a signature onStatusUpdateLocked(const std::string&, int32_t)
         * if the status has changed.
         *
         * This method is idempotent, and will not result in the function passed to
         * onStatusUpdateLocked being called more than once for the same arguments.
         * This method aquires mStatusLock.
         */
        template<class Func>
        void updateStatus(StatusInternal status,
                const std::string& cameraId,
                std::initializer_list<StatusInternal> rejectSourceStates,
                Func onStatusUpdatedLocked);

        /**
         * Return the last set CameraParameters object generated from the information returned by
         * the HAL for this device (or an empty CameraParameters object if none has been set).
         */
        CameraParameters getShimParams() const;

        /**
         * Set the CameraParameters for this device.
         */
        void setShimParams(const CameraParameters& params);

        /**
         * Return the resource_cost advertised by the HAL for this device.
         */
        int getCost() const;

        /**
         * Return a set of the IDs of conflicting devices advertised by the HAL for this device.
         */
        std::set<std::string> getConflicting() const;

        /**
         * Return the kind (SystemCameraKind) of this camera device.
         */
        SystemCameraKind getSystemCameraKind() const;

        /**
         * Return whether this camera is a logical multi-camera and has a
         * particular physical sub-camera.
         */
        bool containsPhysicalCamera(const std::string& physicalCameraId) const;

        /**
         * Add/Remove the unavailable physical camera ID.
         */
        bool addUnavailablePhysicalId(const std::string& physicalId);
        bool removeUnavailablePhysicalId(const std::string& physicalId);

        /**
         * Set and get client package name.
         */
        void setClientPackage(const std::string& clientPackage);
        std::string getClientPackage() const;

        /**
         * Return the unavailable physical ids for this device.
         *
         * This method acquires mStatusLock.
         */
        std::vector<std::string> getUnavailablePhysicalIds() const;
    private:
        const std::string mId;
        StatusInternal mStatus; // protected by mStatusLock
        const int mCost;
        std::set<std::string> mConflicting;
        std::set<std::string> mUnavailablePhysicalIds;
        std::string mClientPackage;
        mutable Mutex mStatusLock;
        CameraParameters mShimParams;
        const SystemCameraKind mSystemCameraKind;
        const std::vector<std::string> mPhysicalCameras; // Empty if not a logical multi-camera
    }; // class CameraState

    // Observer for UID lifecycle enforcing that UIDs in idle
    // state cannot use the camera to protect user privacy.
    class UidPolicy :
        public BnUidObserver,
        public virtual IBinder::DeathRecipient,
        public virtual IServiceManager::LocalRegistrationCallback {
    public:
        explicit UidPolicy(sp<CameraService> service)
                : mRegistered(false), mService(service) {}

        void registerSelf();
        void unregisterSelf();

        bool isUidActive(uid_t uid, const std::string &callingPackage);
        int32_t getProcState(uid_t uid);

        // IUidObserver
        void onUidGone(uid_t uid, bool disabled) override;
        void onUidActive(uid_t uid) override;
        void onUidIdle(uid_t uid, bool disabled) override;
        void onUidStateChanged(uid_t uid, int32_t procState, int64_t procStateSeq,
                int32_t capability) override;
        void onUidProcAdjChanged(uid_t uid, int adj) override;

        void addOverrideUid(uid_t uid, const std::string &callingPackage, bool active);
        void removeOverrideUid(uid_t uid, const std::string &callingPackage);

        void registerMonitorUid(uid_t uid, bool openCamera);
        void unregisterMonitorUid(uid_t uid, bool closeCamera);

        // Implementation of IServiceManager::LocalRegistrationCallback
        virtual void onServiceRegistration(const String16& name,
                        const sp<IBinder>& binder) override;
        // IBinder::DeathRecipient implementation
        virtual void binderDied(const wp<IBinder> &who);
    private:
        bool isUidActiveLocked(uid_t uid, const std::string &callingPackage);
        int32_t getProcStateLocked(uid_t uid);
<<<<<<< HEAD
        void updateOverrideUid(uid_t uid, const std::string &callingPackage, bool active, bool insert);
=======
        void updateOverrideUid(uid_t uid, String16 callingPackage, bool active, bool insert);
        void registerWithActivityManager();
>>>>>>> ba248cd1

        struct MonitoredUid {
            int32_t procState;
            int32_t procAdj;
            bool hasCamera;
            size_t refCount;
        };

        Mutex mUidLock;
        bool mRegistered;
        ActivityManager mAm;
        wp<CameraService> mService;
        std::unordered_set<uid_t> mActiveUids;
        // Monitored uid map
        std::unordered_map<uid_t, MonitoredUid> mMonitoredUids;
        std::unordered_map<uid_t, bool> mOverrideUids;
        sp<IBinder> mObserverToken;
    }; // class UidPolicy

    // If sensor privacy is enabled then all apps, including those that are active, should be
    // prevented from accessing the camera.
    class SensorPrivacyPolicy : public hardware::BnSensorPrivacyListener,
            public virtual IBinder::DeathRecipient,
            public virtual IServiceManager::LocalRegistrationCallback {
        public:
            explicit SensorPrivacyPolicy(wp<CameraService> service)
                    : mService(service), mSensorPrivacyEnabled(false), mRegistered(false) {}

            void registerSelf();
            void unregisterSelf();

            bool isSensorPrivacyEnabled();
            bool isCameraPrivacyEnabled();

            binder::Status onSensorPrivacyChanged(int toggleType, int sensor,
                                                  bool enabled);

            // Implementation of IServiceManager::LocalRegistrationCallback
            virtual void onServiceRegistration(const String16& name,
                                               const sp<IBinder>& binder) override;
            // IBinder::DeathRecipient implementation
            virtual void binderDied(const wp<IBinder> &who);

        private:
            SensorPrivacyManager mSpm;
            wp<CameraService> mService;
            Mutex mSensorPrivacyLock;
            bool mSensorPrivacyEnabled;
            bool mRegistered;

            bool hasCameraPrivacyFeature();
            void registerWithSensorPrivacyManager();
    };

    sp<UidPolicy> mUidPolicy;

    sp<SensorPrivacyPolicy> mSensorPrivacyPolicy;

    std::shared_ptr<CameraServiceProxyWrapper> mCameraServiceProxyWrapper;

    // Delay-load the Camera HAL module
    virtual void onFirstRef();

    // Eumerate all camera providers in the system
    status_t enumerateProviders();

    // Add/remove a new camera to camera and torch state lists or remove an unplugged one
    // Caller must not hold mServiceLock
    void addStates(const std::string& id);
    void removeStates(const std::string& id);

    // Check if we can connect, before we acquire the service lock.
    // The returned originalClientPid is the PID of the original process that wants to connect to
    // camera.
    // The returned clientPid is the PID of the client that directly connects to camera.
    // originalClientPid and clientPid are usually the same except when the application uses
    // mediaserver to connect to camera (using MediaRecorder to connect to camera). In that case,
    // clientPid is the PID of mediaserver and originalClientPid is the PID of the application.
    binder::Status validateConnectLocked(const std::string& cameraId, const std::string& clientName,
            /*inout*/int& clientUid, /*inout*/int& clientPid, /*out*/int& originalClientPid) const;
    binder::Status validateClientPermissionsLocked(const std::string& cameraId,
            const std::string& clientName, /*inout*/int& clientUid, /*inout*/int& clientPid,
            /*out*/int& originalClientPid) const;

    // Handle active client evictions, and update service state.
    // Only call with with mServiceLock held.
    status_t handleEvictionsLocked(const std::string& cameraId, int clientPid,
        apiLevel effectiveApiLevel, const sp<IBinder>& remoteCallback,
        const std::string& packageName, int scoreOffset, bool systemNativeClient,
        /*out*/
        sp<BasicClient>* client,
        std::shared_ptr<resource_policy::ClientDescriptor<std::string, sp<BasicClient>>>* partial);

    // Should an operation attempt on a cameraId be rejected ? (this can happen
    // under various conditions. For example if a camera device is advertised as
    // system only or hidden secure camera, amongst possible others.
    bool shouldRejectSystemCameraConnection(const std::string& cameraId) const;

    // Should a device status update be skipped for a particular camera device ? (this can happen
    // under various conditions. For example if a camera device is advertised as
    // system only or hidden secure camera, amongst possible others.
    static bool shouldSkipStatusUpdates(SystemCameraKind systemCameraKind, bool isVendorListener,
            int clientPid, int clientUid);

    // Gets the kind of camera device (i.e public, hidden secure or system only)
    // getSystemCameraKind() needs mInterfaceMutex which might lead to deadlocks
    // if held along with mStatusListenerLock (depending on lock ordering, b/141756275), it is
    // recommended that we don't call this function with mStatusListenerLock held.
    status_t getSystemCameraKind(const std::string& cameraId, SystemCameraKind *kind) const;

    // Update the set of API1Compatible camera devices without including system
    // cameras and secure cameras. This is used for hiding system only cameras
    // from clients using camera1 api and not having android.permission.SYSTEM_CAMERA.
    // This function expects @param normalDeviceIds, to have normalDeviceIds
    // sorted in alpha-numeric order.
    void filterAPI1SystemCameraLocked(const std::vector<std::string> &normalDeviceIds);

    // In some cases the calling code has no access to the package it runs under.
    // For example, NDK camera API.
    // In this case we will get the packages for the calling UID and pick the first one
    // for attributing the app op. This will work correctly for runtime permissions
    // as for legacy apps we will toggle the app op for all packages in the UID.
    // The caveat is that the operation may be attributed to the wrong package and
    // stats based on app ops may be slightly off.
    std::string getPackageNameFromUid(int clientUid);

    // Single implementation shared between the various connect calls
    template<class CALLBACK, class CLIENT>
    binder::Status connectHelper(const sp<CALLBACK>& cameraCb, const std::string& cameraId,
            int api1CameraId, const std::string& clientPackageNameMaybe, bool systemNativeClient,
            const std::optional<std::string>& clientFeatureId, int clientUid, int clientPid,
            apiLevel effectiveApiLevel, bool shimUpdateOnly, int scoreOffset, int targetSdkVersion,
            bool overrideToPortrait, bool forceSlowJpegMode,
            /*out*/sp<CLIENT>& device);

    // Lock guarding camera service state
    Mutex               mServiceLock;

    // Condition to use with mServiceLock, used to handle simultaneous connect calls from clients
    std::shared_ptr<WaitableMutexWrapper> mServiceLockWrapper;

    // Return NO_ERROR if the device with a give ID can be connected to
    status_t checkIfDeviceIsUsable(const std::string& cameraId) const;

    // Container for managing currently active application-layer clients
    CameraClientManager mActiveClientManager;

    // Adds client logs during open session to the file pointed by fd.
    void dumpOpenSessionClientLogs(int fd, const Vector<String16>& args,
            const std::string& cameraId);

    // Adds client logs during closed session to the file pointed by fd.
    void dumpClosedSessionClientLogs(int fd, const std::string& cameraId);

    // Mapping from camera ID -> state for each device, map is protected by mCameraStatesLock
    std::map<std::string, std::shared_ptr<CameraState>> mCameraStates;

    // Mutex guarding mCameraStates map
    mutable Mutex mCameraStatesLock;

    // Circular buffer for storing event logging for dumps
    RingBuffer<std::string> mEventLog;
    Mutex mLogLock;

    // set of client package names to watch. if this set contains 'all', then all clients will
    // be watched. Access should be guarded by mLogLock
    std::set<std::string> mWatchedClientPackages;
    // cache of last monitored tags dump immediately before the client disconnects. If a client
    // re-connects, its entry is not updated until it disconnects again. Access should be guarded
    // by mLogLock
    std::map<std::string, std::string> mWatchedClientsDumpCache;

    // The last monitored tags set by client
    std::string mMonitorTags;

    // Currently allowed user IDs
    std::set<userid_t> mAllowedUsers;

    /**
     * Get the camera state for a given camera id.
     *
     * This acquires mCameraStatesLock.
     */
    std::shared_ptr<CameraService::CameraState> getCameraState(const std::string& cameraId) const;

    /**
     * Evict client who's remote binder has died.  Returns true if this client was in the active
     * list and was disconnected.
     *
     * This method acquires mServiceLock.
     */
    bool evictClientIdByRemote(const wp<IBinder>& cameraClient);

    /**
     * Remove the given client from the active clients list; does not disconnect the client.
     *
     * This method acquires mServiceLock.
     */
    void removeByClient(const BasicClient* client);

    /**
     * Add new client to active clients list after conflicting clients have disconnected using the
     * values set in the partial descriptor passed in to construct the actual client descriptor.
     * This is typically called at the end of a connect call.
     *
     * This method must be called with mServiceLock held.
     */
    void finishConnectLocked(const sp<BasicClient>& client, const DescriptorPtr& desc,
            int oomScoreOffset, bool systemNativeClient);

    /**
     * Returns the underlying camera Id string mapped to a camera id int
     * Empty string is returned when the cameraIdInt is invalid.
     */
    std::string cameraIdIntToStr(int cameraIdInt);

    /**
     * Returns the underlying camera Id string mapped to a camera id int
     * Empty string is returned when the cameraIdInt is invalid.
     */
    std::string cameraIdIntToStrLocked(int cameraIdInt);

    /**
     * Remove a single client corresponding to the given camera id from the list of active clients.
     * If none exists, return an empty strongpointer.
     *
     * This method must be called with mServiceLock held.
     */
    sp<CameraService::BasicClient> removeClientLocked(const std::string& cameraId);

    /**
     * Handle a notification that the current device user has changed.
     */
    void doUserSwitch(const std::vector<int32_t>& newUserIds);

    /**
     * Add an event log message.
     */
    void logEvent(const std::string &event);

    /**
     * Add an event log message that a client has been disconnected.
     */
    void logDisconnected(const std::string &cameraId, int clientPid,
            const std::string &clientPackage);

    /**
     * Add an event log message that a client has been disconnected from offline device.
     */
    void logDisconnectedOffline(const std::string &cameraId, int clientPid,
            const std::string &clientPackage);

    /**
     * Add an event log message that an offline client has been connected.
     */
    void logConnectedOffline(const std::string &cameraId, int clientPid,
            const std::string &clientPackage);

    /**
     * Add an event log message that a client has been connected.
     */
    void logConnected(const std::string &cameraId, int clientPid, const std::string &clientPackage);

    /**
     * Add an event log message that a client's connect attempt has been rejected.
     */
    void logRejected(const std::string &cameraId, int clientPid, const std::string &clientPackage,
            const std::string &reason);

    /**
     * Add an event log message when a client calls setTorchMode succesfully.
     */
    void logTorchEvent(const std::string &cameraId, const std::string &torchState, int clientPid);

    /**
     * Add an event log message that the current device user has been switched.
     */
    void logUserSwitch(const std::set<userid_t>& oldUserIds,
        const std::set<userid_t>& newUserIds);

    /**
     * Add an event log message that a device has been removed by the HAL
     */
    void logDeviceRemoved(const std::string &cameraId, const std::string &reason);

    /**
     * Add an event log message that a device has been added by the HAL
     */
    void logDeviceAdded(const std::string &cameraId, const std::string &reason);

    /**
     * Add an event log message that a client has unexpectedly died.
     */
    void logClientDied(int clientPid, const std::string &reason);

    /**
     * Add a event log message that a serious service-level error has occured
     * The errorCode should be one of the Android Errors
     */
    void logServiceError(const std::string &msg, int errorCode);

    /**
     * Dump the event log to an FD
     */
    void dumpEventLog(int fd);

    void cacheClientTagDumpIfNeeded(const std::string &cameraId, BasicClient *client);

    /**
     * This method will acquire mServiceLock
     */
    void updateCameraNumAndIds();

    /**
     * Filter camera characteristics for S Performance class primary cameras.
     * mServiceLock should be locked.
     */
    void filterSPerfClassCharacteristicsLocked();

    // File descriptor to temp file used for caching previous open
    // session dumpsys info.
    int mMemFd;

    // Number of camera devices (excluding hidden secure cameras)
    int                 mNumberOfCameras;
    // Number of camera devices (excluding hidden secure cameras and
    // system cameras)
    int                 mNumberOfCamerasWithoutSystemCamera;

    std::vector<std::string> mNormalDeviceIds;
    std::vector<std::string> mNormalDeviceIdsWithoutSystemCamera;
    std::set<std::string> mPerfClassPrimaryCameraIds;

    // sounds
    sp<MediaPlayer>     newMediaPlayer(const char *file);

    Mutex               mSoundLock;
    sp<MediaPlayer>     mSoundPlayer[NUM_SOUNDS];
    int                 mSoundRef;  // reference count (release all MediaPlayer when 0)

    // Basic flag on whether the camera subsystem is in a usable state
    bool                mInitialized;

    sp<CameraProviderManager> mCameraProviderManager;

    class ServiceListener : public virtual IBinder::DeathRecipient {
        public:
            ServiceListener(sp<CameraService> parent, sp<hardware::ICameraServiceListener> listener,
                    int uid, int pid, bool isVendorClient, bool openCloseCallbackAllowed)
                    : mParent(parent), mListener(listener), mListenerUid(uid), mListenerPid(pid),
                      mIsVendorListener(isVendorClient),
                      mOpenCloseCallbackAllowed(openCloseCallbackAllowed) { }

            status_t initialize(bool isProcessLocalTest) {
                if (isProcessLocalTest) {
                    return OK;
                }
                return IInterface::asBinder(mListener)->linkToDeath(this);
            }

            template<typename... args_t>
            void handleBinderStatus(const binder::Status &ret, const char *logOnError,
                    args_t... args) {
                if (!ret.isOk() &&
                        (ret.exceptionCode() != binder::Status::Exception::EX_TRANSACTION_FAILED
                        || !mLastTransactFailed)) {
                    ALOGE(logOnError, args...);
                }

                // If the transaction failed, the process may have died (or other things, see
                // b/28321379). Mute consecutive errors from this listener to avoid log spam.
                if (ret.exceptionCode() == binder::Status::Exception::EX_TRANSACTION_FAILED) {
                    if (!mLastTransactFailed) {
                        ALOGE("%s: Muting similar errors from listener %d:%d", __FUNCTION__,
                                mListenerUid, mListenerPid);
                    }
                    mLastTransactFailed = true;
                } else {
                    // Reset mLastTransactFailed when binder becomes healthy again.
                    mLastTransactFailed = false;
                }
            }

            virtual void binderDied(const wp<IBinder> &/*who*/) {
                auto parent = mParent.promote();
                if (parent.get() != nullptr) {
                    parent->removeListener(mListener);
                }
            }

            int getListenerUid() { return mListenerUid; }
            int getListenerPid() { return mListenerPid; }
            sp<hardware::ICameraServiceListener> getListener() { return mListener; }
            bool isVendorListener() { return mIsVendorListener; }
            bool isOpenCloseCallbackAllowed() { return mOpenCloseCallbackAllowed; }

        private:
            wp<CameraService> mParent;
            sp<hardware::ICameraServiceListener> mListener;
            int mListenerUid = -1;
            int mListenerPid = -1;
            bool mIsVendorListener = false;
            bool mOpenCloseCallbackAllowed = false;

            // Flag for preventing log spam when binder becomes unhealthy
            bool mLastTransactFailed = false;
    };

    // Guarded by mStatusListenerMutex
    std::vector<sp<ServiceListener>> mListenerList;

    Mutex       mStatusListenerLock;

    /**
     * Update the status for the given camera id (if that device exists), and broadcast the
     * status update to all current ICameraServiceListeners if the status has changed.  Any
     * statuses in rejectedSourceStates will be ignored.
     *
     * This method must be idempotent.
     * This method acquires mStatusLock and mStatusListenerLock.
     */
    void updateStatus(StatusInternal status,
            const std::string& cameraId,
            std::initializer_list<StatusInternal>
                rejectedSourceStates);
    void updateStatus(StatusInternal status,
            const std::string& cameraId);

    /**
     * Update the opened/closed status of the given camera id.
     *
     * This method acqiures mStatusListenerLock.
     */
    void updateOpenCloseStatus(const std::string& cameraId, bool open,
            const std::string& packageName);

    // flashlight control
    sp<CameraFlashlight> mFlashlight;
    // guard mTorchStatusMap
    Mutex                mTorchStatusMutex;
    // guard mTorchClientMap
    Mutex                mTorchClientMapMutex;
    // guard mTorchUidMap
    Mutex                mTorchUidMapMutex;
    // camera id -> torch status
    KeyedVector<std::string, TorchModeStatus>
            mTorchStatusMap;
    // camera id -> torch client binder
    // only store the last client that turns on each camera's torch mode
    KeyedVector<std::string, sp<IBinder>> mTorchClientMap;
    // camera id -> [incoming uid, current uid] pair
    std::map<std::string, std::pair<int, int>> mTorchUidMap;

    // check and handle if torch client's process has died
    void handleTorchClientBinderDied(const wp<IBinder> &who);

    // handle torch mode status change and invoke callbacks. mTorchStatusMutex
    // should be locked.
    void onTorchStatusChangedLocked(const std::string& cameraId,
            TorchModeStatus newStatus,
            SystemCameraKind systemCameraKind);

    // get a camera's torch status. mTorchStatusMutex should be locked.
    status_t getTorchStatusLocked(const std::string &cameraId,
             TorchModeStatus *status) const;

    // set a camera's torch status. mTorchStatusMutex should be locked.
    status_t setTorchStatusLocked(const std::string &cameraId,
            TorchModeStatus status);

    // notify physical camera status when the physical camera is public.
    // Expects mStatusListenerLock to be locked.
    void notifyPhysicalCameraStatusLocked(int32_t status, const std::string& physicalCameraId,
            const std::list<std::string>& logicalCameraIds, SystemCameraKind deviceKind);

    // get list of logical cameras which are backed by physicalCameraId
    std::list<std::string> getLogicalCameras(const std::string& physicalCameraId);


    // IBinder::DeathRecipient implementation
    virtual void        binderDied(const wp<IBinder> &who);

    /**
     * Initialize and cache the metadata used by the HAL1 shim for a given cameraId.
     *
     * Sets Status to a service-specific error on failure
     */
    binder::Status      initializeShimMetadata(int cameraId);

    /**
     * Get the cached CameraParameters for the camera. If they haven't been
     * cached yet, then initialize them for the first time.
     *
     * Sets Status to a service-specific error on failure
     */
    binder::Status      getLegacyParametersLazy(int cameraId, /*out*/CameraParameters* parameters);

    // Blocks all clients from the UID
    void blockClientsForUid(uid_t uid);

    // Blocks all active clients.
    void blockAllClients();

    // Overrides the UID state as if it is idle
    status_t handleSetUidState(const Vector<String16>& args, int err);

    // Clears the override for the UID state
    status_t handleResetUidState(const Vector<String16>& args, int err);

    // Gets the UID state
    status_t handleGetUidState(const Vector<String16>& args, int out, int err);

    // Set the rotate-and-crop AUTO override behavior
    status_t handleSetRotateAndCrop(const Vector<String16>& args);

    // Get the rotate-and-crop AUTO override behavior
    status_t handleGetRotateAndCrop(int out);

    // Set the autoframing AUTO override behaviour.
    status_t handleSetAutoframing(const Vector<String16>& args);

    // Get the autoframing AUTO override behaviour
    status_t handleGetAutoframing(int out);

    // Set the mask for image dump to disk
    status_t handleSetImageDumpMask(const Vector<String16>& args);

    // Get the mask for image dump to disk
    status_t handleGetImageDumpMask(int out);

    // Set the camera mute state
    status_t handleSetCameraMute(const Vector<String16>& args);

    // Set the stream use case overrides
    status_t handleSetStreamUseCaseOverrides(const Vector<String16>& args);

    // Clear the stream use case overrides
    void handleClearStreamUseCaseOverrides();

    // Set or clear the zoom override flag
    status_t handleSetZoomOverride(const Vector<String16>& args);

    // Handle 'watch' command as passed through 'cmd'
    status_t handleWatchCommand(const Vector<String16> &args, int inFd, int outFd);

    // Set the camera service watchdog
    status_t handleSetCameraServiceWatchdog(const Vector<String16>& args);

    // Enable tag monitoring of the given tags in provided clients
    status_t startWatchingTags(const Vector<String16> &args, int outFd);

    // Disable tag monitoring
    status_t stopWatchingTags(int outFd);

    // Clears mWatchedClientsDumpCache
    status_t clearCachedMonitoredTagDumps(int outFd);

    // Print events of monitored tags in all cached and attached clients
    status_t printWatchedTags(int outFd);

    // Print events of monitored tags in all attached clients as they are captured. New events are
    // fetched every `refreshMillis` ms
    // NOTE: This function does not terminate until user passes '\n' to inFd.
    status_t printWatchedTagsUntilInterrupt(const Vector<String16> &args, int inFd, int outFd);

    // Parses comma separated clients list and adds them to mWatchedClientPackages.
    // Does not acquire mLogLock before modifying mWatchedClientPackages. It is the caller's
    // responsibility to acquire mLogLock before calling this function.
    void parseClientsToWatchLocked(const std::string &clients);

    // Prints the shell command help
    status_t printHelp(int out);

    // Returns true if client should monitor tags based on the contents of mWatchedClientPackages.
    // Acquires mLogLock before querying mWatchedClientPackages.
    bool isClientWatched(const BasicClient *client);

    // Returns true if client should monitor tags based on the contents of mWatchedClientPackages.
    // Does not acquire mLogLock before querying mWatchedClientPackages. It is the caller's
    // responsibility to acquire mLogLock before calling this functions.
    bool isClientWatchedLocked(const BasicClient *client);

    /**
     * Get the current system time as a formatted string.
     */
    static std::string getFormattedCurrentTime();

    static binder::Status makeClient(const sp<CameraService>& cameraService,
            const sp<IInterface>& cameraCb, const std::string& packageName,
            bool systemNativeClient, const std::optional<std::string>& featureId,
            const std::string& cameraId, int api1CameraId, int facing, int sensorOrientation,
            int clientPid, uid_t clientUid, int servicePid,
            std::pair<int, IPCTransport> deviceVersionAndIPCTransport, apiLevel effectiveApiLevel,
            bool overrideForPerfClass, bool overrideToPortrait, bool forceSlowJpegMode,
            /*out*/sp<BasicClient>* client);

    static std::string toString(std::set<userid_t> intSet);
    static int32_t mapToInterface(TorchModeStatus status);
    static StatusInternal mapToInternal(CameraDeviceStatus status);
    static int32_t mapToInterface(StatusInternal status);


    void broadcastTorchModeStatus(const std::string& cameraId,
            TorchModeStatus status, SystemCameraKind systemCameraKind);

    void broadcastTorchStrengthLevel(const std::string& cameraId, int32_t newTorchStrengthLevel);

    void disconnectClient(const std::string& id, sp<BasicClient> clientToDisconnect);

    // Regular online and offline devices must not be in conflict at camera service layer.
    // Use separate keys for offline devices.
    static const std::string kOfflineDevice;

    // Sentinel value to be stored in `mWatchedClientsPackages` to indicate that all clients should
    // be watched.
    static const std::string kWatchAllClientsFlag;

    // TODO: right now each BasicClient holds one AppOpsManager instance.
    // We can refactor the code so all of clients share this instance
    AppOpsManager mAppOps;

    // Aggreated audio restriction mode for all camera clients
    int32_t mAudioRestriction;

    // Current override cmd rotate-and-crop mode; AUTO means no override
    uint8_t mOverrideRotateAndCropMode = ANDROID_SCALER_ROTATE_AND_CROP_AUTO;

    // Current autoframing mode
    uint8_t mOverrideAutoframingMode = ANDROID_CONTROL_AUTOFRAMING_AUTO;

    // Current image dump mask
    uint8_t mImageDumpMask = 0;

    // Current camera mute mode
    bool mOverrideCameraMuteMode = false;

    // Camera Service watchdog flag
    bool mCameraServiceWatchdogEnabled = true;

    // Current stream use case overrides
    std::vector<int64_t> mStreamUseCaseOverrides;

    // Current zoom override value
    int32_t mZoomOverrideValue = -1;

    /**
     * A listener class that implements the IBinder::DeathRecipient interface
     * for use to call back the error state injected by the external camera, and
     * camera service can kill the injection when binder signals process death.
     */
    class InjectionStatusListener : public virtual IBinder::DeathRecipient {
        public:
            InjectionStatusListener(sp<CameraService> parent) : mParent(parent) {}

            void addListener(const sp<hardware::camera2::ICameraInjectionCallback>& callback);
            void removeListener();
            void notifyInjectionError(const std::string &injectedCamId, status_t err);

            // IBinder::DeathRecipient implementation
            virtual void binderDied(const wp<IBinder>& who);

        private:
            Mutex mListenerLock;
            wp<CameraService> mParent;
            sp<hardware::camera2::ICameraInjectionCallback> mCameraInjectionCallback;
    };

    sp<InjectionStatusListener> mInjectionStatusListener;

    /**
     * A class that implements the hardware::camera2::BnCameraInjectionSession interface
     */
    class CameraInjectionSession : public hardware::camera2::BnCameraInjectionSession {
        public:
            CameraInjectionSession(sp<CameraService> parent) : mParent(parent) {}
            virtual ~CameraInjectionSession() {}
            binder::Status stopInjection() override;

        private:
            Mutex mInjectionSessionLock;
            wp<CameraService> mParent;
    };

    // When injecting the camera, it will check whether the injecting camera status is unavailable.
    // If it is, the disconnect function will be called to to prevent camera access on the device.
    status_t checkIfInjectionCameraIsPresent(const std::string& externalCamId,
            sp<BasicClient> clientSp);

    void clearInjectionParameters();

    // This is the existing camera id being replaced.
    std::string mInjectionInternalCamId;
    // This is the external camera Id replacing the internalId.
    std::string mInjectionExternalCamId;
    bool mInjectionInitPending = false;
    // Guard mInjectionInternalCamId and mInjectionInitPending.
    Mutex mInjectionParametersLock;

    // Track the folded/unfoled device state. 0 == UNFOLDED, 4 == FOLDED
    int64_t mDeviceState;

    void updateTorchUidMapLocked(const std::string& cameraId, int uid);
};

} // namespace android

#endif<|MERGE_RESOLUTION|>--- conflicted
+++ resolved
@@ -220,7 +220,7 @@
             sp<hardware::camera2::ICameraInjectionSession>* cameraInjectionSession);
 
     virtual binder::Status reportExtensionSessionStats(
-            const hardware::CameraExtensionSessionStats& stats, String16* sessionKey /*out*/);
+            const hardware::CameraExtensionSessionStats& stats, std::string* sessionKey /*out*/);
 
     // Extra permissions checks
     virtual status_t    onTransact(uint32_t code, const Parcel& data,
@@ -780,12 +780,9 @@
     private:
         bool isUidActiveLocked(uid_t uid, const std::string &callingPackage);
         int32_t getProcStateLocked(uid_t uid);
-<<<<<<< HEAD
-        void updateOverrideUid(uid_t uid, const std::string &callingPackage, bool active, bool insert);
-=======
-        void updateOverrideUid(uid_t uid, String16 callingPackage, bool active, bool insert);
+        void updateOverrideUid(uid_t uid, const std::string &callingPackage, bool active,
+                bool insert);
         void registerWithActivityManager();
->>>>>>> ba248cd1
 
         struct MonitoredUid {
             int32_t procState;
