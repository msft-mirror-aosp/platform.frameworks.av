--- conflicted
+++ resolved
@@ -168,14 +168,10 @@
             return mRemoteBinder;
         }
 
-<<<<<<< HEAD
-        virtual status_t    dump(int fd, const Vector<String16>& args) = 0;
-=======
         // Disallows dumping over binder interface
         virtual status_t      dump(int fd, const Vector<String16>& args);
         // Internal dump method to be called by CameraService
         virtual status_t      dumpClient(int fd, const Vector<String16>& args) = 0;
->>>>>>> 88b736a1
 
     protected:
         BasicClient(const sp<CameraService>& cameraService,
