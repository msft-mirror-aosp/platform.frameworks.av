--- conflicted
+++ resolved
@@ -40,8 +40,6 @@
 constexpr size_t kLogItemsLowWater = 1;
 // high water mark
 constexpr size_t kLogItemsHighWater = 2;
-constexpr size_t kMaxItemLength = 16;
-constexpr size_t kMaxApis = 64;
 
 /*
  * Concatenating strings to generate keys in such a way that the
@@ -222,25 +220,6 @@
             (mFdp.ConsumeRandomLengthString(kMaxBytes) + std::string(".event")).c_str(),
             mFdp.ConsumeRandomLengthString(kMaxBytes),
             std::make_shared<mediametrics::AnalyticsActions::Function>(
-<<<<<<< HEAD
-                [&](const std::shared_ptr<const android::mediametrics::Item> &) {
-                    action = true;
-                }));
-    }
-
-    FuzzedDataProvider fdp2 = FuzzedDataProvider(data, size);
-    size_t apiCount = 0;
-    while (fdp2.remaining_bytes() && ++apiCount <= kMaxApis) {
-        // make a test item
-        auto item = std::make_shared<mediametrics::Item>(
-                fdp2.ConsumeRandomLengthString(kMaxItemLength).c_str());
-        (*item).set("event", fdp2.ConsumeRandomLengthString().c_str());
-
-        // get the actions and execute them
-        auto actions = analyticsActions.getActionsForItem(item);
-        for (const auto &action : actions) {
-            action->operator()(item);
-=======
                     [&](const std::shared_ptr<const android::mediametrics::Item>&) {
                         action = true;
                     }));
@@ -253,7 +232,6 @@
     auto actions = analyticsActions.getActionsForItem(item);
     for (const auto& action : actions) {
         action->operator()(item);
->>>>>>> c29fe7dd
         }
 }
 
